--- conflicted
+++ resolved
@@ -16,91 +16,20 @@
     {
       "fileMatch": ["^src/versions\\.json$"],
       "matchStrings": [
-<<<<<<< HEAD
-        "\"npm\":\\s*\\{[^}]*\"@fluencelabs/(?<depName>aqua-lib)\": \"(?<currentValue>[^\"\n]+)\"[^}]*\\}"
-=======
         "\"npm\":\\s*\\{[^}]*\"(?<depName>@fluencelabs/[^\"]+)\": \"(?<currentValue>[^\"\n]+)\"[^}]*\\}"
->>>>>>> 6fdeb4e2
       ],
       "datasourceTemplate": "npm"
     },
     {
       "fileMatch": ["^src/versions\\.json$"],
       "matchStrings": [
-<<<<<<< HEAD
-        "\"npm\":\\s*\\{[^}]*\"@fluencelabs/(?<depName>spell)\": \"(?<currentValue>[^\"\n]+)\"[^}]*\\}"
-      ],
-      "datasourceTemplate": "npm"
-    },
-    {
-      "fileMatch": ["^src/versions\\.json$"],
-      "matchStrings": [
-        "\"npm\":\\s*\\{[^}]*\"@fluencelabs/(?<depName>registry)\": \"(?<currentValue>[^\"\n]+)\"[^}]*\\}"
-      ],
-      "datasourceTemplate": "npm"
-    },
-    {
-      "fileMatch": ["^src/versions\\.json$"],
-      "matchStrings": [
-        "\"npm\":\\s*\\{[^}]*\"@fluencelabs/(?<depName>js-client.api)\": \"(?<currentValue>[^\"\n]+)\"[^}]*\\}"
-      ],
-      "datasourceTemplate": "npm"
-    },
-    {
-      "fileMatch": ["^src/versions\\.json$"],
-      "matchStrings": [
-        "\"npm\":\\s*\\{[^}]*\"@fluencelabs/(?<depName>js-client.node)\": \"(?<currentValue>[^\"\n]+)\"[^}]*\\}"
-      ],
-      "datasourceTemplate": "npm"
-    },
-    {
-      "fileMatch": ["^src/versions\\.json$"],
-      "matchStrings": [
-        "\"npm\":\\s*\\{[^}]*\"@fluencelabs/(?<depName>fluence-network-environment)\": \"(?<currentValue>[^\"\n]+)\"[^}]*\\}"
-      ],
-      "datasourceTemplate": "npm"
-    },
-    {
-      "fileMatch": ["^src/versions\\.json$"],
-      "matchStrings": [
-        "\"cargo\":\\s*\\{[^}]*\"(?<depName>marine)\": \"(?<currentValue>[^\"\n]+)\"[^}]*\\}"
-      ],
-      "datasourceTemplate": "crate"
-    },
-    {
-      "fileMatch": ["^src/versions\\.json$"],
-      "matchStrings": [
-        "\"cargo\":\\s*\\{[^}]*\"(?<depName>mrepl)\": \"(?<currentValue>[^\"\n]+)\"[^}]*\\}"
-      ],
-      "datasourceTemplate": "crate"
-    },
-    {
-      "fileMatch": ["^src/versions\\.json$"],
-      "matchStrings": [
-        "\"cargo\":\\s*\\{[^}]*\"(?<depName>marine-rs-sdk)\": \"(?<currentValue>[^\"\n]+)\"[^}]*\\}"
-=======
         "\"cargo\":\\s*\\{[^}]*\"(?<depName>[\\w.-]+)\": \"(?<currentValue>[^\"\n]+)\""
->>>>>>> 6fdeb4e2
       ],
       "datasourceTemplate": "crate"
     }
   ],
   "packageRules": [
     {
-<<<<<<< HEAD
-      "fileMatch": ["^src/versions\\.json$"],
-      "matchStrings": [
-        "\"cargo\":\\s*\\{[^}]*\"(?<depName>marine-rs-sdk-test)\": \"(?<currentValue>[^\"\n]+)\"[^}]*\\}"
-      ],
-      "datasourceTemplate": "crate"
-    },
-    {
-      "fileMatch": ["^src/versions\\.json$"],
-      "matchStrings": [
-        "\"rust-toolchain\": \"(?<depName>nightly)-(?<currentValue>[^\"\n]+)-x86_64\""
-      ],
-      "datasourceTemplate": "rust-version"
-=======
       "paths": ["src/versions.json"],
       "schedule": ["at any time"],
       "prPriority": 5
@@ -109,7 +38,6 @@
       "matchPackagePrefixes": ["@fluencelabs/"],
       "schedule": ["at any time"],
       "prPriority": 5
->>>>>>> 6fdeb4e2
     }
   ]
 }