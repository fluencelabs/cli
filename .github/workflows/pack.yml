--- conflicted
+++ resolved
@@ -169,12 +169,6 @@
           files: fluence-cli-${{ inputs.platform }}.tar.gz
           tag_name: ${{ inputs.tag }}
 
-<<<<<<< HEAD
-      - name: Promote fluence-cli to stable
-        if: inputs.tag != 'null'
-        run: yarn oclif promote -t ${{ inputs.platform }} --version "$(jq .[] -r .github/release-please/manifest.json)" --sha "$(git rev-parse --short HEAD)" --channel stable --no-xz --indexes
-=======
       - name: Promote fluence-cli to latest
         if: inputs.tag != 'null'
-        run: yarn oclif promote -t ${{ inputs.platform }} --version "$(jq .[] -r .github/release-please/manifest.json)" --sha "$(git rev-parse --short HEAD)" --channel latest --no-xz --indexes
->>>>>>> 83ed1985
+        run: yarn oclif promote -t ${{ inputs.platform }} --version "$(jq .[] -r .github/release-please/manifest.json)" --sha "$(git rev-parse --short HEAD)" --channel latest --no-xz --indexes