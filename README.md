Fluence CLI
===

A tool that makes working with Fluence network more convenient

## Table of contents:

<!-- toc -->
* [Prerequisites](#prerequisites)
* [Usage](#usage)
* [Configs Documentation](#configs-documentation)
* [Currently supported workflow example](#currently-supported-workflow-example)
* [Contributing](#contributing)
* [Commands](#commands)
<!-- tocstop -->

# Prerequisites

- Linux or MacOS (currently have some bugs on windows)
- [Node.js >=16.0.0](https://nodejs.org/)

# Usage

```sh-session
$ npm install -g @fluencelabs/cli
$ fluence COMMAND
running command...
$ fluence
@fluencelabs/cli/0.0.0 linux-x64 node-v16.14.0
$ fluence --help [COMMAND]
USAGE
  $ fluence COMMAND
...
```

# Configs Documentation

[Documentation for all the configs that Fluence CLI uses can be found here](./docs/configs/README.md)

# Currently supported workflow example

1. Run `fluence service add 'https://github.com/fluencelabs/services/blob/master/adder.tar.gz?raw=true'` to add Adder service to your application. Fluence CLI will suggest you to init project if it wasn't already initialized. Choose `ts` template.
1. Run `fluence run -f 'helloWorld("Fluence")'` if you want to run `helloWorld` example aqua function from `src/aqua/main.aqua`.
1. Run `fluence deploy` to deploy the application described in `fluence.yaml`
1. Uncomment Adder and App aqua in `src/aqua/main.aqua`:
    ```aqua
    import App from "deployed.app.aqua"
    import Adder from "services/adder.aqua"
    export App, addOne

    -- snip --

    func addOne(x: u64) -> u64:
        services <- App.services()
        on services.adder.default!.peerId:
            Adder services.adder.default!.serviceId
            res <- Adder.addOne(x)
        <- res
    ```
    `"deployed.app.aqua"` file was generated after you ran `fluence deploy` and it is located at `.fluence/aqua/deployed.app.aqua`. 
    
    `App.services()` method returns ids of the previously deployed services that you can use in your aqua code (info about previously deployed services is stored at `.fluence/app.yaml`).

1. Run `fluence aqua` to compile `src/aqua/main.aqua` to typescript
1. Open `src/ts/src/index.ts` example file and uncomment newly generated imports and code that uses those imports
    ```ts
    import { addOne } from "./aqua/main.ts";
    import { registerApp } from "./aqua/app.ts";

    // ---snip---

      registerApp()
      console.log(await addOne(1))
    ```

1. Go to `src/ts` directory and run `npm run start`. All the functions from `src/aqua/main.aqua` will run and you will see:
    - `Hello, Fluence` as a result of `helloWorld("Fluence")`
    - `2` as a result of `addOne(1)`
1. Run `fluence remove` to remove the previously deployed fluence application

# Contributing

To run cli in development mode use: `./bin/dev`

To run cli in production mode run `npm run build` first, then use: `./bin/run`

If you are using nvm and want to commit using VSCode - place `.huskyrc` file to your Home directory

Don't name arguments or flags with names that contain underscore symbols, because autogenerated links in markdown will not work

pre-commit runs each time before you commit. It includes prettier and generates this README.md file. 
If you want README.md file to be correctly generated please don't forget to run `npm run build` before committing

Don't export anything from commands except for commands themselves. If you need to share code between commands - create a separate file

Pull request and release process:
1. Run `npm run check` to make sure everything ok with the code
1. Only after that commit your changes to trigger pre-commit hook that updates `README.md`. Read `README.md` to make sure it is correctly updated
1. Push your changes
1. Create pull request and merge your changes to `main`
1. Switch to `main` locally and pull merged changes
1. Run `git tag -a v0.0.0 -m ""` with version number that you want instead of `0.0.0`
1. Run `git push origin v0.0.0` with version number that you want instead of `0.0.0` to trigger release

# Commands

<!-- commands -->
* [`fluence aqua`](#fluence-aqua)
* [`fluence autocomplete [SHELL]`](#fluence-autocomplete-shell)
* [`fluence build`](#fluence-build)
* [`fluence dep cargo i [PACKAGE-NAME | PACKAGE-NAME@VERSION]`](#fluence-dep-cargo-i-package-name--package-nameversion)
* [`fluence dep i`](#fluence-dep-i)
* [`fluence dep npm i [PACKAGE-NAME | PACKAGE-NAME@VERSION]`](#fluence-dep-npm-i-package-name--package-nameversion)
* [`fluence dependency cargo i [PACKAGE-NAME | PACKAGE-NAME@VERSION]`](#fluence-dependency-cargo-i-package-name--package-nameversion)
* [`fluence dependency cargo install [PACKAGE-NAME | PACKAGE-NAME@VERSION]`](#fluence-dependency-cargo-install-package-name--package-nameversion)
* [`fluence dependency i`](#fluence-dependency-i)
* [`fluence dependency install`](#fluence-dependency-install)
* [`fluence dependency npm i [PACKAGE-NAME | PACKAGE-NAME@VERSION]`](#fluence-dependency-npm-i-package-name--package-nameversion)
* [`fluence dependency npm install [PACKAGE-NAME | PACKAGE-NAME@VERSION]`](#fluence-dependency-npm-install-package-name--package-nameversion)
* [`fluence deploy`](#fluence-deploy)
* [`fluence help [COMMAND]`](#fluence-help-command)
* [`fluence init [PATH]`](#fluence-init-path)
* [`fluence key default [NAME]`](#fluence-key-default-name)
* [`fluence key new [NAME]`](#fluence-key-new-name)
* [`fluence key remove [NAME]`](#fluence-key-remove-name)
* [`fluence module add [PATH | URL]`](#fluence-module-add-path--url)
* [`fluence module new [PATH]`](#fluence-module-new-path)
* [`fluence module remove [NAME | PATH | URL]`](#fluence-module-remove-name--path--url)
* [`fluence remove`](#fluence-remove)
* [`fluence run`](#fluence-run)
* [`fluence service add [PATH | URL]`](#fluence-service-add-path--url)
* [`fluence service new [PATH]`](#fluence-service-new-path)
* [`fluence service remove [NAME | PATH | URL]`](#fluence-service-remove-name--path--url)
* [`fluence service repl [NAME | PATH | URL]`](#fluence-service-repl-name--path--url)

## `fluence aqua`

Compile aqua file or directory that contains your .aqua files

```
USAGE
  $ fluence aqua [-i <value>] [-o <value>] [--import <value>] [--air | --js] [--log-level-compiler
    <value>] [--const <value>] [--no-relay] [--no-xor] [--dry] [--scheduled] [-w] [--no-input]

FLAGS
  -i, --input=<path>            Path to an aqua file or an input directory that contains your .aqua files
  -o, --output=<path>           Path to the output directory. Will be created if it doesn't exists
  -w, --watch                   Watch aqua file or folder for changes and recompile
  --air                         Generate .air file instead of .ts
  --const=<NAME=value>...       Constants to be passed to the compiler
  --dry                         Checks if compilation is succeeded, without output
  --import=<path>...            Path to a directory to import from. May be used several times
  --js                          Generate .js file instead of .ts
  --log-level-compiler=<level>  Set log level for the compiler. Must be one of: Must be one of: all, trace, debug, info,
                                warn, error, off
  --no-input                    Don't interactively ask for any input from the user
  --no-relay                    Do not generate a pass through the relay node
  --no-xor                      Do not generate a wrapper that catches and displays errors
  --scheduled                   Generate air code for script storage. Without error handling wrappers and hops on relay.
                                Will ignore other options

DESCRIPTION
  Compile aqua file or directory that contains your .aqua files

EXAMPLES
  $ fluence aqua
```

_See code: [dist/commands/aqua.ts](https://github.com/fluencelabs/fluence-cli/blob/v0.0.0/dist/commands/aqua.ts)_

## `fluence autocomplete [SHELL]`

display autocomplete installation instructions

```
USAGE
  $ fluence autocomplete [SHELL] [-r]

ARGUMENTS
  SHELL  shell type

FLAGS
  -r, --refresh-cache  Refresh cache (ignores displaying instructions)

DESCRIPTION
  display autocomplete installation instructions

EXAMPLES
  $ fluence autocomplete

  $ fluence autocomplete bash

  $ fluence autocomplete zsh

  $ fluence autocomplete --refresh-cache
```

_See code: [@oclif/plugin-autocomplete](https://github.com/oclif/plugin-autocomplete/blob/v1.3.6/src/commands/autocomplete/index.ts)_

## `fluence build`

Build all application services, described in fluence.yaml

```
USAGE
  $ fluence build [--no-input]

FLAGS
  --no-input  Don't interactively ask for any input from the user

DESCRIPTION
  Build all application services, described in fluence.yaml

EXAMPLES
  $ fluence build
```

_See code: [dist/commands/build.ts](https://github.com/fluencelabs/fluence-cli/blob/v0.0.0/dist/commands/build.ts)_

## `fluence dep cargo i [PACKAGE-NAME | PACKAGE-NAME@VERSION]`

Install cargo project dependencies (all dependencies are cached inside .fluence/cargo directory of the current user)

```
USAGE
  $ fluence dep cargo i [PACKAGE-NAME | PACKAGE-NAME@VERSION] [--no-input] [--toolchain <value>] [--force]

ARGUMENTS
  PACKAGE-NAME | PACKAGE-NAME@VERSION  Package name. Installs the latest version of the package by default. If you want
                                       to install a specific version, you can do so by appending @ and the version to
                                       the package name. For example: marine@0.12.4

FLAGS
  --force                       Force install even if the dependency/dependencies is/are already installed
  --no-input                    Don't interactively ask for any input from the user
  --toolchain=<toolchain_name>  Rustup toolchain name (such as stable or nightly-x86_64)

DESCRIPTION
  Install cargo project dependencies (all dependencies are cached inside .fluence/cargo directory of the current user)

ALIASES
  $ fluence dependency cargo i
  $ fluence dep cargo i

EXAMPLES
  $ fluence dep cargo i
```

## `fluence dep i`

Install all project dependencies (dependencies are cached inside .fluence directory of the current user)

```
USAGE
  $ fluence dep i [--no-input] [--recommended | --latest] [--force]

FLAGS
  --force        Force install even if the dependency/dependencies is/are already installed
  --latest       Set recommended versions of @fluencelabs/aqua, marine and mrepl dependencies and install all
                 dependencies from fluence.yaml
  --no-input     Don't interactively ask for any input from the user
  --recommended  Set latest versions of @fluencelabs/aqua, marine and mrepl dependencies and install all dependencies
                 from fluence.yaml

DESCRIPTION
  Install all project dependencies (dependencies are cached inside .fluence directory of the current user)

ALIASES
  $ fluence dependency i
  $ fluence dep i

EXAMPLES
  $ fluence dep i
```

## `fluence dep npm i [PACKAGE-NAME | PACKAGE-NAME@VERSION]`

Install npm project dependencies (all dependencies are cached inside .fluence/npm directory of the current user)

```
USAGE
  $ fluence dep npm i [PACKAGE-NAME | PACKAGE-NAME@VERSION] [--no-input] [--force]

ARGUMENTS
  PACKAGE-NAME | PACKAGE-NAME@VERSION  Package name. Installs the latest version of the package by default. If you want
                                       to install a specific version, you can do so by appending @ and the version to
                                       the package name. For example: @fluencelabs/aqua@0.7.5-342

FLAGS
  --force     Force install even if the dependency/dependencies is/are already installed
  --no-input  Don't interactively ask for any input from the user

DESCRIPTION
  Install npm project dependencies (all dependencies are cached inside .fluence/npm directory of the current user)

ALIASES
  $ fluence dependency npm i
  $ fluence dep npm i

EXAMPLES
  $ fluence dep npm i
```

## `fluence dependency cargo i [PACKAGE-NAME | PACKAGE-NAME@VERSION]`

Install cargo project dependencies (all dependencies are cached inside .fluence/cargo directory of the current user)

```
USAGE
  $ fluence dependency cargo i [PACKAGE-NAME | PACKAGE-NAME@VERSION] [--no-input] [--toolchain <value>] [--force]

ARGUMENTS
  PACKAGE-NAME | PACKAGE-NAME@VERSION  Package name. Installs the latest version of the package by default. If you want
                                       to install a specific version, you can do so by appending @ and the version to
                                       the package name. For example: marine@0.12.4

FLAGS
  --force                       Force install even if the dependency/dependencies is/are already installed
  --no-input                    Don't interactively ask for any input from the user
  --toolchain=<toolchain_name>  Rustup toolchain name (such as stable or nightly-x86_64)

DESCRIPTION
  Install cargo project dependencies (all dependencies are cached inside .fluence/cargo directory of the current user)

ALIASES
  $ fluence dependency cargo i
  $ fluence dep cargo i

EXAMPLES
  $ fluence dependency cargo i
```

## `fluence dependency cargo install [PACKAGE-NAME | PACKAGE-NAME@VERSION]`

Install cargo project dependencies (all dependencies are cached inside .fluence/cargo directory of the current user)

```
USAGE
  $ fluence dependency cargo install [PACKAGE-NAME | PACKAGE-NAME@VERSION] [--no-input] [--toolchain <value>] [--force]

ARGUMENTS
  PACKAGE-NAME | PACKAGE-NAME@VERSION  Package name. Installs the latest version of the package by default. If you want
                                       to install a specific version, you can do so by appending @ and the version to
                                       the package name. For example: marine@0.12.4

FLAGS
  --force                       Force install even if the dependency/dependencies is/are already installed
  --no-input                    Don't interactively ask for any input from the user
  --toolchain=<toolchain_name>  Rustup toolchain name (such as stable or nightly-x86_64)

DESCRIPTION
  Install cargo project dependencies (all dependencies are cached inside .fluence/cargo directory of the current user)

ALIASES
  $ fluence dependency cargo i
  $ fluence dep cargo i

EXAMPLES
  $ fluence dependency cargo install
```

## `fluence dependency i`

Install all project dependencies (dependencies are cached inside .fluence directory of the current user)

```
USAGE
  $ fluence dependency i [--no-input] [--recommended | --latest] [--force]

FLAGS
  --force        Force install even if the dependency/dependencies is/are already installed
  --latest       Set recommended versions of @fluencelabs/aqua, marine and mrepl dependencies and install all
                 dependencies from fluence.yaml
  --no-input     Don't interactively ask for any input from the user
  --recommended  Set latest versions of @fluencelabs/aqua, marine and mrepl dependencies and install all dependencies
                 from fluence.yaml

DESCRIPTION
  Install all project dependencies (dependencies are cached inside .fluence directory of the current user)

ALIASES
  $ fluence dependency i
  $ fluence dep i

EXAMPLES
  $ fluence dependency i
```

## `fluence dependency install`

Install all project dependencies (dependencies are cached inside .fluence directory of the current user)

```
USAGE
  $ fluence dependency install [--no-input] [--recommended | --latest] [--force]

FLAGS
  --force        Force install even if the dependency/dependencies is/are already installed
  --latest       Set recommended versions of @fluencelabs/aqua, marine and mrepl dependencies and install all
                 dependencies from fluence.yaml
  --no-input     Don't interactively ask for any input from the user
  --recommended  Set latest versions of @fluencelabs/aqua, marine and mrepl dependencies and install all dependencies
                 from fluence.yaml

DESCRIPTION
  Install all project dependencies (dependencies are cached inside .fluence directory of the current user)

ALIASES
  $ fluence dependency i
  $ fluence dep i

EXAMPLES
  $ fluence dependency install
```

## `fluence dependency npm i [PACKAGE-NAME | PACKAGE-NAME@VERSION]`

Install npm project dependencies (all dependencies are cached inside .fluence/npm directory of the current user)

```
USAGE
  $ fluence dependency npm i [PACKAGE-NAME | PACKAGE-NAME@VERSION] [--no-input] [--force]

ARGUMENTS
  PACKAGE-NAME | PACKAGE-NAME@VERSION  Package name. Installs the latest version of the package by default. If you want
                                       to install a specific version, you can do so by appending @ and the version to
                                       the package name. For example: @fluencelabs/aqua@0.7.5-342

FLAGS
  --force     Force install even if the dependency/dependencies is/are already installed
  --no-input  Don't interactively ask for any input from the user

DESCRIPTION
  Install npm project dependencies (all dependencies are cached inside .fluence/npm directory of the current user)

ALIASES
  $ fluence dependency npm i
  $ fluence dep npm i

EXAMPLES
  $ fluence dependency npm i
```

## `fluence dependency npm install [PACKAGE-NAME | PACKAGE-NAME@VERSION]`

Install npm project dependencies (all dependencies are cached inside .fluence/npm directory of the current user)

```
USAGE
  $ fluence dependency npm install [PACKAGE-NAME | PACKAGE-NAME@VERSION] [--no-input] [--force]

ARGUMENTS
  PACKAGE-NAME | PACKAGE-NAME@VERSION  Package name. Installs the latest version of the package by default. If you want
                                       to install a specific version, you can do so by appending @ and the version to
                                       the package name. For example: @fluencelabs/aqua@0.7.5-342

FLAGS
  --force     Force install even if the dependency/dependencies is/are already installed
  --no-input  Don't interactively ask for any input from the user

DESCRIPTION
  Install npm project dependencies (all dependencies are cached inside .fluence/npm directory of the current user)

ALIASES
  $ fluence dependency npm i
  $ fluence dep npm i

EXAMPLES
  $ fluence dependency npm install
```

## `fluence deploy`

Deploy application, described in fluence.yaml

```
USAGE
  $ fluence deploy [--no-input] [--relay <value>] [--force] [--timeout <value>] [-k <value>]

FLAGS
  -k, --key-pair-name=<name>  Key pair name
  --force                     Force removing of previously deployed app
  --no-input                  Don't interactively ask for any input from the user
  --relay=<multiaddr>         Relay node multiaddr
  --timeout=<milliseconds>    Timeout used for command execution

DESCRIPTION
  Deploy application, described in fluence.yaml

EXAMPLES
  $ fluence deploy
```

_See code: [dist/commands/deploy.ts](https://github.com/fluencelabs/fluence-cli/blob/v0.0.0/dist/commands/deploy.ts)_

## `fluence help [COMMAND]`

Display help for fluence.

```
USAGE
  $ fluence help [COMMAND] [-n]

ARGUMENTS
  COMMAND  Command to show help for.

FLAGS
  -n, --nested-commands  Include all nested commands in the output.

DESCRIPTION
  Display help for fluence.
```

_See code: [@oclif/plugin-help](https://github.com/oclif/plugin-help/blob/v5.1.19/src/commands/help.ts)_

## `fluence init [PATH]`

Initialize fluence project

```
USAGE
  $ fluence init [PATH] [--no-input] [-t <value>]

ARGUMENTS
  PATH  Project path

FLAGS
  -t, --template=<value>  Template to use for the project. One of: minimal, ts, js
  --no-input              Don't interactively ask for any input from the user

DESCRIPTION
  Initialize fluence project

EXAMPLES
  $ fluence init
```

_See code: [dist/commands/init.ts](https://github.com/fluencelabs/fluence-cli/blob/v0.0.0/dist/commands/init.ts)_

## `fluence key default [NAME]`

Set default key-pair for user or project

```
USAGE
  $ fluence key default [NAME] [--no-input] [--user]

ARGUMENTS
  NAME  Key-pair name

FLAGS
  --no-input  Don't interactively ask for any input from the user
  --user      Set default key-pair for current user instead of current project

DESCRIPTION
  Set default key-pair for user or project

EXAMPLES
  $ fluence key default
```

## `fluence key new [NAME]`

Generate key-pair and store it in user-secrets.yaml or project-secrets.yaml

```
USAGE
  $ fluence key new [NAME] [--no-input] [--user]

ARGUMENTS
  NAME  Key-pair name

FLAGS
  --no-input  Don't interactively ask for any input from the user
  --user      Generate key-pair for current user instead of generating key-pair for current project

DESCRIPTION
  Generate key-pair and store it in user-secrets.yaml or project-secrets.yaml

EXAMPLES
  $ fluence key new
```

## `fluence key remove [NAME]`

Remove key-pair from user-secrets.yaml or project-secrets.yaml

```
USAGE
  $ fluence key remove [NAME] [--no-input] [--user]

ARGUMENTS
  NAME  Key-pair name

FLAGS
  --no-input  Don't interactively ask for any input from the user
  --user      Remove key-pair from current user instead of removing key-pair from current project

DESCRIPTION
  Remove key-pair from user-secrets.yaml or project-secrets.yaml

EXAMPLES
  $ fluence key remove
```

## `fluence module add [PATH | URL]`

Add module to service.yaml

```
USAGE
  $ fluence module add [PATH | URL] [--no-input] [--name <value>] [--service <value>]

ARGUMENTS
  PATH | URL  Path to a module or url to .tar.gz archive

FLAGS
  --name=<name>            Override module name
  --no-input               Don't interactively ask for any input from the user
  --service=<name | path>  Service name from fluence.yaml or path to the service directory

DESCRIPTION
  Add module to service.yaml

EXAMPLES
  $ fluence module add
```

## `fluence module new [PATH]`

Create new marine module template

```
USAGE
  $ fluence module new [PATH] [--no-input]

ARGUMENTS
  PATH  Module path

FLAGS
  --no-input  Don't interactively ask for any input from the user

DESCRIPTION
  Create new marine module template

EXAMPLES
  $ fluence module new
```

## `fluence module remove [NAME | PATH | URL]`

Remove module from service.yaml

```
USAGE
  $ fluence module remove [NAME | PATH | URL] [--no-input] [--service <value>]

ARGUMENTS
  NAME | PATH | URL  Module name from service.yaml, path to a module or url to .tar.gz archive

FLAGS
  --no-input               Don't interactively ask for any input from the user
  --service=<name | path>  Service name from fluence.yaml or path to the service directory

DESCRIPTION
  Remove module from service.yaml

EXAMPLES
  $ fluence module remove
```

## `fluence remove`

Remove previously deployed config

```
USAGE
  $ fluence remove [--no-input] [--relay <value>] [--timeout <value>]

FLAGS
  --no-input                Don't interactively ask for any input from the user
  --relay=<multiaddr>       Relay node multiaddr
  --timeout=<milliseconds>  Timeout used for command execution

DESCRIPTION
  Remove previously deployed config

EXAMPLES
  $ fluence remove
```

_See code: [dist/commands/remove.ts](https://github.com/fluencelabs/fluence-cli/blob/v0.0.0/dist/commands/remove.ts)_

## `fluence run`

Run aqua script

```
USAGE
<<<<<<< HEAD
  $ fluence run [--no-input] [--relay <value>] [--data <value>] [--data-path <value>] [--import <value>]
    [--plugin <value>] [--const <value>] [--json-service <value>] [--on <value>] [-i <value>] [-f <value>] [--timeout
    <value>] [-k <value>]
=======
  $ fluence run [--relay <value>] [--data <value>] [--data-path <value>] [--import <value>]
    [--log-level-compiler <value>] [--log-level-avm <value>] [--quiet] [--plugin <value>] [--const <value>]
    [--json-service <value>] [-i <value>] [-f <value>] [--no-xor] [--no-relay] [--print-air] [--timeout <value>]
    [--no-input] [-k <value>]
>>>>>>> c608965a

FLAGS
  -f, --func=<function-call>    Function call
  -i, --input=<path>            Path to an aqua file or to a directory that contains aqua files
  -k, --key-pair-name=<name>    Key pair name
  --const=<NAME = value>...     Constant that will be used in the aqua code that you run (example of aqua code:
                                SOME_CONST ?= "default_value"). Constant name must be upper cased.
  --data=<json>                 JSON in { [argumentName]: argumentValue } format. You can call a function using these
                                argument names
  --data-path=<path>            Path to a JSON file in { [argumentName]: argumentValue } format. You can call a function
                                using these argument names
  --import=<path>...            Path to a directory to import from. May be used several times
  --json-service=<path>...      Path to a file that contains a JSON formatted service
  --log-level-avm=<level>       Set log level for AquaVM. Must be one of: debug, info, warn, error, off, trace
  --log-level-compiler=<level>  Set log level for the compiler. Must be one of: Must be one of: all, trace, debug, info,
                                warn, error, off
  --no-input                    Don't interactively ask for any input from the user
  --no-relay                    Do not generate a pass through the relay node
  --no-xor                      Do not generate a wrapper that catches and displays errors
  --plugin=<path>               [experimental] Path to a directory with JS plugins (Read more:
                                https://fluence.dev/docs/aqua-book/aqua-cli/plugins)
  --print-air                   Prints generated AIR code before function execution
  --quiet                       Print only execution result. Overrides all --log-level-* flags
  --relay=<multiaddr>           Relay node multiaddr
  --timeout=<milliseconds>      Timeout used for command execution

DESCRIPTION
  Run aqua script

EXAMPLES
  $ fluence run
```

_See code: [dist/commands/run.ts](https://github.com/fluencelabs/fluence-cli/blob/v0.0.0/dist/commands/run.ts)_

## `fluence service add [PATH | URL]`

Add service to fluence.yaml

```
USAGE
  $ fluence service add [PATH | URL] [--no-input] [--name <value>]

ARGUMENTS
  PATH | URL  Path to a service or url to .tar.gz archive

FLAGS
  --name=<name>  Override service name (must start with a lowercase letter and contain only letters, numbers, and
                 underscores)
  --no-input     Don't interactively ask for any input from the user

DESCRIPTION
  Add service to fluence.yaml

EXAMPLES
  $ fluence service add
```

## `fluence service new [PATH]`

Create new marine service template

```
USAGE
  $ fluence service new [PATH] [--no-input] [--name <value>]

ARGUMENTS
  PATH  Path to a service

FLAGS
  --name=<name>  Unique service name (must start with a lowercase letter and contain only letters, numbers, and
                 underscores)
  --no-input     Don't interactively ask for any input from the user

DESCRIPTION
  Create new marine service template

EXAMPLES
  $ fluence service new
```

## `fluence service remove [NAME | PATH | URL]`

Remove service from fluence.yaml

```
USAGE
  $ fluence service remove [NAME | PATH | URL] [--no-input]

ARGUMENTS
  NAME | PATH | URL  Service name from fluence.yaml, path to a service or url to .tar.gz archive

FLAGS
  --no-input  Don't interactively ask for any input from the user

DESCRIPTION
  Remove service from fluence.yaml

EXAMPLES
  $ fluence service remove
```

## `fluence service repl [NAME | PATH | URL]`

Open service inside repl (downloads and builds modules if necessary)

```
USAGE
  $ fluence service repl [NAME | PATH | URL] [--no-input]

ARGUMENTS
  NAME | PATH | URL  Service name from fluence.yaml, path to a service or url to .tar.gz archive

FLAGS
  --no-input  Don't interactively ask for any input from the user

DESCRIPTION
  Open service inside repl (downloads and builds modules if necessary)

EXAMPLES
  $ fluence service repl
```
<!-- commandsstop --><|MERGE_RESOLUTION|>--- conflicted
+++ resolved
@@ -252,7 +252,7 @@
 
 ```
 USAGE
-  $ fluence dep i [--no-input] [--recommended | --latest] [--force]
+  $ fluence dep i [--recommended | --latest] [--force] [--no-input]
 
 FLAGS
   --force        Force install even if the dependency/dependencies is/are already installed
@@ -365,7 +365,7 @@
 
 ```
 USAGE
-  $ fluence dependency i [--no-input] [--recommended | --latest] [--force]
+  $ fluence dependency i [--recommended | --latest] [--force] [--no-input]
 
 FLAGS
   --force        Force install even if the dependency/dependencies is/are already installed
@@ -392,7 +392,7 @@
 
 ```
 USAGE
-  $ fluence dependency install [--no-input] [--recommended | --latest] [--force]
+  $ fluence dependency install [--recommended | --latest] [--force] [--no-input]
 
 FLAGS
   --force        Force install even if the dependency/dependencies is/are already installed
@@ -475,7 +475,7 @@
 
 ```
 USAGE
-  $ fluence deploy [--no-input] [--relay <value>] [--force] [--timeout <value>] [-k <value>]
+  $ fluence deploy [--relay <value>] [--force] [--timeout <value>] [-k <value>] [--no-input]
 
 FLAGS
   -k, --key-pair-name=<name>  Key pair name
@@ -519,7 +519,7 @@
 
 ```
 USAGE
-  $ fluence init [PATH] [--no-input] [-t <value>]
+  $ fluence init [PATH] [-t <value>] [--no-input]
 
 ARGUMENTS
   PATH  Project path
@@ -675,7 +675,7 @@
 
 ```
 USAGE
-  $ fluence remove [--no-input] [--relay <value>] [--timeout <value>]
+  $ fluence remove [--relay <value>] [--timeout <value>] [--no-input]
 
 FLAGS
   --no-input                Don't interactively ask for any input from the user
@@ -697,16 +697,10 @@
 
 ```
 USAGE
-<<<<<<< HEAD
-  $ fluence run [--no-input] [--relay <value>] [--data <value>] [--data-path <value>] [--import <value>]
-    [--plugin <value>] [--const <value>] [--json-service <value>] [--on <value>] [-i <value>] [-f <value>] [--timeout
-    <value>] [-k <value>]
-=======
   $ fluence run [--relay <value>] [--data <value>] [--data-path <value>] [--import <value>]
     [--log-level-compiler <value>] [--log-level-avm <value>] [--quiet] [--plugin <value>] [--const <value>]
     [--json-service <value>] [-i <value>] [-f <value>] [--no-xor] [--no-relay] [--print-air] [--timeout <value>]
     [--no-input] [-k <value>]
->>>>>>> c608965a
 
 FLAGS
   -f, --func=<function-call>    Function call
