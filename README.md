--- conflicted
+++ resolved
@@ -38,44 +38,44 @@
 
 A lot of what is described next will be improved and automated in the future (key-management etc.) Currently Fluence CLI is a convenience wrapper around Aqua CLI and Marine
 
-1. Run `fluence service add 'https://github.com/fluencelabs/services/blob/master/adder.tar.gz?raw=true'` to add Adder service to your application. Fluence CLI will suggest you to init project if it wasn't already initialized. Choose `ts` template.
-1. Run `fluence run -f 'helloWorld("Fluence")'` if you want to run `helloWorld` example aqua function from `src/aqua/main.aqua`.
-1. Run `fluence deploy` to deploy the application described in `fluence.yaml`
-1. Uncomment Adder and App aqua in `src/aqua/main.aqua`:
-    ```aqua
-    import App from "deployed.app.aqua"
-    import Adder from "services/adder.aqua"
-    export App, addOne
-
-    -- snip --
-
-    func addOne(x: u64) -> u64:
-        services <- App.services()
-        on services.adder.default!.peerId:
-            Adder services.adder.default!.serviceId
-            res <- Adder.addOne(x)
-        <- res
-    ```
-    `"deployed.app.aqua"` file was generated after you ran `fluence deploy` and it is located at `.fluence/aqua/deployed.app.aqua`. 
-    
-    `App.services()` method returns ids of the previously deployed services that you can use in your aqua code (info about previously deployed services is stored at `.fluence/app.yaml`).
-
-1. Run `fluence aqua` to compile `src/aqua/main.aqua` to typescript
-1. Open `src/ts/src/index.ts` example file and uncomment newly generated imports and code that uses those imports
-    ```ts
-    import { addOne } from "./aqua/main.ts";
-    import { registerApp } from "./aqua/app.ts";
-
-    // ---snip---
-
-      registerApp()
-      console.log(await addOne(1))
-    ```
-
-1. Go to `src/ts` directory and run `npm run start`. All the functions from `src/aqua/main.aqua` will run and you will see:
-    - `Hello, Fluence` as a result of `helloWorld("Fluence")`
-    - `2` as a result of `addOne(1)`
-1. Run `fluence remove` to remove the previously deployed fluence application
+1. Run `fluence init my-fluence-project` to initialize new project
+2. Go to the newly initialized project dir (`cd my-fluence-project`). Pay attention to the newly generated `fluence.yaml` file in the project's root directory - it's your application configuration. All configs produced by fluence cli have schema for intellisense and validation and commented-out help so you can read about the config right inside the config itself
+3. Dependencies, especially rust ones, such as `marine` and `mrepl`, take very long to install so if you are definitely planning to use them do `fluence dependency install` (or short version of the command: `fluence dependency i`) to install all the dependencies listed in `fluence.yaml`. It will take a while so go drink a cup of coffee while it's happening. All dependencies are cached to the user's `.fluence` dir so if you init a different project with the same versions of the dependencies - you will be able to run `fluence dependency install` there almost instantly
+4. Run `fluence service add 'https://github.com/fluencelabs/services/blob/master/adder.tar.gz?raw=true'`. `fluence.yaml` will be updated to look like this:
+```yaml
+version: 1
+services:
+  adder:
+    get: https://github.com/fluencelabs/services/blob/master/adder.tar.gz?raw=true
+    deploy:
+      - deployId: default
+```
+`deployId` property is set to `default`, but it can be any string that starts with a lowercase letter and contains only letters, numbers, and underscores. It also must be unique service-wise. `deployId` is used in aqua to access ids of deployed services as you will see in a moment.
+You can edit `fluence.yaml` manually if you want to deploy multiple times, deploy on specific network, deploy on specific peerId or if you want to override `service.yaml` service configuration 
+
+5. Run `fluence service new ./src/services/newService` to generate new service template. You will be asked if you want to add the service to `fluence.yaml` - say yes.
+6. Run `fluence service repl newService` to build the service and get into the repl
+7. Run `fluence deploy` to deploy the application you described in `fluence.yaml`. Services written in rust will be automatically built before deployment. User-level secret key from `~/.fluence/secrets.yaml` will be used to deploy each service (can be overridden using `-k` flag). You can also add project-level secret key to your project `.fluence/secrets.yaml` using `fluence key new` and setup `fluence.yaml` with key-pair names as you wish
+8. Uncomment Adder and App aqua in `src/aqua/main.aqua`:
+```aqua
+import App from "deployed.app.aqua"
+import Adder from "services/adder.aqua"
+export App, add_one
+
+-- snip --
+
+func add_one(x: u64) -> u64:
+    services <- App.services()
+    on services.adder.default!.peerId:
+        Adder services.adder.default!.serviceId
+        res <- Adder.add_one(x)
+    <- res
+```
+`"deployed.app.aqua"` file was generated after you ran `fluence deploy` and it is located at `.fluence/aqua/deployed.app.aqua`. `App.services()` method returns ids of the previously deployed services that you can use in your aqua code (info about previously deployed services is stored at `.fluence/app.yaml`).
+
+9. Run `fluence run -f 'add_one(1)'`. Function with this name will be searched inside the `src/aqua/main.aqua` (can be overridden with `--input` flag) and executed. 
+Alternatively, if you are js/ts developer - add appJSPath or appTSPath keys to fluence.yaml, deploy again, import generated `registerApp` function in your js/ts file and execute it after `Fluence.run()` in order to give access to deployed services ids to your aqua code. Then compile `src/aqua/main.aqua` using `fluence aqua` command. Import and run `add_one(1)` in your js/ts code.
+10. Run `fluence remove` to remove the previously deployed fluence application 
 
 
 # Contributing
@@ -93,12 +93,12 @@
 
 Pull request and release process:
 1. Run `npm run check` to make sure everything ok with the code
-1. Only after that commit your changes to trigger pre-commit hook that updates `README.md`. Read `README.md` to make sure it is correctly updated
-1. Push your changes
-1. Create pull request and merge your changes to `main`
-1. Switch to `main` locally and pull merged changes
-1. Run `git tag -a v0.0.0 -m ""` with version number that you want instead of `0.0.0`
-1. Run `git push origin v0.0.0` with version number that you want instead of `0.0.0` to trigger release
+2. Only after that commit your changes to trigger pre-commit hook that updates `README.md`. Read `README.md` to make sure it is correctly updated
+3. Push your changes
+4. Create pull request and merge your changes to `main`
+5. Switch to `main` locally and pull merged changes
+6. Run `git tag -a v0.0.0 -m ""` with version number that you want instead of `0.0.0`
+7. Run `git push origin v0.0.0` with version number that you want instead of `0.0.0` to trigger release
 
 # Commands
 
@@ -492,11 +492,7 @@
   PATH  Project path
 
 FLAGS
-<<<<<<< HEAD
-  -t, --template=<value>  [default: minimal] Template to use for the project. One of: minimal, ts, js
-=======
   -t, --template=<value>  Template to use for the project. One of: minimal, ts, js
->>>>>>> 16640707
   --no-input              Don't interactively ask for any input from the user
 
 DESCRIPTION
