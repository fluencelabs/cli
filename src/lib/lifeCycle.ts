--- conflicted
+++ resolved
@@ -14,14 +14,9 @@
  * limitations under the License.
  */
 
-<<<<<<< HEAD
 import { join } from "path";
 
 import { color } from "@oclif/color";
-=======
-import oclifColor from "@oclif/color";
-const color = oclifColor.default;
->>>>>>> 73f6bbe2
 import type {
   ArgOutput,
   FlagOutput,
