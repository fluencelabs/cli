/**
 * Copyright 2023 Fluence Labs Limited
 *
 * Licensed under the Apache License, Version 2.0 (the "License");
 * you may not use this file except in compliance with the License.
 * You may obtain a copy of the License at
 *
 *     http://www.apache.org/licenses/LICENSE-2.0
 *
 * Unless required by applicable law or agreed to in writing, software
 * distributed under the License is distributed on an "AS IS" BASIS,
 * WITHOUT WARRANTIES OR CONDITIONS OF ANY KIND, either express or implied.
 * See the License for the specific language governing permissions and
 * limitations under the License.
 */

/* eslint-disable camelcase */

import assert from "node:assert";
import { URL } from "node:url";

import type {
  DealClient,
  DealMatcherClient,
} from "@fluencelabs/deal-ts-clients";
import type { DealCliClient } from "@fluencelabs/deal-ts-clients/dist/dealCliClient/dealCliClient.js";
import type {
  TypedContractMethod,
  StateMutability,
} from "@fluencelabs/deal-ts-clients/dist/typechain-types/common.d.ts";
import { color } from "@oclif/color";
import type { ethers, LogDescription } from "ethers";
import type { TransactionRequest } from "ethers";
import chunk from "lodash-es/chunk.js";

import { LOCAL_NET_DEFAULT_WALLET_KEY } from "./accounts.js";
import { getChainId } from "./chain/chainId.js";
import { chainFlags } from "./chainFlags.js";
import { commandObj } from "./commandObj.js";
import {
  CHAIN_URLS,
  CLI_CONNECTOR_URL,
  WC_PROJECT_ID,
  WC_METADATA,
  CLI_NAME_FULL,
  PRIV_KEY_FLAG_NAME,
} from "./const.js";
import { dbg } from "./dbg.js";
import { ensureChainEnv } from "./ensureChainNetwork.js";
import { numToStr, urlToStr } from "./helpers/typesafeStringify.js";
import { setTryTimeout, stringifyUnknown } from "./helpers/utils.js";

const WC_QUERY_PARAM_NAME = "wc";
const RELAY_QUERY_PARAM_NAME = "relay-protocol";
const KEY_QUERY_PARAM_NAME = "symKey";

let provider: ethers.Provider | undefined = undefined;
let readonlyDealClient: DealClient | undefined = undefined;

export async function getReadonlyDealClient() {
  if (provider === undefined) {
    provider = await ensureProvider();
  }

  if (readonlyDealClient === undefined) {
    readonlyDealClient = await createDealClient(provider);
  }

  return {
    readonlyDealClient,
    provider,
  };
}

let signerOrWallet: ethers.JsonRpcSigner | ethers.Wallet | undefined =
  undefined;

let dealClient: DealClient | undefined = undefined;

// only needed for 'proof' command so it's possible to use multiple wallets during one command execution
// normally, each command will use only one wallet
let dealClientPrivKey: string | undefined = undefined;

export async function getDealClient() {
  const chainEnv = await ensureChainEnv();

  const privKey =
    chainFlags[PRIV_KEY_FLAG_NAME] ??
    // use default wallet key for local network
    (chainEnv === "local" ? LOCAL_NET_DEFAULT_WALLET_KEY : undefined);

  if (
    signerOrWallet === undefined ||
    dealClient === undefined ||
    dealClientPrivKey !== privKey
  ) {
    dealClientPrivKey = privKey;

    signerOrWallet = await (privKey === undefined
      ? getWalletConnectProvider()
      : getWallet(privKey));

    dealClient = await createDealClient(signerOrWallet);
  }

  return { dealClient, signerOrWallet };
}

let dealMatcherClient: DealMatcherClient | undefined = undefined;

export async function getDealMatcherClient() {
  if (dealMatcherClient === undefined) {
    const { DealMatcherClient } = await import("@fluencelabs/deal-ts-clients");
    const env = await ensureChainEnv();
    dealMatcherClient = new DealMatcherClient(env);
  }

  return dealMatcherClient;
}

let dealCliClient: DealCliClient | undefined = undefined;

export async function getDealCliClient() {
  if (dealCliClient === undefined) {
    const { DealCliClient } = await import("@fluencelabs/deal-ts-clients");
    const env = await ensureChainEnv();
    dealCliClient = new DealCliClient(env);

    if (env === "local") {
      await setTryTimeout(
        "check CLI Indexer client is ready",
        async () => {
          assert(
            dealCliClient !== undefined,
            "Unreachable. dealCliClient can't be undefined",
          );

          // By calling this method we ensure that the blockchain client is connected
          await dealCliClient.getOffers({ ids: [] });
        },
        (err) => {
          commandObj.error(
            `CLI Indexer client is ready check failed when running dealCliClient.getOffers({ ids: [] }): ${stringifyUnknown(err)}`,
          );
        },
        1000 * 60, // 1 minute
      );
    }
  }

  return dealCliClient;
}

async function createDealClient(
  signerOrProvider: ethers.Provider | ethers.Signer,
) {
  const { DealClient } = await import("@fluencelabs/deal-ts-clients");
  const chainEnv = await ensureChainEnv();
  const client = new DealClient(signerOrProvider, chainEnv);

  await setTryTimeout(
    "check if blockchain client is connected",
    async () => {
      const core = client.getCore();
      // By calling this method we ensure that the blockchain client is connected
      await core.minDealDepositedEpochs();
    },
    (err) => {
      commandObj.error(
        `Check if blockchain client is connected by running core.minDealDepositedEpochs() failed: ${stringifyUnknown(err)}`,
      );
    },
    1000 * 5, // 5 seconds
  );

  return client;
}

export async function ensureProvider(): Promise<ethers.Provider> {
  if (provider === undefined) {
    const { ethers } = await import("ethers");
    const chainEnv = await ensureChainEnv();
    provider = new ethers.JsonRpcProvider(CHAIN_URLS[chainEnv]);
  }

  return provider;
}

async function getWalletConnectProvider() {
  const { UniversalProvider } = await import(
    "@walletconnect/universal-provider"
  );

  const provider = await UniversalProvider.init({
    projectId: WC_PROJECT_ID,
    metadata: WC_METADATA,
  });

  provider.on("display_uri", (uri: string) => {
    const connectionStringUrl = new URL(uri);
    const wc = connectionStringUrl.pathname;

    const bridge = connectionStringUrl.searchParams.get(RELAY_QUERY_PARAM_NAME);

    assert(typeof bridge === "string");
    const key = connectionStringUrl.searchParams.get(KEY_QUERY_PARAM_NAME);
    assert(typeof key === "string");
    const url = new URL(CLI_CONNECTOR_URL);
    url.searchParams.set(WC_QUERY_PARAM_NAME, wc);
    url.searchParams.set(RELAY_QUERY_PARAM_NAME, bridge);
    url.searchParams.set(KEY_QUERY_PARAM_NAME, key);

    commandObj.logToStderr(
      `To continue, please connect your wallet using metamask by opening the following url:\n\n${urlToStr(url)}\n\nor go to ${CLI_CONNECTOR_URL} and enter the following connection string there:\n\n${uri}\n`,
    );
  });

  const chainEnv = await ensureChainEnv();
  const chainId = await getChainId();

  const session = await provider.connect({
    namespaces: {
      eip155: {
        methods: [
          "eth_sendTransaction",
          "eth_signTransaction",
          "eth_sign",
          "personal_sign",
          "eth_signTypedData",
        ],
        chains: [`eip155:${numToStr(chainId)}`],
        events: ["chainChanged", "accountsChanged"],
        rpcMap: { [chainId]: CHAIN_URLS[chainEnv] },
      },
    },
  });

  const walletAddress =
    session?.namespaces["eip155"]?.accounts[0]?.split(":")[2];

  if (walletAddress === undefined) {
    throw new Error("Wallet address is not defined");
  }

  const { ethers } = await import("ethers");
  return new ethers.BrowserProvider(provider).getSigner();
}

async function getWallet(privKey: string): Promise<ethers.Wallet> {
  const { ethers } = await import("ethers");
  return new ethers.Wallet(privKey, await ensureProvider());
}

const DEFAULT_OVERRIDES: TransactionRequest = {
  maxPriorityFeePerGas: 0,
};

export async function sign<
  A extends Array<unknown> = Array<unknown>,
  R = unknown,
  S extends Exclude<StateMutability, "view"> = "payable",
>(
  method: TypedContractMethod<A, R, S>,
  ...originalArgs: Parameters<TypedContractMethod<A, R, S>>
) {
  const overrides = originalArgs[originalArgs.length - 1];

  const hasOverrides =
    method.fragment.inputs.length === originalArgs.length - 1 &&
    typeof overrides === "object";

  // @ts-expect-error this probably impossible to type correctly with current TypeScript compiler
  const args: Parameters<TypedContractMethod<A, R, S>> = hasOverrides
    ? [...originalArgs.slice(0, -1), { ...DEFAULT_OVERRIDES, ...overrides }]
    : [...originalArgs, DEFAULT_OVERRIDES];

  if (
    chainFlags[PRIV_KEY_FLAG_NAME] === undefined &&
    (await ensureChainEnv()) !== "local"
  ) {
    commandObj.logToStderr(
      `Confirm ${color.yellow(method.name)} transaction in your wallet...`,
    );
  }

  if (method.name !== "multicall") {
    const debugInfo = `calling contract method: ${methodCallToString([
      method,
      ...args,
    ])}`;

    dbg(debugInfo);
  }

  const { tx, res } = await setTryTimeout(
    `execute ${color.yellow(method.name)} blockchain method`,
    async function executingContractMethod() {
      const tx = await method(...args);
      const res = await tx.wait();
      return { tx, res };
    },
    (err) => {
      throw err;
    },
    1000 * 5, // 5 seconds
    1000,
    (err: unknown) => {
      return !(
        err instanceof Error &&
<<<<<<< HEAD
        // only retry if the error contains the following messages
=======
>>>>>>> 0c37a466
        ["data=null", "connection error", "connection closed"].some((msg) => {
          return err.message.includes(msg);
        })
      );
    },
  );

  assert(res !== null, `'${method.name}' transaction hash is not defined`);
  assert(res.status === 1, `'${method.name}' transaction failed with status 1`);

  commandObj.logToStderr(
    `${color.yellow(method.name)} transaction ${color.yellow(
      tx.hash,
    )} was mined successfully`,
  );

  return res;
}

export type CallsToBatch<T extends Array<unknown>> = Array<
  [
    {
      populateTransaction: (...args: T) => Promise<ethers.ContractTransaction>;
      name: string;
    },
    ...T,
  ]
>;

const BATCH_SIZE = 10;

export async function signBatch<T extends Array<unknown>>(
  callsToBatch: CallsToBatch<T>,
) {
  const populatedTxs = await Promise.all(
    callsToBatch.map(([method, ...args]) => {
      return method.populateTransaction(...args);
    }),
  );

  const [{ to: firstAddr } = { to: undefined }, ...restPopulatedTxs] =
    populatedTxs;

  if (firstAddr === undefined) {
    // if populatedTxsPromises is an empty array - do nothing
    return;
  }

  if (
    restPopulatedTxs.some(({ to }) => {
      return to !== firstAddr;
    })
  ) {
    throw new Error("All transactions must be to the same address");
  }

  const data = chunk(
    populatedTxs.map(({ data }) => {
      return data;
    }),
    BATCH_SIZE,
  );

  const { Multicall__factory } = await import("@fluencelabs/deal-ts-clients");
  const { signerOrWallet } = await getDealClient();
  const { multicall } = Multicall__factory.connect(firstAddr, signerOrWallet);

  dbg(
    `${color.yellow("MULTICALL START")}:\n${callsToBatch
      .map(([method, ...args]) => {
        return methodCallToString([method, ...args]);
      })
      .join("\n")}\n${color.yellow("MULTICALL END")}`,
  );

  const receipts = [];

  for (const d of data) {
    receipts.push(await sign(multicall, d));
  }

  return receipts;
}

// eslint-disable-next-line @typescript-eslint/ban-types
function methodCallToString([method, ...args]: [
  { name: string },
  ...unknown[],
]) {
  return `${method.name}(${stringifyUnknown(args).slice(1, -1)})`;
}

type Contract<T> = {
  getEvent(name: T): {
    fragment: { topicHash: string };
  };
  interface: {
    parseLog(log: { topics: string[]; data: string }): LogDescription | null;
  };
};

type GetEventValueArgs<T extends string, U extends Contract<T>> = {
  txReceipt: ethers.TransactionReceipt;
  contract: U;
  eventName: T;
  value: string;
};

export function getEventValue<T extends string, U extends Contract<T>>({
  txReceipt,
  contract,
  eventName,
  value,
}: GetEventValueArgs<T, U>) {
  const { topicHash } = contract.getEvent(eventName).fragment;

  const log = txReceipt.logs.find((log) => {
    return log.topics[0] === topicHash;
  });

  assert(
    log !== undefined,
    `Event '${eventName}' with hash '${topicHash}' not found in logs of the successful transaction. Try updating ${CLI_NAME_FULL} to the latest version`,
  );

  const res: unknown = contract.interface
    .parseLog({
      data: log.data,
      topics: [...log.topics],
    })
    ?.args.getValue(value);

  return res;
}

type GetEventValueFromReceiptsArgs<T extends string, U extends Contract<T>> = {
  txReceipts: ethers.TransactionReceipt[];
  contract: U;
  eventName: T;
  value: string;
};

export function getEventValueFromReceipts<
  T extends string,
  U extends Contract<T>,
>({
  txReceipts,
  contract,
  eventName,
  value,
}: GetEventValueFromReceiptsArgs<T, U>) {
  const { topicHash } = contract.getEvent(eventName).fragment;

  const logs = txReceipts
    .map((txReceipt) => {
      return txReceipt.logs.find((log) => {
        return log.topics[0] === topicHash;
      });
    })
    .filter((log): log is NonNullable<typeof log> => {
      return log !== undefined;
    });

  assert(
    logs.length === 0,
    `Event '${eventName}' with hash '${topicHash}' not found in logs of the successful transaction. Try updating ${CLI_NAME_FULL} to the latest version`,
  );

  const res: unknown[] = logs.map((log): unknown => {
    return contract.interface
      .parseLog({
        data: log.data,
        topics: [...log.topics],
      })
      ?.args.getValue(value);
  });

  return res;
}

export function getEventValues<T extends string, U extends Contract<T>>({
  txReceipt,
  contract,
  eventName,
  value,
}: GetEventValueArgs<T, U>) {
  const { topicHash } = contract.getEvent(eventName).fragment;

  const logs = txReceipt.logs.filter((log) => {
    return log.topics[0] === topicHash;
  });

  assert(
    logs.length !== 0,
    `Events '${eventName}' with hash '${topicHash}' not found in logs of the successful transaction. Try updating ${CLI_NAME_FULL} to the latest version`,
  );

  return logs.map((log) => {
    const res: unknown = contract.interface
      .parseLog({
        data: log.data,
        topics: [...log.topics],
      })
      ?.args.getValue(value);

    return res;
  });
}<|MERGE_RESOLUTION|>--- conflicted
+++ resolved
@@ -307,10 +307,6 @@
     (err: unknown) => {
       return !(
         err instanceof Error &&
-<<<<<<< HEAD
-        // only retry if the error contains the following messages
-=======
->>>>>>> 0c37a466
         ["data=null", "connection error", "connection closed"].some((msg) => {
           return err.message.includes(msg);
         })
