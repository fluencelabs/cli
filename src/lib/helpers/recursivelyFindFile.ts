--- conflicted
+++ resolved
@@ -23,13 +23,9 @@
 ): Promise<null | string> => {
   let currentDirPath = dirPath;
 
-<<<<<<< HEAD
-  while (true) {
-=======
   let filePathToReturn: undefined | string | null;
 
   while (filePathToReturn === undefined) {
->>>>>>> 2525c443
     const filePath = join(currentDirPath, fileName);
 
     try {
