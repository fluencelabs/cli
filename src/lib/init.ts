/**
 * Copyright 2023 Fluence Labs Limited
 *
 * Licensed under the Apache License, Version 2.0 (the "License");
 * you may not use this file except in compliance with the License.
 * You may obtain a copy of the License at
 *
 *     http://www.apache.org/licenses/LICENSE-2.0
 *
 * Unless required by applicable law or agreed to in writing, software
 * distributed under the License is distributed on an "AS IS" BASIS,
 * WITHOUT WARRANTIES OR CONDITIONS OF ANY KIND, either express or implied.
 * See the License for the specific language governing permissions and
 * limitations under the License.
 */

import { existsSync } from "node:fs";
import { mkdir, readdir, stat, writeFile } from "node:fs/promises";
import { basename, join, relative, resolve } from "node:path";
import { cwd } from "node:process";

import { color } from "@oclif/color";

import {
  initNewFluenceConfig,
  type FluenceConfig,
} from "../lib/configs/project/fluence.js";
import {
  type Template,
  FS_OPTIONS,
  RECOMMENDED_GITIGNORE_CONTENT,
  TEMPLATES,
  isTemplate,
<<<<<<< HEAD
  JS_CLIENT_NPM_DEPENDENCY,
=======
>>>>>>> 185a9058
  CLI_NAME_FULL,
  getMainAquaFileContent,
  READMEs,
  JS_CLIENT_NPM_DEPENDENCY,
} from "../lib/const.js";
import {
<<<<<<< HEAD
  ensureSrcAquaPath,
=======
  ensureFrontendCompiledAquaPath,
>>>>>>> 185a9058
  ensureFluenceAquaServicesPath,
  ensureServicesDir,
  ensureVSCodeExtensionsJsonPath,
  getGitignorePath,
  setProjectRootDir,
  getREADMEPath,
<<<<<<< HEAD
  ensureSrcPath,
  projectRootDir,
  getPackageJSONPath,
  getTsConfigPath,
=======
  projectRootDir,
  getPackageJSONPath,
  getFrontendSrcPath,
  getFrontendCompiledAquaPath,
  getViteConfigPath,
  getIndexHTMLPath,
  getTsConfigPath,
  getFrontendPath,
>>>>>>> 185a9058
} from "../lib/paths.js";
import { confirm, input, list } from "../lib/prompt.js";
import CLIPackageJSON from "../versions/cli.package.json" assert { type: "json" };

import { addService } from "./addService.js";
import { compileToFiles } from "./aqua.js";
import { commandObj, isInteractive } from "./commandObj.js";
import { envConfig, setEnvConfig } from "./configs/globalConfigs.js";
import { initNewEnvConfig } from "./configs/project/env.js";
import { initNewProviderConfig } from "./configs/project/provider.js";
import { initNewReadonlyServiceConfig } from "./configs/project/service.js";
import { initNewWorkersConfigReadonly } from "./configs/project/workers.js";
import { addCountlyEvent } from "./countly.js";
import { generateNewModule } from "./generateNewModule.js";
import type { ProviderConfigArgs } from "./generateUserProviderConfig.js";
import { ensureAquaImports } from "./helpers/aquaImports.js";
import { jsonStringify } from "./helpers/utils.js";
import { initMarineCli } from "./marineCli.js";
import { updateRelaysJSON, resolveFluenceEnv } from "./multiaddres.js";
<<<<<<< HEAD
import { ensureAquaMainPath, ensureSrcIndexTSorJSPath } from "./paths.js";

export const jsTemplateIndexJsContent = `/* eslint-disable */
// @ts-nocheck
import { Fluence } from "@fluencelabs/js-client";
import relays from "./relays.json" assert { type: "json" };

import {
  helloWorld,
  helloWorldRemote,
  getInfo,
  getInfos,
} from "./aqua/main.js";

await Fluence.connect(relays[0].multiaddr, {});
const helloWorldResult = await helloWorld("Fluence");
console.log(helloWorldResult);
const helloWorldRemoteResult = await helloWorldRemote("Fluence");
console.log(helloWorldRemoteResult);
const getInfoResult = await getInfo();
console.log(getInfoResult);
const getInfosResult = await getInfos(relays.map(({ peerId }) => peerId));
console.log(getInfosResult);
await Fluence.disconnect();
`;
=======
import { getFrontendIndexTSorJSPath, ensureAquaMainPath } from "./paths.js";
>>>>>>> 185a9058

const selectTemplate = (): Promise<Template> => {
  return list({
    message: "Select template",
    options: [...TEMPLATES],
    oneChoiceMessage: (): never => {
      throw new Error("Unreachable: only one template");
    },
    onNoChoices: (): never => {
      throw new Error("Unreachable: no templates");
    },
  });
};

type EnsureTemplateArg = {
  templateOrUnknown: string | undefined;
};

export const ensureTemplate = ({
  templateOrUnknown,
}: EnsureTemplateArg): Promise<Template> => {
  if (isTemplate(templateOrUnknown)) {
    return Promise.resolve(templateOrUnknown);
  }

  if (typeof templateOrUnknown === "string") {
    commandObj.warn(
      `Unknown template: ${color.yellow(
        templateOrUnknown,
      )}. Available templates: ${TEMPLATES.join(", ")}`,
    );
  }

  return selectTemplate();
};

type InitArg = {
  maybeProjectPath?: string | undefined;
  template?: Template | undefined;
  fluenceEnvFromFlags?: string | undefined;
} & ProviderConfigArgs;

export async function init(options: InitArg = {}): Promise<FluenceConfig> {
  const projectPath =
    options.maybeProjectPath === undefined && !isInteractive
      ? process.cwd()
      : resolve(
          options.maybeProjectPath ??
            (await input({
              message:
                "Enter project path or press enter to init in the current directory",
              default: cwd(),
            })),
        );

  if (!(await shouldInit(projectPath))) {
    commandObj.error(
      `Directory ${color.yellow(
        projectPath,
      )} is not empty. Please, init in an empty directory.`,
    );
  }

  const { template = await selectTemplate() } = options;
  await addCountlyEvent(`init:template:${template}`);
  await mkdir(projectPath, { recursive: true });
  setProjectRootDir(projectPath);
  await writeFile(await ensureFluenceAquaServicesPath(), "", FS_OPTIONS);
  const fluenceConfig = await initNewFluenceConfig();
  const fluenceEnv = await resolveFluenceEnv(options.fluenceEnvFromFlags);

  if (envConfig === null) {
    setEnvConfig(await initNewEnvConfig(fluenceEnv));
  } else {
    envConfig.fluenceEnv = fluenceEnv;
    await envConfig.$commit();
  }

  if (fluenceEnv === "local") {
    await initNewProviderConfig({
      numberOfNoxes: options.numberOfNoxes,
    });
  }

  await writeFile(
    await ensureAquaMainPath(),
<<<<<<< HEAD
    getMainAquaFileContent(template !== "quickstart"),
=======
    getMainAquaFileContent(template === "minimal"),
>>>>>>> 185a9058
    FS_OPTIONS,
  );

  await writeFile(
    await ensureVSCodeExtensionsJsonPath(),
    jsonStringify({
      recommendations: ["redhat.vscode-yaml", "FluenceLabs.aqua"],
    }) + "\n",
    FS_OPTIONS,
  );

  await ensureAquaImports({
    generateSettingsJson: true,
    maybeFluenceConfig: fluenceConfig,
  });

  await writeFile(
    getGitignorePath(),
    RECOMMENDED_GITIGNORE_CONTENT,
    FS_OPTIONS,
  );

  const workersConfig = await initNewWorkersConfigReadonly();
  const { ensureAquaFileWithWorkerInfo } = await import("./deployWorkers.js");
  await ensureAquaFileWithWorkerInfo(workersConfig, fluenceConfig);
  await writeFile(getREADMEPath(), READMEs[template], FS_OPTIONS);

  switch (template) {
<<<<<<< HEAD
    case "quickstart": {
      const serviceName = "myService";

      const absoluteServicePath = join(await ensureServicesDir(), serviceName);

      const pathToModuleDir = join(absoluteServicePath, "modules", serviceName);
      await generateNewModule(pathToModuleDir);

      await initNewReadonlyServiceConfig(
        absoluteServicePath,
        relative(absoluteServicePath, pathToModuleDir),
        serviceName,
      );

      await addService({
        serviceName,
        fluenceConfig,
        marineCli: await initMarineCli(fluenceConfig),
        absolutePathOrUrl: absoluteServicePath,
        interactive: false,
      });

=======
    case "minimal":
>>>>>>> 185a9058
      break;

    case "quickstart": {
      await quickstart();
      break;
    }

    case "js": {
      await quickstart();
      await initTSorJSProject({ isJS: true, fluenceConfig });
      break;
    }

    case "ts": {
      await quickstart();
      await initTSorJSProject({ isJS: false, fluenceConfig });
      break;
    }

    default: {
      const _exhaustiveCheck: never = template;
      return _exhaustiveCheck;
    }
  }

  async function quickstart() {
    const serviceName = "myService";
    const absoluteServicePath = join(await ensureServicesDir(), serviceName);
    const pathToModuleDir = join(absoluteServicePath, "modules", serviceName);
    await generateNewModule(pathToModuleDir);

    await initNewReadonlyServiceConfig(
      absoluteServicePath,
      relative(absoluteServicePath, pathToModuleDir),
      serviceName,
    );

    await addService({
      serviceName,
      fluenceConfig,
      marineCli: await initMarineCli(fluenceConfig),
      absolutePathOrUrl: absoluteServicePath,
      interactive: false,
    });
  }

  await updateRelaysJSON({
    fluenceConfig,
    numberOfNoxes: options.numberOfNoxes,
  });

  commandObj.logToStderr(
    color.magentaBright(
      `\nSuccessfully initialized ${CLI_NAME_FULL} project template at ${projectPath}\n`,
    ),
  );

  return fluenceConfig;
}

const shouldInit = async (projectPath: string): Promise<boolean> => {
  if (!isInteractive) {
    return true;
  }

  const pathDoesNotExists = !existsSync(projectPath);

  if (pathDoesNotExists) {
    return true;
  }

  const pathIsNotADirectory = !(await stat(projectPath)).isDirectory();

  if (pathIsNotADirectory) {
    return true;
  }

  const directoryContent = await readdir(projectPath);
  const pathIsEmptyDir = directoryContent.length === 0;

  if (pathIsEmptyDir) {
    return true;
  }

  const dirHasOnlyGitInside =
    directoryContent.length === 1 && directoryContent[0] === ".git";

  if (dirHasOnlyGitInside) {
    return true;
  }

  const hasUserConfirmedInitInNonEmptyDir = await confirm({
    message: `Directory ${color.yellow(projectPath)} is not empty. Proceed?`,
  });

  if (hasUserConfirmedInitInNonEmptyDir) {
    return true;
  }

  return false;
};

type InitTSorJSProjectArg = {
  isJS: boolean;
  fluenceConfig: FluenceConfig;
};

async function initTSorJSProject({
  isJS,
  fluenceConfig,
<<<<<<< HEAD
}: InitTSorJSProjectArg): Promise<void> => {
  const defaultAquaTSorJSPath = await ensureSrcAquaPath();

  const defaultAquaTSorJSPathRelative = relative(
=======
}: InitTSorJSProjectArg): Promise<void> {
  const frontendCompiledAquaPath = await ensureFrontendCompiledAquaPath();
  const indexFilePath = getFrontendIndexTSorJSPath(isJS);
  const packageJSONPath = getPackageJSONPath();
  const frontendSrcPath = getFrontendSrcPath();
  fluenceConfig.relaysPath = relative(projectRootDir, frontendSrcPath);

  const relativeFrontendCompiledAquaPath = relative(
>>>>>>> 185a9058
    projectRootDir,
    frontendCompiledAquaPath,
  );

<<<<<<< HEAD
  const indexFilePath = await ensureSrcIndexTSorJSPath(isJS);
  const indexFileName = basename(indexFilePath);

  const packageJson = {
    type: "module",
    version: "1.0.0",
    main: indexFileName,
    scripts: {
      start: `node${isJS ? "" : "--loader ts-node/esm"} ${relative(
        projectRootDir,
        indexFilePath,
      )}`,
      ...(isJS ? {} : { build: "tsc -b" }),
    },
    keywords: ["fluence"],
    dependencies: {
      [JS_CLIENT_NPM_DEPENDENCY]:
        CLIPackageJSON.dependencies[JS_CLIENT_NPM_DEPENDENCY],
=======
  fluenceConfig[isJS ? "aquaOutputJSPath" : "aquaOutputTSPath"] =
    relativeFrontendCompiledAquaPath;

  await Promise.all([
    fluenceConfig.$commit(),
    writeFile(indexFilePath, getIndexJsContent(isJS), FS_OPTIONS),
    writeFile(getViteConfigPath(isJS), VITE_CONFIG_CONTENT, FS_OPTIONS),
    writeFile(packageJSONPath, jsonStringify(getPackageJSON(isJS)), FS_OPTIONS),
    writeFile(getIndexHTMLPath(), getIndexHTMLContent(isJS), FS_OPTIONS),
    isJS
      ? Promise.resolve()
      : writeFile(getTsConfigPath(), TS_CONFIG_CONTENT, FS_OPTIONS),

    (async () => {
      return compileToFiles({
        compileArgs: {
          filePath: await ensureAquaMainPath(),
          imports: await ensureAquaImports({
            maybeFluenceConfig: fluenceConfig,
          }),
        },
        targetType: isJS ? "js" : "ts",
        outputPath: frontendCompiledAquaPath,
      });
    })(),
  ]);
}

function getIndexHTMLContent(isJS: boolean) {
  return `<!doctype html>
<html lang="en">
  <head>
    <meta charset="UTF-8" />
    <link
      rel="icon"
      href="data:image/svg+xml;base64,PHN2ZyB4bWxucz0iaHR0cDovL3d3dy53My5vcmcvMjAwMC9zdmciIHdpZHRoPSIzMiIgaGVpZ2h0PSIzMiIgc3R5bGU9ImZpbGw6bm9uZSI+PHBhdGggZD0iTTE3LjI3NyAwaC0yLjQzNHY1LjM1NGMtNS4zNy41NzctOS41NSA1LjEyMy05LjU1IDEwLjY0NiAwIDUuNTIzIDQuMTggMTAuMDcgOS41NSAxMC42NDZWMzJoMi40MzR2LTUuMzY4YzUuMzEtLjYzMiA5LjQzLTUuMTUgOS40My0xMC42MzIgMC01LjQ4MS00LjEyLTEwLTkuNDMtMTAuNjMyek03LjcyNiAxNmE4LjI3NiA4LjI3NiAwIDAgMSA3LjExOS04LjE5NHYxNi4zODhBOC4yNzYgOC4yNzYgMCAwIDEgNy43MjYgMTZabTE2LjU0OCAwYTguMjc2IDguMjc2IDAgMCAxLTYuOTk2IDguMTc2VjcuODI0QTguMjc2IDguMjc2IDAgMCAxIDI0LjI3MyAxNloiIHN0eWxlPSJjbGlwLXJ1bGU6ZXZlbm9kZDtmaWxsOiNlNDFjNWM7ZmlsbC1vcGFjaXR5OjE7ZmlsbC1ydWxlOmV2ZW5vZGQiLz48L3N2Zz4="
    />
    <meta name="viewport" content="width=device-width, initial-scale=1.0" />
    <title>Fluence</title>
  </head>
  <body>
    <div id="app"></div>
    <script type="module" src="/${relative(
      getFrontendPath(),
      getFrontendIndexTSorJSPath(isJS),
    )}"></script>
  </body>
</html>
`;
}

function getIndexJsContent(isJS: boolean) {
  return `import { Fluence } from "@fluencelabs/js-client";
import relays from "./relays.json" assert { type: "json" };
import {
  helloWorld,
  helloWorldRemote,
  runDeployedServices,
  showSubnet,
} from "./${relative(
    getFrontendSrcPath(),
    join(getFrontendCompiledAquaPath(), "main.js"),
  )}";

const appEl =
  document.querySelector("#app") ??
  (() => {
    throw new Error("#app element is not found");
  })();

const aquaFunctions = [
  {
    name: "helloWorld",
    fn() {
      return helloWorld("Fluence");
    },
  },
  {
    name: "helloWorldRemote",
    fn() {
      return helloWorldRemote("Fluence");
    },
  },
  {
    name: "showSubnet",
    fn() {
      return showSubnet();
    },
  },
  {
    name: "runDeployedServices",
    fn() {
      return runDeployedServices();
>>>>>>> 185a9058
    },
  },
];

(async () => {
  const p = document.createElement("p");
  p.innerText = "Loading...";
  appEl.append(p);
  try {
    await Fluence.connect(relays[0].multiaddr);
  } catch (error) {
    p.style.color = "red";
    p.innerText = \`❌ \${stringifyError(error)}\`;
    throw error;
  }

<<<<<<< HEAD
  await writeFile(
    getPackageJSONPath(),
    `${jsonStringify(packageJson)}\n`,
    FS_OPTIONS,
  );

  await writeFile(indexFilePath, jsTemplateIndexJsContent, FS_OPTIONS);

  fluenceConfig.relaysPath = relative(projectRootDir, await ensureSrcPath());

  if (isJS) {
    fluenceConfig.aquaOutputJSPath = defaultAquaTSorJSPathRelative;
  } else {
    const TS_CONFIG = {
      compilerOptions: {
        target: "es2022",
        module: "es2022",
        strict: true,
        skipLibCheck: true,
        moduleResolution: "nodenext",
        outDir: "dist",
      },
      "ts-node": {
        esm: true,
      },
    };

    await writeFile(
      getTsConfigPath(),
      `${jsonStringify(TS_CONFIG)}\n`,
      FS_OPTIONS,
    );
=======
  p.remove();

  aquaFunctions.forEach((aquaFn) => {
    const buttonEl = document.createElement("button");
    buttonEl.innerText = aquaFn.name;

    buttonEl.addEventListener("click", () => {
      runAquaFunction(aquaFn);
    });

    appEl.append(buttonEl);
  });
})();

${
  isJS
    ? ""
    : `type AquaFunction = {
  name: string;
  fn: () => Promise<unknown>;
};
`
}
async function runAquaFunction({ fn, name }${isJS ? "" : ": AquaFunction"}) {
  const p = document.createElement("p");
  p.style.whiteSpace = "pre-wrap";
  try {
    const res = await fn();
    p.style.color = "green";
    p.innerHTML = \`\${name}: ✅ \${JSON.stringify(res, null, 2)}\`;
  } catch (e) {
    p.style.color = "red";
    p.innerHTML = \`\${name}: ❌ \${stringifyError(e)}\`;
  }
  appEl.append(p);
}

function stringifyError(e${isJS ? "" : ": unknown"}) {
  if (e instanceof Error) {
    return e.message;
  }
>>>>>>> 185a9058

  if (e instanceof Object) {
    const message = JSON.stringify(e, null, 2);
    if (message.includes("[0].dealIdOriginal")) {
      return "Please, make sure you have deployed the service";
    }

    return JSON.stringify(e, null, 2);
  }

  return String(e);
}
`;
}

const VITE_CONFIG_CONTENT = `import { defineConfig } from "vite";
import { nodePolyfills } from "vite-plugin-node-polyfills";

export default defineConfig({
  plugins: [nodePolyfills()],
});
`;

<<<<<<< HEAD
  await compileToFiles({
    compileArgs: {
      filePath: await ensureAquaMainPath(),
      imports: await ensureAquaImports({
        maybeFluenceConfig: fluenceConfig,
      }),
=======
const TS_CONFIG_CONTENT = `{
  "compilerOptions": {
    "target": "ES2020",
    "useDefineForClassFields": true,
    "module": "ESNext",
    "lib": ["ES2020", "DOM", "DOM.Iterable"],
    "skipLibCheck": true,

    /* Bundler mode */
    "moduleResolution": "bundler",
    "allowImportingTsExtensions": true,
    "resolveJsonModule": true,
    "isolatedModules": true,
    "noEmit": true,

    /* Linting */
    "strict": true,
    "noUnusedLocals": true,
    "noUnusedParameters": true,
    "noFallthroughCasesInSwitch": true
  },
  "include": ["src"]
}
`;

function getPackageJSON(isJS: boolean) {
  return {
    private: true,
    version: "0.0.0",
    type: "module",
    scripts: {
      dev: "vite",
      build: `${isJS ? "" : "tsc && "}vite build`,
      preview: "vite preview",
>>>>>>> 185a9058
    },
    dependencies: {
      [JS_CLIENT_NPM_DEPENDENCY]:
        CLIPackageJSON.dependencies[JS_CLIENT_NPM_DEPENDENCY],
    },
    devDependencies: {
      vite: "4.4.5",
      "vite-plugin-node-polyfills": "0.16.0",
      ...(isJS ? {} : { typescript: "5.0.2" }),
    },
  };
}<|MERGE_RESOLUTION|>--- conflicted
+++ resolved
@@ -16,7 +16,7 @@
 
 import { existsSync } from "node:fs";
 import { mkdir, readdir, stat, writeFile } from "node:fs/promises";
-import { basename, join, relative, resolve } from "node:path";
+import { join, relative, resolve } from "node:path";
 import { cwd } from "node:process";
 
 import { color } from "@oclif/color";
@@ -31,33 +31,19 @@
   RECOMMENDED_GITIGNORE_CONTENT,
   TEMPLATES,
   isTemplate,
-<<<<<<< HEAD
-  JS_CLIENT_NPM_DEPENDENCY,
-=======
->>>>>>> 185a9058
   CLI_NAME_FULL,
   getMainAquaFileContent,
   READMEs,
   JS_CLIENT_NPM_DEPENDENCY,
 } from "../lib/const.js";
 import {
-<<<<<<< HEAD
-  ensureSrcAquaPath,
-=======
   ensureFrontendCompiledAquaPath,
->>>>>>> 185a9058
   ensureFluenceAquaServicesPath,
   ensureServicesDir,
   ensureVSCodeExtensionsJsonPath,
   getGitignorePath,
   setProjectRootDir,
   getREADMEPath,
-<<<<<<< HEAD
-  ensureSrcPath,
-  projectRootDir,
-  getPackageJSONPath,
-  getTsConfigPath,
-=======
   projectRootDir,
   getPackageJSONPath,
   getFrontendSrcPath,
@@ -66,7 +52,6 @@
   getIndexHTMLPath,
   getTsConfigPath,
   getFrontendPath,
->>>>>>> 185a9058
 } from "../lib/paths.js";
 import { confirm, input, list } from "../lib/prompt.js";
 import CLIPackageJSON from "../versions/cli.package.json" assert { type: "json" };
@@ -86,35 +71,7 @@
 import { jsonStringify } from "./helpers/utils.js";
 import { initMarineCli } from "./marineCli.js";
 import { updateRelaysJSON, resolveFluenceEnv } from "./multiaddres.js";
-<<<<<<< HEAD
-import { ensureAquaMainPath, ensureSrcIndexTSorJSPath } from "./paths.js";
-
-export const jsTemplateIndexJsContent = `/* eslint-disable */
-// @ts-nocheck
-import { Fluence } from "@fluencelabs/js-client";
-import relays from "./relays.json" assert { type: "json" };
-
-import {
-  helloWorld,
-  helloWorldRemote,
-  getInfo,
-  getInfos,
-} from "./aqua/main.js";
-
-await Fluence.connect(relays[0].multiaddr, {});
-const helloWorldResult = await helloWorld("Fluence");
-console.log(helloWorldResult);
-const helloWorldRemoteResult = await helloWorldRemote("Fluence");
-console.log(helloWorldRemoteResult);
-const getInfoResult = await getInfo();
-console.log(getInfoResult);
-const getInfosResult = await getInfos(relays.map(({ peerId }) => peerId));
-console.log(getInfosResult);
-await Fluence.disconnect();
-`;
-=======
 import { getFrontendIndexTSorJSPath, ensureAquaMainPath } from "./paths.js";
->>>>>>> 185a9058
 
 const selectTemplate = (): Promise<Template> => {
   return list({
@@ -201,11 +158,7 @@
 
   await writeFile(
     await ensureAquaMainPath(),
-<<<<<<< HEAD
-    getMainAquaFileContent(template !== "quickstart"),
-=======
     getMainAquaFileContent(template === "minimal"),
->>>>>>> 185a9058
     FS_OPTIONS,
   );
 
@@ -234,32 +187,7 @@
   await writeFile(getREADMEPath(), READMEs[template], FS_OPTIONS);
 
   switch (template) {
-<<<<<<< HEAD
-    case "quickstart": {
-      const serviceName = "myService";
-
-      const absoluteServicePath = join(await ensureServicesDir(), serviceName);
-
-      const pathToModuleDir = join(absoluteServicePath, "modules", serviceName);
-      await generateNewModule(pathToModuleDir);
-
-      await initNewReadonlyServiceConfig(
-        absoluteServicePath,
-        relative(absoluteServicePath, pathToModuleDir),
-        serviceName,
-      );
-
-      await addService({
-        serviceName,
-        fluenceConfig,
-        marineCli: await initMarineCli(fluenceConfig),
-        absolutePathOrUrl: absoluteServicePath,
-        interactive: false,
-      });
-
-=======
     case "minimal":
->>>>>>> 185a9058
       break;
 
     case "quickstart": {
@@ -370,12 +298,6 @@
 async function initTSorJSProject({
   isJS,
   fluenceConfig,
-<<<<<<< HEAD
-}: InitTSorJSProjectArg): Promise<void> => {
-  const defaultAquaTSorJSPath = await ensureSrcAquaPath();
-
-  const defaultAquaTSorJSPathRelative = relative(
-=======
 }: InitTSorJSProjectArg): Promise<void> {
   const frontendCompiledAquaPath = await ensureFrontendCompiledAquaPath();
   const indexFilePath = getFrontendIndexTSorJSPath(isJS);
@@ -384,31 +306,10 @@
   fluenceConfig.relaysPath = relative(projectRootDir, frontendSrcPath);
 
   const relativeFrontendCompiledAquaPath = relative(
->>>>>>> 185a9058
     projectRootDir,
     frontendCompiledAquaPath,
   );
 
-<<<<<<< HEAD
-  const indexFilePath = await ensureSrcIndexTSorJSPath(isJS);
-  const indexFileName = basename(indexFilePath);
-
-  const packageJson = {
-    type: "module",
-    version: "1.0.0",
-    main: indexFileName,
-    scripts: {
-      start: `node${isJS ? "" : "--loader ts-node/esm"} ${relative(
-        projectRootDir,
-        indexFilePath,
-      )}`,
-      ...(isJS ? {} : { build: "tsc -b" }),
-    },
-    keywords: ["fluence"],
-    dependencies: {
-      [JS_CLIENT_NPM_DEPENDENCY]:
-        CLIPackageJSON.dependencies[JS_CLIENT_NPM_DEPENDENCY],
-=======
   fluenceConfig[isJS ? "aquaOutputJSPath" : "aquaOutputTSPath"] =
     relativeFrontendCompiledAquaPath;
 
@@ -502,7 +403,6 @@
     name: "runDeployedServices",
     fn() {
       return runDeployedServices();
->>>>>>> 185a9058
     },
   },
 ];
@@ -519,40 +419,6 @@
     throw error;
   }
 
-<<<<<<< HEAD
-  await writeFile(
-    getPackageJSONPath(),
-    `${jsonStringify(packageJson)}\n`,
-    FS_OPTIONS,
-  );
-
-  await writeFile(indexFilePath, jsTemplateIndexJsContent, FS_OPTIONS);
-
-  fluenceConfig.relaysPath = relative(projectRootDir, await ensureSrcPath());
-
-  if (isJS) {
-    fluenceConfig.aquaOutputJSPath = defaultAquaTSorJSPathRelative;
-  } else {
-    const TS_CONFIG = {
-      compilerOptions: {
-        target: "es2022",
-        module: "es2022",
-        strict: true,
-        skipLibCheck: true,
-        moduleResolution: "nodenext",
-        outDir: "dist",
-      },
-      "ts-node": {
-        esm: true,
-      },
-    };
-
-    await writeFile(
-      getTsConfigPath(),
-      `${jsonStringify(TS_CONFIG)}\n`,
-      FS_OPTIONS,
-    );
-=======
   p.remove();
 
   aquaFunctions.forEach((aquaFn) => {
@@ -594,7 +460,6 @@
   if (e instanceof Error) {
     return e.message;
   }
->>>>>>> 185a9058
 
   if (e instanceof Object) {
     const message = JSON.stringify(e, null, 2);
@@ -618,14 +483,6 @@
 });
 `;
 
-<<<<<<< HEAD
-  await compileToFiles({
-    compileArgs: {
-      filePath: await ensureAquaMainPath(),
-      imports: await ensureAquaImports({
-        maybeFluenceConfig: fluenceConfig,
-      }),
-=======
 const TS_CONFIG_CONTENT = `{
   "compilerOptions": {
     "target": "ES2020",
@@ -660,7 +517,6 @@
       dev: "vite",
       build: `${isJS ? "" : "tsc && "}vite build`,
       preview: "vite preview",
->>>>>>> 185a9058
     },
     dependencies: {
       [JS_CLIENT_NPM_DEPENDENCY]:
