/**
 * Copyright 2023 Fluence Labs Limited
 *
 * Licensed under the Apache License, Version 2.0 (the "License");
 * you may not use this file except in compliance with the License.
 * You may obtain a copy of the License at
 *
 *     http://www.apache.org/licenses/LICENSE-2.0
 *
 * Unless required by applicable law or agreed to in writing, software
 * distributed under the License is distributed on an "AS IS" BASIS,
 * WITHOUT WARRANTIES OR CONDITIONS OF ANY KIND, either express or implied.
 * See the License for the specific language governing permissions and
 * limitations under the License.
 */

import { existsSync } from "node:fs";
import { mkdir, readdir, stat, writeFile } from "node:fs/promises";
import { join, relative, resolve } from "node:path";
import { cwd } from "node:process";

import { color } from "@oclif/color";

import {
  initNewFluenceConfig,
  type FluenceConfig,
} from "../lib/configs/project/fluence.js";
import {
  type Template,
  FS_OPTIONS,
  RECOMMENDED_GITIGNORE_CONTENT,
  TEMPLATES,
  isTemplate,
  PACKAGE_JSON_FILE_NAME,
  INDEX_JS_FILE_NAME,
  INDEX_TS_FILE_NAME,
  SRC_DIR_NAME,
  TS_CONFIG_FILE_NAME,
  JS_CLIENT_NPM_DEPENDENCY,
  CLI_NAME_FULL,
  getMainAquaFileContent,
  READMEs,
} from "../lib/const.js";
import {
  ensureDefaultAquaJSPath,
  ensureDefaultAquaTSPath,
  ensureDefaultJSDirPath,
  ensureDefaultTSDirPath,
  ensureFluenceAquaServicesPath,
  ensureSrcServicesDir,
  ensureVSCodeExtensionsJsonPath,
  getGitignorePath,
  setProjectRootDir,
  getREADMEPath,
  ensureDefaultJSSrcPath,
  ensureDefaultTSSrcPath,
  projectRootDir,
} from "../lib/paths.js";
import { confirm, input, list } from "../lib/prompt.js";
import CLIPackageJSON from "../versions/cli.package.json" assert { type: "json" };

import { addService } from "./addService.js";
import { compileToFiles } from "./aqua.js";
import { commandObj, isInteractive } from "./commandObj.js";
import { envConfig, setEnvConfig } from "./configs/globalConfigs.js";
import { initNewEnvConfig } from "./configs/project/env.js";
import { initNewProviderConfig } from "./configs/project/provider.js";
import { initNewReadonlyServiceConfig } from "./configs/project/service.js";
<<<<<<< HEAD
import { initNewWorkersConfig } from "./configs/project/workers.js";
=======
import { initNewWorkersConfigReadonly } from "./configs/project/workers.js";
import type { ContractsENV } from "./const.js";
>>>>>>> 83ed1985
import { addCountlyEvent } from "./countly.js";
import { generateNewModule } from "./generateNewModule.js";
import type { ProviderConfigArgs } from "./generateUserProviderConfig.js";
import { ensureAquaImports } from "./helpers/aquaImports.js";
import { jsonStringify } from "./helpers/utils.js";
import { initMarineCli } from "./marineCli.js";
import { updateRelaysJSON, resolveFluenceEnv } from "./multiaddres.js";
import { ensureSrcAquaMainPath } from "./paths.js";

export const jsTemplateIndexJsContent = `/* eslint-disable */
// @ts-nocheck
import { Fluence } from "@fluencelabs/js-client";
import relays from "./relays.json" assert { type: "json" };

import {
  helloWorld,
  helloWorldRemote,
  getInfo,
  getInfos,
} from "./aqua/main.js";

await Fluence.connect(relays[0].multiaddr);
const helloWorldResult = await helloWorld("Fluence");
console.log(helloWorldResult);
const helloWorldRemoteResult = await helloWorldRemote("Fluence");
console.log(helloWorldRemoteResult);
const getInfoResult = await getInfo();
console.log(getInfoResult);
const getInfosResult = await getInfos(relays.map(({ peerId }) => peerId));
console.log(getInfosResult);
await Fluence.disconnect();
`;

const selectTemplate = (): Promise<Template> => {
  return list({
    message: "Select template",
    options: [...TEMPLATES],
    oneChoiceMessage: (): never => {
      throw new Error("Unreachable: only one template");
    },
    onNoChoices: (): never => {
      throw new Error("Unreachable: no templates");
    },
  });
};

type EnsureTemplateArg = {
  templateOrUnknown: string | undefined;
};

export const ensureTemplate = ({
  templateOrUnknown,
}: EnsureTemplateArg): Promise<Template> => {
  if (isTemplate(templateOrUnknown)) {
    return Promise.resolve(templateOrUnknown);
  }

  if (typeof templateOrUnknown === "string") {
    commandObj.warn(
      `Unknown template: ${color.yellow(
        templateOrUnknown,
      )}. Available templates: ${TEMPLATES.join(", ")}`,
    );
  }

  return selectTemplate();
};

type InitArg = {
  maybeProjectPath?: string | undefined;
  template?: Template | undefined;
  fluenceEnvFromFlags?: string | undefined;
} & ProviderConfigArgs;

export async function init(options: InitArg = {}): Promise<FluenceConfig> {
  const projectPath =
    options.maybeProjectPath === undefined && !isInteractive
      ? process.cwd()
      : resolve(
          options.maybeProjectPath ??
            (await input({
              message:
                "Enter project path or press enter to init in the current directory",
              default: cwd(),
            })),
        );

  if (!(await shouldInit(projectPath))) {
    commandObj.error(
      `Directory ${color.yellow(
        projectPath,
      )} is not empty. Please, init in an empty directory.`,
    );
  }

  const { template = await selectTemplate() } = options;
  await addCountlyEvent(`init:template:${template}`);
  await mkdir(projectPath, { recursive: true });
  setProjectRootDir(projectPath);
  await writeFile(await ensureFluenceAquaServicesPath(), "", FS_OPTIONS);
  const fluenceConfig = await initNewFluenceConfig();
  const fluenceEnv = await resolveFluenceEnv(options.fluenceEnvFromFlags);
<<<<<<< HEAD
  setEnvConfig(await initNewEnvConfig(fluenceEnv));
=======

  if (envConfig === undefined) {
    setEnvConfig(await initNewEnvConfig(fluenceEnv));
  } else {
    envConfig.fluenceEnv = fluenceEnv;
    await envConfig.$commit();
  }

  let fluenceEnvOrCustomRelays: ContractsENV | Array<string>;
>>>>>>> 83ed1985

  if (fluenceEnv === "local") {
    await initNewProviderConfig({
      numberOfNoxes: options.numberOfNoxes,
    });
  }

  await writeFile(
    await ensureSrcAquaMainPath(),
    getMainAquaFileContent(template !== "quickstart"),
    FS_OPTIONS,
  );

  await writeFile(
    await ensureVSCodeExtensionsJsonPath(),
    jsonStringify({
      recommendations: ["redhat.vscode-yaml", "FluenceLabs.aqua"],
    }) + "\n",
    FS_OPTIONS,
  );

  await ensureAquaImports({
    generateSettingsJson: true,
    maybeFluenceConfig: fluenceConfig,
  });

  await writeFile(
    getGitignorePath(),
    RECOMMENDED_GITIGNORE_CONTENT,
    FS_OPTIONS,
  );

  const workersConfig = await initNewWorkersConfigReadonly();
  const { ensureAquaFileWithWorkerInfo } = await import("./deployWorkers.js");
  await ensureAquaFileWithWorkerInfo(workersConfig, fluenceConfig);
  await writeFile(getREADMEPath(), READMEs[template], FS_OPTIONS);

  switch (template) {
    case "quickstart": {
      const serviceName = "myService";

      const absoluteServicePath = join(
        await ensureSrcServicesDir(),
        serviceName,
      );

      const pathToModuleDir = join(absoluteServicePath, "modules", serviceName);
      await generateNewModule(pathToModuleDir);

      await initNewReadonlyServiceConfig(
        absoluteServicePath,
        relative(absoluteServicePath, pathToModuleDir),
        serviceName,
      );

      await addService({
        serviceName,
        fluenceConfig,
        marineCli: await initMarineCli(fluenceConfig),
        absolutePathOrUrl: absoluteServicePath,
        interactive: false,
      });

      break;
    }

    case "minimal":
      break;

    case "js": {
      await initTSorJSProject({ isJS: true, fluenceConfig });
      break;
    }

    case "ts": {
      await initTSorJSProject({ isJS: false, fluenceConfig });
      break;
    }

    default: {
      const _exhaustiveCheck: never = template;
      return _exhaustiveCheck;
    }
  }

  await updateRelaysJSON({
    fluenceConfig: fluenceConfig,
    numberOfNoxes: options.numberOfNoxes,
  });

  commandObj.logToStderr(
    color.magentaBright(
      `\nSuccessfully initialized ${CLI_NAME_FULL} project template at ${projectPath}\n`,
    ),
  );

  return fluenceConfig;
}

const shouldInit = async (projectPath: string): Promise<boolean> => {
  if (!isInteractive) {
    return true;
  }

  const pathDoesNotExists = !existsSync(projectPath);

  if (pathDoesNotExists) {
    return true;
  }

  const pathIsNotADirectory = !(await stat(projectPath)).isDirectory();

  if (pathIsNotADirectory) {
    return true;
  }

  const directoryContent = await readdir(projectPath);
  const pathIsEmptyDir = directoryContent.length === 0;

  if (pathIsEmptyDir) {
    return true;
  }

  const dirHasOnlyGitInside =
    directoryContent.length === 1 && directoryContent[0] === ".git";

  if (dirHasOnlyGitInside) {
    return true;
  }

  const hasUserConfirmedInitInNonEmptyDir = await confirm({
    message: `Directory ${color.yellow(projectPath)} is not empty. Proceed?`,
  });

  if (hasUserConfirmedInitInNonEmptyDir) {
    return true;
  }

  return false;
};

type InitTSorJSProjectArg = {
  isJS: boolean;
  fluenceConfig: FluenceConfig;
};

const initTSorJSProject = async ({
  isJS,
  fluenceConfig,
}: InitTSorJSProjectArg): Promise<void> => {
  const defaultAquaTSorJSPath = isJS
    ? await ensureDefaultAquaJSPath()
    : await ensureDefaultAquaTSPath();

  const defaultAquaTSorJSPathRelative = relative(
    projectRootDir,
    defaultAquaTSorJSPath,
  );

  const defaultTSorJSDirPath = isJS
    ? await ensureDefaultJSDirPath()
    : await ensureDefaultTSDirPath();

  const indexFileName = isJS ? INDEX_JS_FILE_NAME : INDEX_TS_FILE_NAME;

  const PACKAGE_JSON = {
    type: "module",
    version: "1.0.0",
    description: "",
    main: indexFileName,
    scripts: {
      start: `${isJS ? "node" : "ts-node"} ${join(
        SRC_DIR_NAME,
        indexFileName,
      )}`,
      ...(isJS ? {} : { build: "tsc -b" }),
    },
    keywords: ["fluence"],
    author: "",
    license: "ISC",
    dependencies: {
      [JS_CLIENT_NPM_DEPENDENCY]:
        CLIPackageJSON.dependencies[JS_CLIENT_NPM_DEPENDENCY],
    },
    ...(isJS
      ? {}
      : {
          devDependencies: {
            "ts-node": CLIPackageJSON.devDependencies["ts-node"],
            typescript: CLIPackageJSON.devDependencies["typescript"],
          },
        }),
  } as const;

  await writeFile(
    join(defaultTSorJSDirPath, PACKAGE_JSON_FILE_NAME),
    JSON.stringify(PACKAGE_JSON, null, 2) + "\n",
    FS_OPTIONS,
  );

  await writeFile(
    join(defaultTSorJSDirPath, SRC_DIR_NAME, indexFileName),
    jsTemplateIndexJsContent,
    FS_OPTIONS,
  );

  fluenceConfig.relaysPath = relative(
    projectRootDir,
    isJS ? await ensureDefaultJSSrcPath() : await ensureDefaultTSSrcPath(),
  );

  if (isJS) {
    fluenceConfig.aquaOutputJSPath = defaultAquaTSorJSPathRelative;
  } else {
    const TS_CONFIG = {
      compilerOptions: {
        target: "es2022",
        module: "es2022",
        strict: true,
        skipLibCheck: true,
        moduleResolution: "nodenext",
        outDir: "dist",
      },
      "ts-node": {
        esm: true,
      },
    };

    await writeFile(
      join(defaultTSorJSDirPath, TS_CONFIG_FILE_NAME),
      jsonStringify(TS_CONFIG),
      FS_OPTIONS,
    );

    fluenceConfig.aquaOutputTSPath = defaultAquaTSorJSPathRelative;
  }

  await fluenceConfig.$commit();

  await compileToFiles({
    compileArgs: {
      filePath: await ensureSrcAquaMainPath(),
      imports: await ensureAquaImports({
        maybeFluenceConfig: fluenceConfig,
      }),
      targetType: isJS ? "js" : "ts",
    },
    outputPath: join(projectRootDir, defaultAquaTSorJSPathRelative),
  });
};<|MERGE_RESOLUTION|>--- conflicted
+++ resolved
@@ -66,12 +66,7 @@
 import { initNewEnvConfig } from "./configs/project/env.js";
 import { initNewProviderConfig } from "./configs/project/provider.js";
 import { initNewReadonlyServiceConfig } from "./configs/project/service.js";
-<<<<<<< HEAD
-import { initNewWorkersConfig } from "./configs/project/workers.js";
-=======
 import { initNewWorkersConfigReadonly } from "./configs/project/workers.js";
-import type { ContractsENV } from "./const.js";
->>>>>>> 83ed1985
 import { addCountlyEvent } from "./countly.js";
 import { generateNewModule } from "./generateNewModule.js";
 import type { ProviderConfigArgs } from "./generateUserProviderConfig.js";
@@ -174,19 +169,13 @@
   await writeFile(await ensureFluenceAquaServicesPath(), "", FS_OPTIONS);
   const fluenceConfig = await initNewFluenceConfig();
   const fluenceEnv = await resolveFluenceEnv(options.fluenceEnvFromFlags);
-<<<<<<< HEAD
-  setEnvConfig(await initNewEnvConfig(fluenceEnv));
-=======
-
-  if (envConfig === undefined) {
+
+  if (envConfig === null) {
     setEnvConfig(await initNewEnvConfig(fluenceEnv));
   } else {
     envConfig.fluenceEnv = fluenceEnv;
     await envConfig.$commit();
   }
-
-  let fluenceEnvOrCustomRelays: ContractsENV | Array<string>;
->>>>>>> 83ed1985
 
   if (fluenceEnv === "local") {
     await initNewProviderConfig({
