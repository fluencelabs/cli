/**
 * Copyright 2023 Fluence Labs Limited
 *
 * Licensed under the Apache License, Version 2.0 (the "License");
 * you may not use this file except in compliance with the License.
 * You may obtain a copy of the License at
 *
 *     http://www.apache.org/licenses/LICENSE-2.0
 *
 * Unless required by applicable law or agreed to in writing, software
 * distributed under the License is distributed on an "AS IS" BASIS,
 * WITHOUT WARRANTIES OR CONDITIONS OF ANY KIND, either express or implied.
 * See the License for the specific language governing permissions and
 * limitations under the License.
 */

import { existsSync } from "node:fs";
import { mkdir, readdir, stat, writeFile } from "node:fs/promises";
import { join, relative, resolve, sep } from "node:path";
import { sep as posixSep } from "node:path/posix";
import { cwd } from "node:process";

import { color } from "@oclif/color";

import {
  initNewFluenceConfig,
  type FluenceConfig,
} from "../lib/configs/project/fluence.js";
import {
  type Template,
  FS_OPTIONS,
  RECOMMENDED_GITIGNORE_CONTENT,
  TEMPLATES,
  isTemplate,
  CLI_NAME_FULL,
  getMainAquaFileContent,
  READMEs,
  JS_CLIENT_NPM_DEPENDENCY,
  README_MD_FILE_NAME,
  TYPESCRIPT_NPM_DEPENDENCY,
} from "../lib/const.js";
import {
  ensureFrontendCompiledAquaPath,
  ensureFluenceAquaServicesPath,
  ensureServicesDir,
  ensureVSCodeExtensionsJsonPath,
  getGitignorePath,
  setProjectRootDir,
  getREADMEPath,
  projectRootDir,
  getFrontendPackageJSONPath,
  getFrontendSrcPath,
  getIndexHTMLPath,
  getFrontendTsConfigPath,
  getFrontendPath,
<<<<<<< HEAD
  getFrontendCompiledAquaPath,
=======
  ensureGatewayCompiledAquaPath,
  getGatewayServerTSorJSPath,
  getGatewayPackageJSONPath,
  getGatewaySrcPath,
  getGatewayTsConfigPath,
  getGatewayPath,
  ensureAquaDir,
>>>>>>> f7213f89
} from "../lib/paths.js";
import { confirm, input, list } from "../lib/prompt.js";
import CLIPackageJSON from "../versions/cli.package.json" assert { type: "json" };

import { addService } from "./addService.js";
import { compileToFiles } from "./aqua.js";
import { commandObj, isInteractive } from "./commandObj.js";
import { envConfig, setEnvConfig } from "./configs/globalConfigs.js";
import { initNewEnvConfig } from "./configs/project/env.js";
import { initNewReadonlyProviderConfig } from "./configs/project/provider.js";
import { initNewReadonlyServiceConfig } from "./configs/project/service.js";
import { initNewWorkersConfigReadonly } from "./configs/project/workers.js";
import {
  COMPILE_AQUA_PROPERTY_NAME,
  SERVICE_INTERFACE_FILE_HEADER,
} from "./const.js";
import { addCountlyEvent } from "./countly.js";
import { generateNewModule } from "./generateNewModule.js";
import type { ProviderConfigArgs } from "./generateUserProviderConfig.js";
import { getAquaImports } from "./helpers/aquaImports.js";
import { jsonStringify } from "./helpers/utils.js";
import { initMarineCli } from "./marineCli.js";
import { updateRelaysJSON, resolveFluenceEnv } from "./multiaddres.js";
import { copyDefaultDependencies } from "./npm.js";
import { getFrontendIndexTSorJSPath, ensureAquaMainPath } from "./paths.js";

const selectTemplate = (): Promise<Template> => {
  return list({
    message: "Select template",
    options: [...TEMPLATES],
    oneChoiceMessage: (): never => {
      throw new Error("Unreachable: only one template");
    },
    onNoChoices: (): never => {
      throw new Error("Unreachable: no templates");
    },
  });
};

type EnsureTemplateArg = {
  templateOrUnknown: string | undefined;
};

export const ensureTemplate = ({
  templateOrUnknown,
}: EnsureTemplateArg): Promise<Template> => {
  if (isTemplate(templateOrUnknown)) {
    return Promise.resolve(templateOrUnknown);
  }

  if (typeof templateOrUnknown === "string") {
    commandObj.warn(
      `Unknown template: ${color.yellow(
        templateOrUnknown,
      )}. Available templates: ${TEMPLATES.join(", ")}`,
    );
  }

  return selectTemplate();
};

type InitArg = {
  maybeProjectPath?: string | undefined;
  template?: Template | undefined;
  env?: string | undefined;
} & Omit<ProviderConfigArgs, "env" | "name">;

export async function init(options: InitArg = {}): Promise<FluenceConfig> {
  const projectPath =
    options.maybeProjectPath === undefined && !isInteractive
      ? process.cwd()
      : resolve(
          options.maybeProjectPath ??
            (await input({
              message:
                "Enter project path or press enter to init in the current directory",
              default: cwd(),
            })),
        );

  if (!(await shouldInit(projectPath))) {
    commandObj.error(
      `Directory ${color.yellow(
        projectPath,
      )} is not empty. Please, init in an empty directory.`,
    );
  }

  const { template = await selectTemplate() } = options;
  await addCountlyEvent(`init:template:${template}`);
  await mkdir(projectPath, { recursive: true });
  setProjectRootDir(projectPath);

  await writeFile(
    await ensureFluenceAquaServicesPath(),
    `${SERVICE_INTERFACE_FILE_HEADER}\n`,
    FS_OPTIONS,
  );

  const fluenceConfig = await initNewFluenceConfig();
  await copyDefaultDependencies();
  const fluenceEnv = await resolveFluenceEnv(options.env);

  if (envConfig === null) {
    setEnvConfig(await initNewEnvConfig(fluenceEnv));
  } else {
    envConfig.fluenceEnv = fluenceEnv;
    await envConfig.$commit();
  }

  if (fluenceEnv === "local") {
    await initNewReadonlyProviderConfig({
      env: "local",
      noxes: options.noxes,
    });
  }

  await writeFile(
    await ensureAquaMainPath(),
    getMainAquaFileContent(template === "minimal"),
    FS_OPTIONS,
  );

  await writeFile(
    await ensureVSCodeExtensionsJsonPath(),
    jsonStringify({
      recommendations: ["redhat.vscode-yaml", "FluenceLabs.aqua"],
    }) + "\n",
    FS_OPTIONS,
  );

  await writeFile(
    getGitignorePath(),
    RECOMMENDED_GITIGNORE_CONTENT,
    FS_OPTIONS,
  );

  const workersConfig = await initNewWorkersConfigReadonly();
  const { ensureAquaFileWithWorkerInfo } = await import("./deployWorkers.js");
  await ensureAquaFileWithWorkerInfo(workersConfig, fluenceConfig, fluenceEnv);
  await writeFile(getREADMEPath(), READMEs[template], FS_OPTIONS);

  switch (template) {
    case "minimal": {
      const aquaDir = await ensureAquaDir();

      fluenceConfig[COMPILE_AQUA_PROPERTY_NAME] = {
        ...fluenceConfig[COMPILE_AQUA_PROPERTY_NAME],
        default: {
          input: relative(projectRootDir, aquaDir),
          output: join("src", "compiled-aqua"),
          target: "ts",
        },
      };

      await fluenceConfig.$commit();
      break;
    }

    case "quickstart": {
      await quickstart();
      await initTSorJSGatewayProject({ isJS: true, fluenceConfig });
      break;
    }

    case "js": {
      await quickstart();
      await initTSorJSProject({ isJS: true, fluenceConfig });
      await initTSorJSGatewayProject({ isJS: true, fluenceConfig });
      break;
    }

    case "ts": {
      await quickstart();
      await initTSorJSProject({ isJS: false, fluenceConfig });
      await initTSorJSGatewayProject({ isJS: false, fluenceConfig });
      break;
    }
  }

  async function quickstart() {
    const serviceName = "myService";
    const absoluteServicePath = join(await ensureServicesDir(), serviceName);
    const pathToModuleDir = join(absoluteServicePath, "modules", serviceName);
    await generateNewModule(pathToModuleDir);

    await initNewReadonlyServiceConfig(
      absoluteServicePath,
      relative(absoluteServicePath, pathToModuleDir),
      serviceName,
    );

    await addService({
      serviceName,
      fluenceConfig,
      marineCli: await initMarineCli(),
      absolutePathOrUrl: absoluteServicePath,
      interactive: false,
    });
  }

  await updateRelaysJSON({
    fluenceConfig,
    noxes: options.noxes,
  });

  commandObj.logToStderr(
    color.magentaBright(
      `\nSuccessfully initialized ${CLI_NAME_FULL} project template at ${projectPath}\n`,
    ),
  );

  return fluenceConfig;
}

const shouldInit = async (projectPath: string): Promise<boolean> => {
<<<<<<< HEAD
  if (!isInteractive) {
    return true;
  }

  const pathDoesNotExists = !existsSync(projectPath);

  if (pathDoesNotExists) {
    return true;
  }

  const pathIsNotADirectory = !(await stat(projectPath)).isDirectory();

  if (pathIsNotADirectory) {
    return true;
  }

  const directoryContent = await readdir(projectPath);
  const pathIsEmptyDir = directoryContent.length === 0;

  if (pathIsEmptyDir) {
    return true;
  }

  const dirHasOnlyGitInside =
    directoryContent.length === 1 && directoryContent[0] === ".git";

  if (dirHasOnlyGitInside) {
    return true;
  }

  const hasUserConfirmedInitInNonEmptyDir = await confirm({
    message: `Directory ${color.yellow(projectPath)} is not empty. Proceed?`,
  });

  return hasUserConfirmedInitInNonEmptyDir;
=======
  let directoryContent: string[];

  return (
    !isInteractive ||
    !existsSync(projectPath) ||
    !(await stat(projectPath)).isDirectory() ||
    (directoryContent = await readdir(projectPath)).length === 0 ||
    (directoryContent.length === 1 && directoryContent[0] === ".git") ||
    (await confirm({
      message: `Directory ${color.yellow(projectPath)} is not empty. Proceed?`,
    }))
  );
>>>>>>> f7213f89
};

type InitTSorJSProjectArg = {
  isJS: boolean;
  fluenceConfig: FluenceConfig;
};

const convertPathToModuleImport = (path: string) => {
  return path.split(sep).join(posixSep);
};

async function initTSorJSProject({
  isJS,
  fluenceConfig,
}: InitTSorJSProjectArg): Promise<void> {
  const frontendCompiledAquaPath = await ensureFrontendCompiledAquaPath();
  const indexFilePath = getFrontendIndexTSorJSPath(isJS);
  const packageJSONPath = getFrontendPackageJSONPath();
  const frontendSrcPath = getFrontendSrcPath();
  const aquaDir = await ensureAquaDir();

  addRelayPathEntryToConfig(
    fluenceConfig,
    relative(projectRootDir, frontendSrcPath),
  );

  fluenceConfig[COMPILE_AQUA_PROPERTY_NAME] = {
    ...fluenceConfig[COMPILE_AQUA_PROPERTY_NAME],
    frontend: {
      input: relative(projectRootDir, aquaDir),
      output: relative(projectRootDir, frontendCompiledAquaPath),
      target: isJS ? "js" : "ts",
    },
  };

  await Promise.all([
    fluenceConfig.$commit(),
    writeFile(indexFilePath, getFrontendIndexJsContent(isJS), FS_OPTIONS),
    writeFile(
      packageJSONPath,
      jsonStringify(getFrontendPackageJSON(isJS)),
      FS_OPTIONS,
    ),
    writeFile(getIndexHTMLPath(), getIndexHTMLContent(isJS), FS_OPTIONS),
    isJS
      ? Promise.resolve()
      : writeFile(
          getFrontendTsConfigPath(),
          FRONTEND_TS_CONFIG_CONTENT,
          FS_OPTIONS,
        ),
    compileToFiles({
      filePath: aquaDir,
      imports: await getAquaImports({
        fluenceConfig: fluenceConfig,
      }),
      targetType: isJS ? "js" : "ts",
      outputPath: frontendCompiledAquaPath,
    }),
  ]);
}

type InitTSorJSGatewayProjectArg = {
  isJS: boolean;
  fluenceConfig: FluenceConfig;
};

async function initTSorJSGatewayProject({
  isJS,
  fluenceConfig,
}: InitTSorJSGatewayProjectArg): Promise<void> {
  const gatewayCompiledAquaPath = await ensureGatewayCompiledAquaPath();
  const indexFilePath = getGatewayServerTSorJSPath(isJS);
  const packageJSONPath = getGatewayPackageJSONPath();
  const gatewaySrcPath = getGatewaySrcPath();
  const gatewayReadmePath = join(getGatewayPath(), README_MD_FILE_NAME);
  const aquaDir = await ensureAquaDir();

  addRelayPathEntryToConfig(
    fluenceConfig,
    relative(projectRootDir, gatewaySrcPath),
  );

  fluenceConfig[COMPILE_AQUA_PROPERTY_NAME] = {
    ...fluenceConfig[COMPILE_AQUA_PROPERTY_NAME],
    gateway: {
      input: relative(projectRootDir, aquaDir),
      output: relative(projectRootDir, gatewayCompiledAquaPath),
      target: isJS ? "js" : "ts",
    },
  };

  await Promise.all([
    fluenceConfig.$commit(),
    writeFile(indexFilePath, getGatewayIndexJsContent(isJS), FS_OPTIONS),
    writeFile(
      packageJSONPath,
      jsonStringify(getGatewayPackageJSON(isJS)),
      FS_OPTIONS,
    ),
    writeFile(gatewayReadmePath, GATEWAY_README_CONTENT, FS_OPTIONS),
    isJS
      ? Promise.resolve()
      : writeFile(
          getGatewayTsConfigPath(),
          GATEWAY_TS_CONFIG_CONTENT,
          FS_OPTIONS,
        ),
    compileToFiles({
      filePath: aquaDir,
      imports: await getAquaImports({ fluenceConfig }),
      targetType: isJS ? "js" : "ts",
      outputPath: gatewayCompiledAquaPath,
    }),
  ]);
}

function getIndexHTMLContent(isJS: boolean) {
  return `<!doctype html>
<html lang="en">
  <head>
    <meta charset="UTF-8" />
    <link
      rel="icon"
      href="data:image/svg+xml;base64,PHN2ZyB4bWxucz0iaHR0cDovL3d3dy53My5vcmcvMjAwMC9zdmciIHdpZHRoPSIzMiIgaGVpZ2h0PSIzMiIgc3R5bGU9ImZpbGw6bm9uZSI+PHBhdGggZD0iTTE3LjI3NyAwaC0yLjQzNHY1LjM1NGMtNS4zNy41NzctOS41NSA1LjEyMy05LjU1IDEwLjY0NiAwIDUuNTIzIDQuMTggMTAuMDcgOS41NSAxMC42NDZWMzJoMi40MzR2LTUuMzY4YzUuMzEtLjYzMiA5LjQzLTUuMTUgOS40My0xMC42MzIgMC01LjQ4MS00LjEyLTEwLTkuNDMtMTAuNjMyek03LjcyNiAxNmE4LjI3NiA4LjI3NiAwIDAgMSA3LjExOS04LjE5NHYxNi4zODhBOC4yNzYgOC4yNzYgMCAwIDEgNy43MjYgMTZabTE2LjU0OCAwYTguMjc2IDguMjc2IDAgMCAxLTYuOTk2IDguMTc2VjcuODI0QTguMjc2IDguMjc2IDAgMCAxIDI0LjI3MyAxNloiIHN0eWxlPSJjbGlwLXJ1bGU6ZXZlbm9kZDtmaWxsOiNlNDFjNWM7ZmlsbC1vcGFjaXR5OjE7ZmlsbC1ydWxlOmV2ZW5vZGQiLz48L3N2Zz4="
    />
    <meta name="viewport" content="width=device-width, initial-scale=1.0" />
    <title>Fluence</title>
  </head>
  <body>
    <div id="app"></div>
    <script type="module" src="/${convertPathToModuleImport(
      relative(getFrontendPath(), getFrontendIndexTSorJSPath(isJS)),
    )}"></script>
  </body>
</html>
`;
}

function getFrontendIndexJsContent(isJS: boolean) {
  return `import { Fluence } from "@fluencelabs/js-client";
import relays from "./relays.json" assert { type: "json" };
import {
  helloWorld,
  helloWorldRemote,
  runDeployedServices,
  showSubnet,
} from "./${convertPathToModuleImport(
    relative(
      getFrontendSrcPath(),
      join(getFrontendCompiledAquaPath(), "main.js"),
    ),
  )}";

const appEl =
  document.querySelector("#app") ??
  (() => {
    throw new Error("#app element is not found");
  })();

const aquaFunctions = [
  {
    name: "helloWorld",
    fn() {
      return helloWorld("Fluence");
    },
  },
  {
    name: "helloWorldRemote",
    fn() {
      return helloWorldRemote("Fluence");
    },
  },
  {
    name: "showSubnet",
    fn() {
      return showSubnet();
    },
  },
  {
    name: "runDeployedServices",
    fn() {
      return runDeployedServices();
    },
  },
];

(async () => {
  const p = document.createElement("p");
  p.innerText = "Loading...";
  appEl.append(p);
  try {
    await Fluence.connect(relays[0].multiaddr);
  } catch (error) {
    p.style.color = "red";
    p.innerText = \`❌ \${stringifyError(error)}\`;
    throw error;
  }

  p.remove();

  aquaFunctions.forEach((aquaFn) => {
    const buttonEl = document.createElement("button");
    buttonEl.innerText = aquaFn.name;

    buttonEl.addEventListener("click", () => {
      runAquaFunction(aquaFn);
    });

    appEl.append(buttonEl);
  });
})();

${
  isJS
    ? ""
    : `type AquaFunction = {
  name: string;
  fn: () => Promise<unknown>;
};
`
}
async function runAquaFunction({ fn, name }${isJS ? "" : ": AquaFunction"}) {
  const p = document.createElement("p");
  p.style.whiteSpace = "pre-wrap";
  try {
    const res = await fn();
    p.style.color = "green";
    p.innerHTML = \`\${name}: ✅ \${JSON.stringify(res, null, 2)}\`;
  } catch (e) {
    p.style.color = "red";
    p.innerHTML = \`\${name}: ❌ \${stringifyError(e)}\`;
  }
  appEl.append(p);
}

function stringifyError(e${isJS ? "" : ": unknown"}) {
  if (e instanceof Error) {
    return e.message;
  }

  if (e instanceof Object) {
    const message = JSON.stringify(e, null, 2);
    if (message.includes("[0].dealIdOriginal")) {
      return "Please, make sure you have deployed the service";
    }

    return JSON.stringify(e, null, 2);
  }

  return String(e);
}
`;
}

function getGatewayIndexJsContent(isJS: boolean) {
  return `${
    isJS
      ? ""
      : 'import type { TypeBoxTypeProvider } from "@fastify/type-provider-typebox";\n'
  }import { Fluence } from "@fluencelabs/js-client";
import relays from "./relays.json" assert { type: "json" };
import { ${isJS ? "" : "type Static, "}Type } from "@sinclair/typebox";
import fastify from "fastify";

import { helloWorld, helloWorldRemote, showSubnet, runDeployedServices } from "./compiled-aqua/main.js";

// This is an authorization token for the gateway service.
// Remember to generate the appropriate token and save it in env variables.
const ACCESS_TOKEN = "abcdefhi";

// This is the peer's private key.
// It must be regenerated and properly hidden otherwise one could steal it and pretend to be this gateway.
const PEER_PRIVATE_KEY = new TextEncoder().encode(
  new Array(32).fill("a").join(""),
);

const server = fastify({
  logger: true,
})${isJS ? "" : ".withTypeProvider<TypeBoxTypeProvider>()"};

await server.register(import("@fastify/rate-limit"), {
  max: 100,
  timeWindow: "1 minute",
});

server.addHook("onReady", async () => {
  await Fluence.connect(relays[0], {
    keyPair: {
      type: "Ed25519",
      source: PEER_PRIVATE_KEY,
    },
  });
});

server.addHook("onRequest", async (request, reply) => {
  if (request.headers.access_token !== ACCESS_TOKEN) {
    await reply.status(403).send({
      error: "Unauthorized",
      statusCode: 403,
    });
  }
});

server.addHook("onClose", async () => {
  await Fluence.disconnect();
});

const callbackBody = Type.Object({
  name: Type.String(),
});

${isJS ? "" : "type callbackBodyType = Static<typeof callbackBody>;"}

const callbackResponse = Type.String();

${isJS ? "" : "type callbackResponseType = Static<typeof callbackResponse>;"}

const showSubnetResponse = Type.Array(
  Type.Object({
    host_id: Type.Union([Type.String(), Type.Null()]),
    services: Type.Union([Type.Array(Type.String()), Type.Null()]),
    spells: Type.Union([Type.Array(Type.String()), Type.Null()]),
    worker_id: Type.Union([Type.String(), Type.Null()]),
  }),
);

${
  isJS ? "" : "type showSubnetResponseType = Static<typeof showSubnetResponse>;"
}

const runDeployedServicesResponse = Type.Array(
  Type.Object({
    answer: Type.Union([Type.String(), Type.Null()]),
    worker: Type.Object({
      host_id: Type.String(),
      pat_id: Type.String(),
      worker_id: Type.Union([Type.String(), Type.Null()]),
    }),
  }),
);

${
  isJS
    ? ""
    : "type runDeployedServicesResponseType = Static<typeof runDeployedServicesResponse>;"
}

// Request and response
server.post${
    isJS ? "" : "<{ Body: callbackBodyType; Reply: callbackResponseType }>"
  }(
  "/my/callback/hello",
  { schema: { body: callbackBody, response: { 200: callbackResponse } } },
  async (request, reply) => {
    const { name } = request.body;
    const result = await helloWorld(name);
    return reply.send(result);
  },
);

// Fire and forget
server.post("/my/webhook/hello", async (_request, reply) => {
  void helloWorldRemote("Fluence");
  return reply.send();
});

server.post${isJS ? "" : "<{ Reply: showSubnetResponseType }>"}(
  "/my/callback/showSubnet",
  { schema: { response: { 200: showSubnetResponse } } },
  async (_request, reply) => {
    const result = await showSubnet();
    return reply.send(result);
  },
);

server.post${isJS ? "" : "<{ Reply: runDeployedServicesResponseType }>"}(
  "/my/callback/runDeployedServices",
  { schema: { response: { 200: runDeployedServicesResponse } } },
  async (_request, reply) => {
    const result = await runDeployedServices();
    return reply.send(result);
  },
);

server.listen({ port: 8080, host: "0.0.0.0" }, (err, address) => {
  if (err !== null) {
    console.error(err);
    process.exit(1);
  }

  console.log(\`Server listening at \${address}\`);
});`;
}

const FRONTEND_TS_CONFIG_CONTENT = `{
  "compilerOptions": {
    "target": "ES2020",
    "useDefineForClassFields": true,
    "module": "ESNext",
    "lib": ["ES2020", "DOM", "DOM.Iterable"],
    "skipLibCheck": true,

    /* Bundler mode */
    "moduleResolution": "bundler",
    "allowImportingTsExtensions": true,
    "resolveJsonModule": true,
    "isolatedModules": true,
    "noEmit": true,

    /* Linting */
    "strict": true,
    "noUnusedLocals": true,
    "noUnusedParameters": true,
    "noFallthroughCasesInSwitch": true
  },
  "include": ["src"]
}
`;

const GATEWAY_TS_CONFIG_CONTENT = `{
  "compilerOptions": {
    "target": "ESNext",
    "module": "NodeNext",
    "moduleResolution": "NodeNext",
    "skipLibCheck": true,
    "resolveJsonModule": true,
    "outDir": "./dist",
    "verbatimModuleSyntax": true,
    "esModuleInterop": true,

    /* Linting */
    "strict": true,
    "noUnusedLocals": true,
    "noUnusedParameters": true,
    "noFallthroughCasesInSwitch": true,
    "forceConsistentCasingInFileNames": true
  },
  "include": ["src"]
}
`;

function getFrontendPackageJSON(isJS: boolean) {
  return {
    private: true,
    version: "0.0.0",
    type: "module",
    scripts: {
      dev: "vite",
      build: `${isJS ? "" : "tsc && "}vite build`,
      preview: "vite preview",
    },
    dependencies: {
      [JS_CLIENT_NPM_DEPENDENCY]:
        CLIPackageJSON.dependencies[JS_CLIENT_NPM_DEPENDENCY],
    },
    devDependencies: {
      vite: "4.4.5",
      ...(isJS
        ? {}
        : {
            [TYPESCRIPT_NPM_DEPENDENCY]:
              CLIPackageJSON.devDependencies[TYPESCRIPT_NPM_DEPENDENCY],
          }),
    },
  };
}

function getGatewayPackageJSON(isJS: boolean) {
  return {
    private: true,
    name: "gateway",
    description: "Fluence gateway for running aqua function via HTTP methods",
    version: "0.0.1",
    type: "module",
    keywords: [],
    scripts: {
      ...(isJS
        ? {}
        : {
            build: "rm -rf ./dist && tsc -p tsconfig.json",
          }),
      start: isJS
        ? "node --no-warnings src/server.js"
        : "node --no-warnings --loader ts-node/esm src/server.ts",
    },
    dependencies: {
      [JS_CLIENT_NPM_DEPENDENCY]:
        CLIPackageJSON.dependencies[JS_CLIENT_NPM_DEPENDENCY],
      fastify: "4.25.2",
      "@fastify/rate-limit": "9.1.0",
      "@sinclair/typebox": "0.32.11",
    },
    ...(isJS
      ? {}
      : {
          devDependencies: {
            "@types/node": "20.11.5",
            "@fastify/type-provider-typebox": "4.0.0",
            [TYPESCRIPT_NPM_DEPENDENCY]:
              CLIPackageJSON.devDependencies[TYPESCRIPT_NPM_DEPENDENCY],
            "ts-node": "10.9.2",
          },
        }),
  };
}

const GATEWAY_README_CONTENT = `## Fluence HTTP Gateway

Here you can find an example of simple Fluence HTTP gateway.
The gateway allows you to map Aqua functions to http requests i.e., you can create HTTP route and handle the incoming request by executing some Aqua function.
You can check it out and test this repo.

### Start gateway

- \`npm install\`
- \`npm run start\`
- \`curl -X POST http://localhost:8080/my/callback/hello -H "ACCESS_TOKEN: abcdefhi" -H 'Content-Type: application/json' -d '{"name": "Fluence" }'\`
- After running these commands you should see: \`Hello, Fluence\`

### Notes:

Gateway contains four routes corresponding to Aqua functions: \`helloWorld\`, \`helloWorldRemote\`, \`showSubnet\` and \`runDeployedServices\`.

You can run \`helloWorld\` and \`helloWorldRemote\` right away.
To run \`showSubnet\` and \`runDeployedServices\` successfully, it is required to do \`fluence deal deploy\` then compile Aqua and restart the server.

Currently, \`fluence aqua\` won't put generated files to gateway dir automatically. Remember to pass \`-o/--output\` flag to CLI for that or change the config in \`fluence.yaml\`.

> Remember to replace hardcoded token and peer private key. You can achieve that by placing these credentials in env variables, for example.
`;

function addRelayPathEntryToConfig(fluenceConfig: FluenceConfig, path: string) {
  if (fluenceConfig.relaysPath === undefined) {
    fluenceConfig.relaysPath = [path];
  } else if (typeof fluenceConfig.relaysPath === "string") {
    fluenceConfig.relaysPath = [fluenceConfig.relaysPath, path];
  } else {
    fluenceConfig.relaysPath = [...fluenceConfig.relaysPath, path];
  }
}<|MERGE_RESOLUTION|>--- conflicted
+++ resolved
@@ -53,9 +53,7 @@
   getIndexHTMLPath,
   getFrontendTsConfigPath,
   getFrontendPath,
-<<<<<<< HEAD
   getFrontendCompiledAquaPath,
-=======
   ensureGatewayCompiledAquaPath,
   getGatewayServerTSorJSPath,
   getGatewayPackageJSONPath,
@@ -63,7 +61,6 @@
   getGatewayTsConfigPath,
   getGatewayPath,
   ensureAquaDir,
->>>>>>> f7213f89
 } from "../lib/paths.js";
 import { confirm, input, list } from "../lib/prompt.js";
 import CLIPackageJSON from "../versions/cli.package.json" assert { type: "json" };
@@ -280,43 +277,6 @@
 }
 
 const shouldInit = async (projectPath: string): Promise<boolean> => {
-<<<<<<< HEAD
-  if (!isInteractive) {
-    return true;
-  }
-
-  const pathDoesNotExists = !existsSync(projectPath);
-
-  if (pathDoesNotExists) {
-    return true;
-  }
-
-  const pathIsNotADirectory = !(await stat(projectPath)).isDirectory();
-
-  if (pathIsNotADirectory) {
-    return true;
-  }
-
-  const directoryContent = await readdir(projectPath);
-  const pathIsEmptyDir = directoryContent.length === 0;
-
-  if (pathIsEmptyDir) {
-    return true;
-  }
-
-  const dirHasOnlyGitInside =
-    directoryContent.length === 1 && directoryContent[0] === ".git";
-
-  if (dirHasOnlyGitInside) {
-    return true;
-  }
-
-  const hasUserConfirmedInitInNonEmptyDir = await confirm({
-    message: `Directory ${color.yellow(projectPath)} is not empty. Proceed?`,
-  });
-
-  return hasUserConfirmedInitInNonEmptyDir;
-=======
   let directoryContent: string[];
 
   return (
@@ -329,7 +289,6 @@
       message: `Directory ${color.yellow(projectPath)} is not empty. Proceed?`,
     }))
   );
->>>>>>> f7213f89
 };
 
 type InitTSorJSProjectArg = {
