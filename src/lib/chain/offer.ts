/**
 * Copyright 2023 Fluence Labs Limited
 *
 * Licensed under the Apache License, Version 2.0 (the "License");
 * you may not use this file except in compliance with the License.
 * You may obtain a copy of the License at
 *
 *     http://www.apache.org/licenses/LICENSE-2.0
 *
 * Unless required by applicable law or agreed to in writing, software
 * distributed under the License is distributed on an "AS IS" BASIS,
 * WITHOUT WARRANTIES OR CONDITIONS OF ANY KIND, either express or implied.
 * See the License for the specific language governing permissions and
 * limitations under the License.
 */

import { color } from "@oclif/color";
import times from "lodash-es/times.js";
import { yamlDiffPatch } from "yaml-diff-patch";

import { versions } from "../../versions.js";
import { commandObj } from "../commandObj.js";
import {
  ensureComputerPeerConfigs,
  ensureReadonlyProviderConfig,
} from "../configs/project/provider.js";
import {
  initNewProviderArtifactsConfig,
  initReadonlyProviderArtifactsConfig,
} from "../configs/project/providerArtifacts.js";
import {
  ALL_FLAG_VALUE,
  CLI_NAME,
  PT_SYMBOL,
  DOT_FLUENCE_DIR_NAME,
  OFFER_FLAG_NAME,
  PROVIDER_ARTIFACTS_CONFIG_FULL_FILE_NAME,
  OFFER_IDS_FLAG_NAME,
} from "../const.js";
import {
  getDealClient,
  getDealCliClient,
  sign,
  getEventValue,
  signBatch,
  getReadonlyDealClient,
  populate,
} from "../dealClient.js";
import { uint8ArrayToHex } from "../helpers/typesafeStringify.js";
import { bigintToStr, numToStr } from "../helpers/typesafeStringify.js";
import {
  commaSepStrToArr,
  splitErrorsAndResults,
  stringifyUnknown,
} from "../helpers/utils.js";
import { checkboxes } from "../prompt.js";
import { ensureFluenceEnv } from "../resolveFluenceEnv.js";

import {
  cidStringToCIDV1Struct,
  peerIdHexStringToBase58String,
  peerIdToUint8Array,
  cidHexStringToBase32,
} from "./conversions.js";
import { ptFormatWithSymbol, ptParse } from "./currencies.js";
import { assertProviderIsRegistered } from "./providerInfo.js";

const MARKET_OFFER_REGISTERED_EVENT_NAME = "MarketOfferRegistered";
const OFFER_ID_PROPERTY = "offerId";

export type OffersArgs = {
  [OFFER_FLAG_NAME]?: string | undefined;
  force?: boolean | undefined;
};

export async function createOffers(flags: OffersArgs) {
  const offers = await resolveOffersFromProviderConfig(flags);
  await assertProviderIsRegistered();
  const { dealClient } = await getDealClient();
  const market = dealClient.getMarket();
  const usdc = dealClient.getUSDC();
  const providerArtifactsConfig = await initNewProviderArtifactsConfig();
  const fluenceEnv = await ensureFluenceEnv();

  const alreadyCreatedOffers = offers.filter(({ offerName }) => {
    const { id } =
      providerArtifactsConfig.offers[fluenceEnv]?.[offerName] ?? {};

    return id !== undefined;
  });

  if (alreadyCreatedOffers.length > 0 && flags.force !== true) {
    commandObj.error(
      `You already created the following offers: ${alreadyCreatedOffers
        .map(({ offerName }) => {
          return offerName;
        })
        .join(
          ", ",
        )}. You can update them if you want using '${CLI_NAME} provider offer-update' command`,
    );
  }

  const usdcAddress = await usdc.getAddress();

  // Multicall here is not working for some reason:
  // Event 'MarketOfferRegistered' with hash '0x8090f06b11ff71e91580cf20918a29fefe5fcb76bc8819d550d1aef761382a99' not found in logs of the successful transaction. Try updating Fluence CLI to the latest version

  // const registerMarketOfferTxReceipts = await signBatch(
  //   offers.map(
  //     ({
  //       computePeersToRegister,
  //       effectorPrefixesAndHash,
  //       minPricePerWorkerEpochBigInt,
  //     }) => {
  //       return [
  //         market.registerMarketOffer,
  //         minPricePerWorkerEpochBigInt,
  //         usdcAddress,
  //         effectorPrefixesAndHash,
  //         computePeersToRegister,
  //       ];
  //     },
  //   ),
  // );

  // if (registerMarketOfferTxReceipts === undefined) {
  //   return commandObj.error("No offers to create");
  // }

  // const notValidatedOfferIds = getEventValueFromReceipts({
  //   contract: market,
  //   eventName: MARKET_OFFER_REGISTERED_EVENT_NAME,
  //   txReceipts: registerMarketOfferTxReceipts,
  //   value: OFFER_ID_PROPERTY,
  // });

  const registerMarketOfferTxReceipts = [];

  for (const offer of offers) {
    const {
      computePeersFromProviderConfig,
      effectorPrefixesAndHash,
      minPricePerWorkerEpochBigInt,
      offerName,
      minProtocolVersion,
      maxProtocolVersion,
    } = offer;

    const txReceipt = await sign(
      market.registerMarketOffer,
      minPricePerWorkerEpochBigInt,
      usdcAddress,
      effectorPrefixesAndHash,
      computePeersFromProviderConfig,
      minProtocolVersion ?? versions.protocolVersion,
      maxProtocolVersion ?? versions.protocolVersion,
    );

    registerMarketOfferTxReceipts.push({ offerName, txReceipt });
  }

  const notValidatedOfferIds = registerMarketOfferTxReceipts.map(
    ({ offerName, txReceipt }) => {
      return {
        offerName,
        offerId: getEventValue({
          contract: market,
          eventName: MARKET_OFFER_REGISTERED_EVENT_NAME,
          txReceipt,
          value: OFFER_ID_PROPERTY,
        }),
      };
    },
  );

  const [offerIdErrors, offerIds] = splitErrorsAndResults(
    notValidatedOfferIds,
    ({ offerId, offerName }) => {
      if (typeof offerId === "string") {
        return { result: { offerId, offerName } };
      }

      return {
        error: `for ${color.yellow(
          offerName,
        )} instead of offer id got: ${stringifyUnknown(offerId)}`,
      };
    },
  );

  if (offerIdErrors.length > 0) {
    commandObj.error(
      `When getting ${OFFER_ID_PROPERTY} property from event ${MARKET_OFFER_REGISTERED_EVENT_NAME}:\n\n${offerIdErrors.join(
        ", ",
      )}`,
    );
  }

  const [offerInfoErrors, offersInfo] = await getOffersInfo(offerIds);

  offersInfo.forEach(({ offerName, offerId }) => {
    const offerPerEnv = providerArtifactsConfig.offers[fluenceEnv] ?? {};
    offerPerEnv[offerName] = { id: offerId };
    providerArtifactsConfig.offers[fluenceEnv] = offerPerEnv;
  });

  await providerArtifactsConfig.$commit();

  const offersStr = offersInfo
    .map(({ offerName }) => {
      return offerName;
    })
    .join(", ");

  commandObj.logToStderr(`
${
  offersStr.length === 0
    ? "No offers where created!"
    : `Offers ${color.yellow(offersStr)} successfully created!`
}
${await offersInfoToString([offerInfoErrors, offersInfo])}
`);
}

export async function offersInfoToString([
  offersInfoErrors,
  offersInfos,
]: Awaited<ReturnType<typeof getOffersInfo>>) {
  const offerInfoErrorsStr =
    offersInfoErrors.length > 0
      ? `${color.red(
          "Got errors when getting offer info from chain",
        )}: ${offersInfoErrors.join("\n\n")}`
      : "";

  const offersInfoStr =
    offersInfos.length > 0
      ? `${color.green("Got offers info from chain:")}\n\n${(
          await Promise.all(
            offersInfos.map(async (offerInfo) => {
              return `Offer: ${color.yellow(
                offerInfo.offerName,
              )}\n${yamlDiffPatch("", {}, await resolveOfferInfo(offerInfo))}`;
            }),
          )
        ).join("\n\n")}`
      : "";

  return [offerInfoErrorsStr, offersInfoStr].join("\n\n");
}

async function resolveOfferInfo({
  offerId,
  offerInfo,
  offerIndexerInfo,
}: Awaited<ReturnType<typeof getOfferInfo>>) {
  if (offerIndexerInfo !== undefined) {
    return {
      "Provider ID": offerIndexerInfo.providerId,
      "Offer ID": offerIndexerInfo.id,
      "Created At": new Date(offerIndexerInfo.createdAt * 1000).toISOString(),
      "Last Updated At": new Date(
        offerIndexerInfo.updatedAt * 1000,
      ).toISOString(),
      "Price Per Epoch":
        offerInfo === undefined
          ? `${offerIndexerInfo.pricePerEpoch} ${PT_SYMBOL}`
          : await ptFormatWithSymbol(offerInfo.minPricePerWorkerEpoch),
      Effectors: await Promise.all(
        offerIndexerInfo.effectors.map(({ cid }) => {
          return cidHexStringToBase32(cid);
        }),
      ),
      "Total compute units": offerIndexerInfo.totalComputeUnits,
      "Free compute units": offerIndexerInfo.freeComputeUnits,
      Peers: await Promise.all(
        offerIndexerInfo.peers.map(async ({ id, computeUnits }) => {
          return {
            "Hex ID": id,
            "Peer ID": await peerIdHexStringToBase58String(id),
            "CU Count": computeUnits.length,
          };
        }),
      ),
    };
  }

  if (offerInfo !== undefined) {
    return {
      "Provider ID": offerInfo.provider,
      "Offer ID": offerId,
      "Price Per Epoch": await ptFormatWithSymbol(
        offerInfo.minPricePerWorkerEpoch,
      ),
      "Peer Count": bigintToStr(offerInfo.peerCount),
    };
  }

  return { offerId };
}

const COMMON_WARN_MSG = `. Please check whether the offer exists and try again. If the offer doesn't exist you can create it using '${CLI_NAME} provider offer-create' command`;

export async function updateOffers(flags: OffersArgs) {
  const offers = await resolveOffersFromProviderConfig(flags);
  await assertProviderIsRegistered();
  const { dealClient } = await getDealClient();
  const market = dealClient.getMarket();
  const usdc = dealClient.getUSDC();
  const usdcAddress = await usdc.getAddress();

  const [notCreatedOffers, offersToUpdate] = splitErrorsAndResults(
    offers,
    (offer) => {
      const offerId = offer.offerId;

      if (offerId === undefined) {
        return { error: offer };
      }

      return { result: { ...offer, offerId } };
    },
  );

  if (notCreatedOffers.length > 0) {
    commandObj.error(
      `You can't update offers that are not created yet. Not created offers: ${notCreatedOffers
        .map(({ offerName }) => {
          return offerName;
        })
        .join(
          ", ",
        )}. You can create them if you want using '${CLI_NAME} provider offer-create' command`,
    );
  }

  for (const {
    minPricePerWorkerEpochBigInt,
    offerId,
    effectors,
    offerName,
    computePeersFromProviderConfig,
    offerInfo: { offerInfo, offerIndexerInfo } = {
      offerInfo: undefined,
      offerIndexerInfo: undefined,
    },
  } of offersToUpdate) {
    if (offerInfo === undefined) {
      commandObj.warn(
        `Can't find offer ${color.yellow(
          offerName,
        )} info on chain${COMMON_WARN_MSG}`,
      );

      continue;
    }

    if (offerIndexerInfo === undefined) {
      commandObj.warn(
        `Can't find offer ${color.yellow(
          offerName,
        )} info using the indexer${COMMON_WARN_MSG}`,
      );

      continue;
    }

    const populatedTxs = [];

    if (offerInfo.paymentToken !== usdcAddress) {
      populatedTxs.push({
        description: `\nchanging payment token from ${color.yellow(
          offerInfo.paymentToken,
        )} to ${color.yellow(usdcAddress)}`,
        tx: [market.changePaymentToken, offerId, usdcAddress],
      });
    }

    if (offerInfo.minPricePerWorkerEpoch !== minPricePerWorkerEpochBigInt) {
      populatedTxs.push({
        description: `\nchanging minPricePerWorker from ${color.yellow(
          await ptFormatWithSymbol(offerInfo.minPricePerWorkerEpoch),
        )} to ${color.yellow(
          await ptFormatWithSymbol(minPricePerWorkerEpochBigInt),
        )}`,
        tx: populate(
          market.changeMinPricePerWorkerEpoch,
          offerId,
          minPricePerWorkerEpochBigInt,
        ),
      });
    }

    const offerClientInfoEffectors = await Promise.all(
      offerIndexerInfo.effectors.map(({ cid }) => {
        return cidHexStringToBase32(cid);
      }),
    );

    const removedEffectors = offerClientInfoEffectors.filter((cid) => {
      return effectors === undefined ? true : !effectors.includes(cid);
    });

    if (removedEffectors.length > 0) {
      populatedTxs.push({
<<<<<<< HEAD
        description: `Removing effectors: ${removedEffectors.join(", ")}`,
        tx: populate(
=======
        description: `\nRemoving effectors:\n${removedEffectors.join("\n")}`,
        tx: [
>>>>>>> e7f20d56
          market.removeEffector,
          offerId,
          await Promise.all(
            removedEffectors.map((cid) => {
              return cidStringToCIDV1Struct(cid);
            }),
          ),
        ),
      });
    }

    const addedEffectors = (effectors ?? []).filter((effector) => {
      return !offerClientInfoEffectors.some((cid) => {
        return cid === effector;
      });
    });

    if (addedEffectors.length > 0) {
      populatedTxs.push({
<<<<<<< HEAD
        description: `Adding effectors: ${addedEffectors.join(", ")}`,
        tx: populate(
=======
        description: `\nAdding effectors:\n${addedEffectors.join("\n")}`,
        tx: [
>>>>>>> e7f20d56
          market.addEffector,
          offerId,
          await Promise.all(
            addedEffectors.map((effector) => {
              return cidStringToCIDV1Struct(effector);
            }),
          ),
        ),
      });
    }

    const peersOnChain = await Promise.all(
      offerIndexerInfo.peers.map(async ({ id, ...rest }) => {
        return {
          peerIdBase58: await peerIdHexStringToBase58String(id),
          hexPeerId: id,
          ...rest,
        };
      }),
    );

    const computeUnitsToRemove = peersOnChain.flatMap(
      ({ peerIdBase58, computeUnits }) => {
        const alreadyRegisteredPeer = computePeersFromProviderConfig.find(
          (p) => {
            return p.peerIdBase58 === peerIdBase58;
          },
        );

        if (alreadyRegisteredPeer === undefined) {
          return [];
        }

        if (alreadyRegisteredPeer.unitIds.length < computeUnits.length) {
          return [
            {
              peerIdBase58,
              computeUnits: computeUnits
                .slice(
                  alreadyRegisteredPeer.unitIds.length - computeUnits.length,
                )
                .map(({ id }) => {
                  return id;
                }),
            },
          ];
        }

        return [];
      },
    );

    if (computeUnitsToRemove.length > 0) {
      populatedTxs.push(
<<<<<<< HEAD
        ...computeUnitsToRemove.map((computeUnit) => {
          return {
            description: `Removing compute unit: ${computeUnit}`,
            tx: populate(market.removeComputeUnit, computeUnit),
          };
=======
        ...computeUnitsToRemove.flatMap(({ peerIdBase58, computeUnits }) => {
          return computeUnits.map((computeUnit, index) => {
            return {
              description:
                index === 0
                  ? `\nRemoving compute units from peer ${peerIdBase58}:\n${computeUnit}`
                  : computeUnit,
              tx: [market.removeComputeUnit, computeUnit],
            };
          });
>>>>>>> e7f20d56
        }),
      );
    }

    const computePeersToRemove = peersOnChain.filter(({ peerIdBase58 }) => {
      return !computePeersFromProviderConfig.some((p) => {
        return p.peerIdBase58 === peerIdBase58;
      });
    });

    if (computePeersToRemove.length > 0) {
      populatedTxs.push(
<<<<<<< HEAD
        ...computePeersToRemove.map(({ peerIdBase58, hexPeerId }) => {
          return {
            description: `Removing peer: ${peerIdBase58}`,
            tx: populate(market.removeComputePeer, hexPeerId),
          };
        }),
=======
        ...computePeersToRemove.flatMap(
          ({ peerIdBase58, hexPeerId, computeUnits }) => {
            return [
              ...computeUnits.map((computeUnit, index) => {
                return {
                  description:
                    index === 0
                      ? `\nRemoving peer ${peerIdBase58} with compute units:\n${computeUnit.id}`
                      : computeUnit.id,
                  tx: [market.removeComputeUnit, computeUnit.id],
                };
              }),
              {
                description: "",
                tx: [market.removeComputePeer, hexPeerId],
              },
            ];
          },
        ),
>>>>>>> e7f20d56
      );
    }

    const computeUnitsToAdd = peersOnChain.flatMap(
      ({ peerIdBase58, hexPeerId, computeUnits }) => {
        const alreadyRegisteredPeer = computePeersFromProviderConfig.find(
          (p) => {
            return p.peerIdBase58 === peerIdBase58;
          },
        );

        if (
          alreadyRegisteredPeer === undefined ||
          alreadyRegisteredPeer.unitIds.length <= computeUnits.length
        ) {
          return [];
        }

        return [
          {
            hexPeerId,
            peerIdBase58: alreadyRegisteredPeer.peerIdBase58,
            unitIds: alreadyRegisteredPeer.unitIds.slice(
              computeUnits.length - alreadyRegisteredPeer.unitIds.length,
            ),
          },
        ];
      },
    );

    if (computeUnitsToAdd.length > 0) {
      populatedTxs.push(
        ...computeUnitsToAdd.map(({ hexPeerId, unitIds, peerIdBase58 }) => {
          return {
<<<<<<< HEAD
            description: `Adding ${numToStr(
              unitIds.length,
            )} compute units to peer id ${peerIdBase58}`,
            tx: populate(market.addComputeUnits, hexPeerId, unitIds),
=======
            description: `\nAdding compute units to peer ${peerIdBase58}:\n${unitIds
              .map((unitId) => {
                return uint8ArrayToHex(Buffer.from(unitId));
              })
              .join("\n")}`,
            tx: [market.addComputeUnits, hexPeerId, unitIds],
>>>>>>> e7f20d56
          };
        }),
      );
    }

    const computePeersToAdd = computePeersFromProviderConfig.filter(
      ({ peerIdBase58 }) => {
        return !peersOnChain.some((p) => {
          return p.peerIdBase58 === peerIdBase58;
        });
      },
    );

    if (computePeersToAdd.length > 0) {
      populatedTxs.push({
        description: computePeersToAdd
          .map(({ peerIdBase58, unitIds }) => {
            return `\nAdding peer ${peerIdBase58} with compute units:\n${unitIds
              .map((unitId) => {
                return uint8ArrayToHex(Buffer.from(unitId));
              })
              .join("\n")}`;
          })
<<<<<<< HEAD
          .join("\n")}`,
        tx: populate(market.addComputePeers, offerId, computePeersToAdd),
=======
          .join("\n"),
        tx: [market.addComputePeers, offerId, computePeersToAdd],
>>>>>>> e7f20d56
      });
    }

    if (populatedTxs.length === 0) {
      commandObj.logToStderr(
        `\nNo changes found for offer ${color.yellow(
          offerName,
        )}. Skipping update`,
      );

      continue;
    }

    commandObj.logToStderr(
      `\nUpdating offer ${color.yellow(offerName)} with id ${color.yellow(
        offerId,
      )}:\n${populatedTxs
        .filter(({ description }) => {
          return description !== "";
        })
        .map(({ description }) => {
          return description;
        })
        .join("\n")}\n`,
    );

    await signBatch(
      populatedTxs.map(({ tx }) => {
        return tx;
      }),
    );
  }
}

export async function resolveOffersFromProviderConfig(
  flags: OffersArgs,
): Promise<EnsureOfferConfig[]> {
  const allOffers = await ensureOfferConfigs();

  if (flags[OFFER_FLAG_NAME] === ALL_FLAG_VALUE) {
    return allOffers;
  }

  const providerConfig = await ensureReadonlyProviderConfig();

  if (flags[OFFER_FLAG_NAME] === undefined) {
    return checkboxes<EnsureOfferConfig, never>({
      message: `Select one or more offer names from ${providerConfig.$getPath()}`,
      options: allOffers.map((offer) => {
        return {
          name: offer.offerName,
          value: offer,
        };
      }),
      validate: (choices: string[]) => {
        if (choices.length === 0) {
          return "Please select at least one offer name";
        }

        return true;
      },
      oneChoiceMessage(choice) {
        return `One offer found at ${providerConfig.$getPath()}: ${color.yellow(
          choice,
        )}. Do you want to select it`;
      },
      onNoChoices() {
        commandObj.error(
          `You must have at least one offer specified in ${providerConfig.$getPath()}`,
        );
      },
      flagName: OFFER_FLAG_NAME,
    });
  }

  const [notFoundOffers, offers] = splitErrorsAndResults(
    commaSepStrToArr(flags[OFFER_FLAG_NAME]),
    (offerName) => {
      const offer = allOffers.find((o) => {
        return o.offerName === offerName;
      });

      if (offer === undefined) {
        return { error: offerName };
      }

      return { result: offer };
    },
  );

  if (notFoundOffers.length > 0) {
    commandObj.error(
      `Offers: ${color.yellow(
        notFoundOffers.join(", "),
      )} are not found in the 'offers' section of ${providerConfig.$getPath()}`,
    );
  }

  return offers;
}

type EnsureOfferConfig = Awaited<ReturnType<typeof ensureOfferConfigs>>[number];

async function ensureOfferConfigs() {
  const providerConfig = await ensureReadonlyProviderConfig();
  const providerArtifactsConfig = await initReadonlyProviderArtifactsConfig();

  const { ethers } = await import("ethers");
  const fluenceEnv = await ensureFluenceEnv();

  return Promise.all(
    Object.entries(providerConfig.offers).map(
      async ([
        offerName,
        {
          minPricePerWorkerEpoch,
          effectors,
          computePeers,
          minProtocolVersion,
          maxProtocolVersion,
        },
      ]) => {
        const computePeerConfigs =
          await ensureComputerPeerConfigs(computePeers);

        const minPricePerWorkerEpochBigInt = await ptParse(
          minPricePerWorkerEpoch,
        );

        const computePeersFromProviderConfig = await Promise.all(
          computePeerConfigs.map(
            async ({ computeUnits, name, walletAddress, peerId }) => {
              return {
                name,
                peerIdBase58: peerId,
                peerId: await peerIdToUint8Array(peerId),
                unitIds: times(computeUnits).map(() => {
                  return ethers.randomBytes(32);
                }),
                owner: walletAddress,
              };
            },
          ),
        );

        const effectorPrefixesAndHash = await Promise.all(
          (effectors ?? []).map((effector) => {
            return cidStringToCIDV1Struct(effector);
          }),
        );

        const offerId =
          providerArtifactsConfig?.offers[fluenceEnv]?.[offerName]?.id;

        const offerInfo =
          offerId === undefined
            ? undefined
            : await getOfferInfo({ offerId, offerName });

        return {
          offerName,
          minPricePerWorkerEpochBigInt,
          effectorPrefixesAndHash,
          effectors,
          computePeersFromProviderConfig,
          offerId,
          offerInfo,
          minProtocolVersion,
          maxProtocolVersion,
        };
      },
    ),
  );
}

type OfferFromProviderArtifacts = {
  offerName: string;
  offerId: string;
};

type OfferArtifactsArgs = OffersArgs & {
  [OFFER_IDS_FLAG_NAME]: string | undefined;
};

export async function resolveOffersFromProviderArtifactsConfig(
  flags: OfferArtifactsArgs,
): Promise<OfferFromProviderArtifacts[]> {
  if (
    flags[OFFER_FLAG_NAME] !== undefined &&
    flags[OFFER_IDS_FLAG_NAME] !== undefined
  ) {
    commandObj.error(
      `You can't use both ${color.yellow(
        `--${OFFER_FLAG_NAME}`,
      )} and ${color.yellow(
        `--${OFFER_IDS_FLAG_NAME}`,
      )} flags at the same time. Please pick one of them`,
    );
  }

  if (flags[OFFER_IDS_FLAG_NAME] !== undefined) {
    return commaSepStrToArr(flags[OFFER_IDS_FLAG_NAME]).map((offerId, i) => {
      return { offerName: `#${numToStr(i)}`, offerId };
    });
  }

  const providerArtifactsConfig = await initReadonlyProviderArtifactsConfig();

  if (providerArtifactsConfig === null) {
    commandObj.error(
      `Wasn't able to find ${PROVIDER_ARTIFACTS_CONFIG_FULL_FILE_NAME} in ${DOT_FLUENCE_DIR_NAME} which means you probably didn't create any offers yet. Please run '${CLI_NAME} provider offer-create' command first`,
    );
  }

  const fluenceEnv = await ensureFluenceEnv();

  const allOffers: OfferFromProviderArtifacts[] = Object.entries(
    providerArtifactsConfig.offers[fluenceEnv] ?? {},
  ).map(([offerName, { id }]) => {
    return { offerName, offerId: id };
  });

  if (flags[OFFER_FLAG_NAME] === ALL_FLAG_VALUE) {
    return allOffers;
  }

  if (flags[OFFER_FLAG_NAME] === undefined) {
    return checkboxes<OfferFromProviderArtifacts, never>({
      message: `Select one or more offer names from ${providerArtifactsConfig.$getPath()}`,
      options: allOffers.map((offer) => {
        return {
          name: offer.offerName,
          value: offer,
        };
      }),
      validate: (choices: string[]) => {
        if (choices.length === 0) {
          return "Please select at least one offer name";
        }

        return true;
      },
      oneChoiceMessage(choice) {
        return `One offer found at ${providerArtifactsConfig.$getPath()}: ${color.yellow(
          choice,
        )}. Do you want to select it`;
      },
      onNoChoices() {
        commandObj.error(
          `You must have at least one offer specified in ${providerArtifactsConfig.$getPath()}`,
        );
      },
      flagName: OFFER_FLAG_NAME,
    });
  }

  const [notFoundOffers, foundOffers] = splitErrorsAndResults(
    commaSepStrToArr(flags[OFFER_FLAG_NAME]),
    (offerName) => {
      const offer = allOffers.find((o) => {
        return o.offerName === offerName;
      });

      if (offer === undefined) {
        return { error: offerName };
      }

      return { result: offer };
    },
  );

  if (notFoundOffers.length > 0) {
    commandObj.error(
      `Offers: ${color.yellow(
        notFoundOffers.join(", "),
      )} are not found in 'offers' section of ${providerArtifactsConfig.$getPath()}`,
    );
  }

  return foundOffers;
}

export async function getOfferInfo(
  {
    offerId,
    offerName,
  }: {
    offerId: string;
    offerName: string;
  },
  isAllowedToFail = false,
) {
  const { readonlyDealClient } = await getReadonlyDealClient();
  const market = readonlyDealClient.getMarket();
  const dealCliClient = await getDealCliClient();

  let offerInfo = undefined;

  try {
    offerInfo = await market.getOffer(offerId);
  } catch (e) {
    if (isAllowedToFail) {
      throw e;
    }
  }

  let offerIndexerInfo = undefined;

  try {
    offerIndexerInfo = (await dealCliClient.getOffer(offerId)) ?? undefined;
  } catch {}

  return { offerName, offerId, offerInfo, offerIndexerInfo };
}

export async function getOffersInfo(offers: OfferFromProviderArtifacts[]) {
  const getOfferResults = await Promise.allSettled(
    offers.map((args) => {
      return getOfferInfo(args, true);
    }),
  );

  const [offersInfoErrors, offersInfo] = splitErrorsAndResults(
    getOfferResults,
    (getOfferResult, i) => {
      if (getOfferResult.status === "fulfilled") {
        return { result: getOfferResult.value };
      }

      const error = stringifyUnknown(getOfferResult.reason);
      const { offerId: offerId, offerName } = offers[i] ?? {};

      return {
        error: error.includes("Offer doesn't exist")
          ? `Offer ${color.yellow(offerName)} with id ${color.yellow(
              offerId,
            )} doesn't exist`
          : `Error when getting info for offer ${color.yellow(
              offerName,
            )} with id ${color.yellow(offerId)}: ${error}`,
      };
    },
  );

  return [offersInfoErrors, offersInfo] as const;
}<|MERGE_RESOLUTION|>--- conflicted
+++ resolved
@@ -373,7 +373,7 @@
         description: `\nchanging payment token from ${color.yellow(
           offerInfo.paymentToken,
         )} to ${color.yellow(usdcAddress)}`,
-        tx: [market.changePaymentToken, offerId, usdcAddress],
+        tx: populate(market.changePaymentToken, offerId, usdcAddress),
       });
     }
 
@@ -404,13 +404,8 @@
 
     if (removedEffectors.length > 0) {
       populatedTxs.push({
-<<<<<<< HEAD
-        description: `Removing effectors: ${removedEffectors.join(", ")}`,
+        description: `\nRemoving effectors:\n${removedEffectors.join("\n")}`,
         tx: populate(
-=======
-        description: `\nRemoving effectors:\n${removedEffectors.join("\n")}`,
-        tx: [
->>>>>>> e7f20d56
           market.removeEffector,
           offerId,
           await Promise.all(
@@ -430,13 +425,8 @@
 
     if (addedEffectors.length > 0) {
       populatedTxs.push({
-<<<<<<< HEAD
-        description: `Adding effectors: ${addedEffectors.join(", ")}`,
+        description: `\nAdding effectors:\n${addedEffectors.join("\n")}`,
         tx: populate(
-=======
-        description: `\nAdding effectors:\n${addedEffectors.join("\n")}`,
-        tx: [
->>>>>>> e7f20d56
           market.addEffector,
           offerId,
           await Promise.all(
@@ -491,13 +481,6 @@
 
     if (computeUnitsToRemove.length > 0) {
       populatedTxs.push(
-<<<<<<< HEAD
-        ...computeUnitsToRemove.map((computeUnit) => {
-          return {
-            description: `Removing compute unit: ${computeUnit}`,
-            tx: populate(market.removeComputeUnit, computeUnit),
-          };
-=======
         ...computeUnitsToRemove.flatMap(({ peerIdBase58, computeUnits }) => {
           return computeUnits.map((computeUnit, index) => {
             return {
@@ -505,10 +488,9 @@
                 index === 0
                   ? `\nRemoving compute units from peer ${peerIdBase58}:\n${computeUnit}`
                   : computeUnit,
-              tx: [market.removeComputeUnit, computeUnit],
+              tx: populate(market.removeComputeUnit, computeUnit),
             };
           });
->>>>>>> e7f20d56
         }),
       );
     }
@@ -521,14 +503,6 @@
 
     if (computePeersToRemove.length > 0) {
       populatedTxs.push(
-<<<<<<< HEAD
-        ...computePeersToRemove.map(({ peerIdBase58, hexPeerId }) => {
-          return {
-            description: `Removing peer: ${peerIdBase58}`,
-            tx: populate(market.removeComputePeer, hexPeerId),
-          };
-        }),
-=======
         ...computePeersToRemove.flatMap(
           ({ peerIdBase58, hexPeerId, computeUnits }) => {
             return [
@@ -538,17 +512,16 @@
                     index === 0
                       ? `\nRemoving peer ${peerIdBase58} with compute units:\n${computeUnit.id}`
                       : computeUnit.id,
-                  tx: [market.removeComputeUnit, computeUnit.id],
+                  tx: populate(market.removeComputeUnit, computeUnit.id),
                 };
               }),
               {
                 description: "",
-                tx: [market.removeComputePeer, hexPeerId],
+                tx: populate(market.removeComputePeer, hexPeerId),
               },
             ];
           },
         ),
->>>>>>> e7f20d56
       );
     }
 
@@ -583,19 +556,12 @@
       populatedTxs.push(
         ...computeUnitsToAdd.map(({ hexPeerId, unitIds, peerIdBase58 }) => {
           return {
-<<<<<<< HEAD
-            description: `Adding ${numToStr(
-              unitIds.length,
-            )} compute units to peer id ${peerIdBase58}`,
-            tx: populate(market.addComputeUnits, hexPeerId, unitIds),
-=======
             description: `\nAdding compute units to peer ${peerIdBase58}:\n${unitIds
               .map((unitId) => {
                 return uint8ArrayToHex(Buffer.from(unitId));
               })
               .join("\n")}`,
-            tx: [market.addComputeUnits, hexPeerId, unitIds],
->>>>>>> e7f20d56
+            tx: populate(market.addComputeUnits, hexPeerId, unitIds),
           };
         }),
       );
@@ -619,13 +585,8 @@
               })
               .join("\n")}`;
           })
-<<<<<<< HEAD
-          .join("\n")}`,
+          .join("\n"),
         tx: populate(market.addComputePeers, offerId, computePeersToAdd),
-=======
-          .join("\n"),
-        tx: [market.addComputePeers, offerId, computePeersToAdd],
->>>>>>> e7f20d56
       });
     }
 
