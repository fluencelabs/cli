/**
 * Copyright 2023 Fluence Labs Limited
 *
 * Licensed under the Apache License, Version 2.0 (the "License");
 * you may not use this file except in compliance with the License.
 * You may obtain a copy of the License at
 *
 *     http://www.apache.org/licenses/LICENSE-2.0
 *
 * Unless required by applicable law or agreed to in writing, software
 * distributed under the License is distributed on an "AS IS" BASIS,
 * WITHOUT WARRANTIES OR CONDITIONS OF ANY KIND, either express or implied.
 * See the License for the specific language governing permissions and
 * limitations under the License.
 */

import type { JSONSchemaType } from "ajv";

import {
<<<<<<< HEAD
  GLOBAL_CONFIG_FILE_NAME,
  GLOBAL_CONFIG_FULL_FILE_NAME,
  TOP_LEVEL_SCHEMA_ID,
=======
  CONFIG_FILE_NAME,
  TOP_LEVEL_SCHEMA_ID,
  CLI_NAME,
>>>>>>> 6fdeb4e2
} from "../../const.js";
import {
  validateAllVersionsAreExact,
  validateBatch,
} from "../../helpers/validations.js";
import { ensureUserFluenceDir } from "../../paths.js";
import {
  getConfigInitFunction,
  getReadonlyConfigInitFunction,
  type GetDefaultConfig,
  type InitConfigOptions,
  type InitializedConfig,
  type InitializedReadonlyConfig,
  type Migrations,
  type ConfigValidateFunction,
} from "../initConfig.js";

export const CHECK_FOR_UPDATES_DISABLED = "disabled";

type ConfigV0 = {
  version: 0;
  countlyConsent: boolean;
  dependencies?: {
    npm?: Record<string, string>;
    cargo?: Record<string, string>;
  };
  lastCheckForUpdates?: string;
};

const configSchemaV0: JSONSchemaType<ConfigV0> = {
  type: "object",
<<<<<<< HEAD
  $id: `${TOP_LEVEL_SCHEMA_ID}/${GLOBAL_CONFIG_FULL_FILE_NAME}`,
  title: GLOBAL_CONFIG_FULL_FILE_NAME,
  description: "Defines global config for Fluence CLI",
=======
  $id: `${TOP_LEVEL_SCHEMA_ID}/${CONFIG_FILE_NAME}`,
  title: CONFIG_FILE_NAME,
  description: `Defines global config for ${CLI_NAME}`,
>>>>>>> 6fdeb4e2
  properties: {
    countlyConsent: {
      type: "boolean",
      description: "Weather you consent to send usage data to Countly",
    },
    dependencies: {
      type: "object",
      description: "(For advanced users) Global overrides of dependencies",
      properties: {
        npm: {
          type: "object",
          description: "Overrides of npm dependencies",
          additionalProperties: { type: "string" },
          properties: {
            npm_dependency_name: {
              type: "string",
              description: "npm dependency version",
            },
          },
          nullable: true,
          required: [],
        },
        cargo: {
          type: "object",
          description: "Overrides of cargo dependencies",
          additionalProperties: { type: "string" },
          properties: {
            Cargo_dependency_name: {
              type: "string",
              description: "cargo dependency version",
            },
          },
          nullable: true,
          required: [],
        },
      },
      nullable: true,
      required: [],
    },
    lastCheckForUpdates: {
      type: "string",
      description: `Last time when ${CLI_NAME} checked for updates. Updates are checked daily unless this field is set to '${CHECK_FOR_UPDATES_DISABLED}'`,
      nullable: true,
    },
    version: { type: "number", const: 0 },
  },
  required: ["version", "countlyConsent"],
};

const getDefault: GetDefaultConfig = () => {
  return `# Defines global config for Fluence CLI

# Weather you consent to send usage data to Countly
countlyConsent: false

# config version
version: 0

# # Last time when CLI checked for updates.
# # Updates are checked daily unless this field is set to 'disabled'
# lastCheckForUpdates: 2023-07-07T09:31:00.961Z

# # (For advanced users) Overrides for the marine and mrepl dependencies and enumerates npm aqua dependencies globally
# # You can check out current project dependencies using \`fluence dep v\` command
# dependencies:
#   # A map of npm dependency versions
#   # CLI ensures dependencies are installed each time you run aqua
#   # There are also some dependencies that are installed by default (e.g. @fluencelabs/aqua-lib)
#   # You can check default dependencies using \`fluence dep v --default\`
#   # use \`fluence dep npm i --global\` to install global npm dependencies
#   npm:
#     "@fluencelabs/aqua-lib": 0.7.1
#
#   # A map of cargo dependency versions
#   # CLI ensures dependencies are installed each time you run commands that depend on Marine or Marine REPL
#   # use \`fluence dep cargo i --global\` to install global cargo dependencies
#   cargo:
#     marine: 0.14.0
`;
};

const migrations: Migrations<Config> = [];

type Config = ConfigV0;
type LatestConfig = ConfigV0;
export type UserConfig = InitializedConfig<LatestConfig>;
export type UserConfigReadonly = InitializedReadonlyConfig<LatestConfig>;

const validate: ConfigValidateFunction<LatestConfig> = (config) => {
  return validateBatch(
    validateAllVersionsAreExact(config.dependencies?.npm ?? {}),
    validateAllVersionsAreExact(config.dependencies?.cargo ?? {})
  );
};

const initConfigOptions: InitConfigOptions<Config, LatestConfig> = {
  allSchemas: [configSchemaV0],
  latestSchema: configSchemaV0,
  migrations,
  name: GLOBAL_CONFIG_FILE_NAME,
  getConfigOrConfigDirPath: ensureUserFluenceDir,
  validate,
};

export const initUserConfig = getConfigInitFunction(initConfigOptions);
export const initNewUserConfig = getConfigInitFunction(
  initConfigOptions,
  getDefault
);
export const initReadonlyUserConfig =
  getReadonlyConfigInitFunction(initConfigOptions);

export const userConfigSchema: JSONSchemaType<LatestConfig> = configSchemaV0;
export let userConfig: UserConfig;

export const setUserConfig = (newUserConfig: UserConfig) => {
  userConfig = newUserConfig;
};<|MERGE_RESOLUTION|>--- conflicted
+++ resolved
@@ -17,15 +17,10 @@
 import type { JSONSchemaType } from "ajv";
 
 import {
-<<<<<<< HEAD
   GLOBAL_CONFIG_FILE_NAME,
   GLOBAL_CONFIG_FULL_FILE_NAME,
   TOP_LEVEL_SCHEMA_ID,
-=======
-  CONFIG_FILE_NAME,
-  TOP_LEVEL_SCHEMA_ID,
   CLI_NAME,
->>>>>>> 6fdeb4e2
 } from "../../const.js";
 import {
   validateAllVersionsAreExact,
@@ -57,15 +52,9 @@
 
 const configSchemaV0: JSONSchemaType<ConfigV0> = {
   type: "object",
-<<<<<<< HEAD
   $id: `${TOP_LEVEL_SCHEMA_ID}/${GLOBAL_CONFIG_FULL_FILE_NAME}`,
   title: GLOBAL_CONFIG_FULL_FILE_NAME,
-  description: "Defines global config for Fluence CLI",
-=======
-  $id: `${TOP_LEVEL_SCHEMA_ID}/${CONFIG_FILE_NAME}`,
-  title: CONFIG_FILE_NAME,
   description: `Defines global config for ${CLI_NAME}`,
->>>>>>> 6fdeb4e2
   properties: {
     countlyConsent: {
       type: "boolean",
