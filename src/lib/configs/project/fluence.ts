/**
 * Copyright 2023 Fluence Labs Limited
 *
 * Licensed under the Apache License, Version 2.0 (the "License");
 * you may not use this file except in compliance with the License.
 * You may obtain a copy of the License at
 *
 *     http://www.apache.org/licenses/LICENSE-2.0
 *
 * Unless required by applicable law or agreed to in writing, software
 * distributed under the License is distributed on an "AS IS" BASIS,
 * WITHOUT WARRANTIES OR CONDITIONS OF ANY KIND, either express or implied.
 * See the License for the specific language governing permissions and
 * limitations under the License.
 */

import assert from "node:assert";
import path, { join } from "node:path";

import oclifColor from "@oclif/color";
const color = oclifColor.default;
import type { JSONSchemaType } from "ajv";
import { parse } from "yaml";

import CLIPackageJSON from "../../../versions/cli.package.json" assert { type: "json" };
import versions from "../../../versions.json" assert { type: "json" };
import { ajv } from "../../ajvInstance.js";
import {
  DEFAULT_CHAIN_NETWORK,
  AUTO_GENERATED,
  type ChainNetwork,
  CHAIN_NETWORKS,
  DEFAULT_WORKER_NAME,
  FLUENCE_CONFIG_FULL_FILE_NAME,
  PROJECT_SECRETS_FULL_CONFIG_FILE_NAME,
  TOP_LEVEL_SCHEMA_ID,
  USER_SECRETS_CONFIG_FULL_FILE_NAME,
  GLOBAL_CONFIG_FULL_FILE_NAME,
  DOT_FLUENCE_DIR_NAME,
  AQUA_DIR_NAME,
<<<<<<< HEAD
  MARINE_CARGO_DEPENDENCY,
  FLUENCE_CONFIG_FILE_NAME,
=======
  CLI_NAME,
>>>>>>> 6fdeb4e2
} from "../../const.js";
import { jsonStringify } from "../../helpers/jsonStringify.js";
import {
  validateAllVersionsAreExact,
  validateBatch,
} from "../../helpers/validations.js";
import { local, localMultiaddrs } from "../../localNodes.js";
import {
  getPeerId,
  getRandomPeerId,
  NETWORKS,
  type FluenceEnv,
  type Relays,
} from "../../multiaddres.js";
import {
  ensureFluenceDir,
  ensureSrcAquaMainPath,
  projectRootDir,
} from "../../paths.js";
import { FLUENCE_ENV } from "../../setupEnvironment.js";
import {
  getConfigInitFunction,
  getReadonlyConfigInitFunction,
  type InitializedConfig,
  type InitializedReadonlyConfig,
  type Migrations,
  type ConfigValidateFunction,
  type InitConfigOptions,
} from "../initConfig.js";

import {
  type OverridableModuleProperties,
  overridableModuleProperties,
} from "./module.js";
import {
  type OverridableSpellProperties,
  overridableSpellProperties,
} from "./spell.js";
export const MIN_WORKERS = 1;
export const TARGET_WORKERS = 3;

type ServiceV0 = { name: string; count?: number };

type ConfigV0 = {
  version: 0;
  services: Array<ServiceV0>;
};

const configSchemaV0: JSONSchemaType<ConfigV0> = {
  type: "object",
  properties: {
    version: { type: "number", const: 0 },
    services: {
      title: "Services",
      type: "array",
      items: {
        type: "object",
        properties: {
          name: { type: "string" },
          count: { type: "number", nullable: true, minimum: 1 },
        },
        required: ["name"],
      },
    },
  },
  required: ["version", "services"],
};

export type OverrideModules = Record<string, OverridableModuleProperties>;
export type ServiceDeployV1 = {
  deployId: string;
  count?: number;
  peerId?: string;
  peerIds?: Array<string>;
  overrideModules?: OverrideModules;
  keyPairName?: string;
};

type ServiceV1 = {
  get: string;
  overrideModules?: OverrideModules;
  deploy?: Array<ServiceDeployV1>;
  keyPairName?: string;
};

type ConfigV1 = {
  version: 1;
  services?: Record<string, ServiceV1>;
  relays?: Relays;
  keyPairName?: string;
};

const keyPairName = {
  type: "string",
  nullable: true,
  description: `The name of the Key Pair to use. It is resolved in the following order (from the lowest to the highest priority):
1. "defaultKeyPairName" property from ${USER_SECRETS_CONFIG_FULL_FILE_NAME}
1. "defaultKeyPairName" property from ${PROJECT_SECRETS_FULL_CONFIG_FILE_NAME}
1. "keyPairName" property from the top level of ${FLUENCE_CONFIG_FULL_FILE_NAME}
1. "keyPairName" property from the "services" level of ${FLUENCE_CONFIG_FULL_FILE_NAME}
1. "keyPairName" property from the individual "deploy" property item level of ${FLUENCE_CONFIG_FULL_FILE_NAME}`,
} as const;

const overrideModulesSchema: JSONSchemaType<OverridableModuleProperties> = {
  type: "object",
  title: "Module overrides",
  description: "Overrides for the module config",
  properties: {
    ...overridableModuleProperties,
  },
  required: [],
  nullable: true,
} as const;

const serviceSchema: JSONSchemaType<ServiceV1> = {
  title: "Service config",
  description:
    "Service config. Defines where the service is and how to deploy it",
  type: "object",
  properties: {
    get: {
      type: "string",
      description: `Path to service directory or URL to the tar.gz archive with the service`,
    },
    overrideModules: {
      type: "object",
      title: "Overrides",
      description: "A map of modules to override",
      additionalProperties: overrideModulesSchema,
      properties: {
        Module_name: overrideModulesSchema,
      },
      nullable: true,
      required: [],
    },
    deploy: {
      type: "array",
      title: "Deployment list",
      nullable: true,
      description:
        "[DEPRECATED!] List of deployments for the particular service",
      items: {
        type: "object",
        title: "Deployment",
        description:
          "A small config for a particular deployment. You can have specific overrides for each and specific deployment properties like count, etc.",
        properties: {
          keyPairName,
          deployId: {
            type: "string",
            description: `This id can be used in Aqua to access actually deployed peer and service ids. The ID must start with a lowercase letter and contain only letters, numbers, and underscores.`,
          },
          count: {
            type: "number",
            minimum: 1,
            nullable: true,
            description: `Number of services to deploy. Default: 1 or if "peerIds" property is provided - exactly the number of peerIds`,
          },
          peerId: {
            type: "string",
            nullable: true,
            description: `Peer id or peer id name to deploy to. Default: Peer ids from the "relay" property of ${FLUENCE_CONFIG_FULL_FILE_NAME} are selected for each deploy. Named peerIds can be listed in "peerIds" property of ${FLUENCE_CONFIG_FULL_FILE_NAME})`,
          },
          peerIds: {
            type: "array",
            items: {
              type: "string",
            },
            nullable: true,
            title: "Peer ids",
            description: `Peer ids or peer id names to deploy to. Overrides "peerId" property. Named peerIds can be listed in "peerIds" property of ${FLUENCE_CONFIG_FULL_FILE_NAME})`,
          },
          overrideModules: {
            type: "object",
            title: "Overrides",
            description: "A map of modules to override",
            additionalProperties: {
              type: "object",
              title: "Module overrides",
              description:
                "Module names as keys and overrides for the module config as values",
              properties: {
                ...overridableModuleProperties,
              },
              required: [],
              nullable: true,
            },
            nullable: true,
            required: [],
          },
        },
        required: ["deployId"],
      },
    },
    keyPairName,
  },
  required: ["get"],
} as const;

const configSchemaV1Obj = {
  type: "object",
  properties: {
    services: {
      title: "Services",
      description: `A map with service names as keys and Service configs as values. You can have any number of services listed here as long as service name keys start with a lowercase letter and contain only letters numbers and underscores. You can use \`${CLI_NAME} service add\` command to add a service to this config`,
      type: "object",
      additionalProperties: serviceSchema,
      properties: {
        Service_name: serviceSchema,
      },
      required: [],
      nullable: true,
    },
    relays: {
      title: "Relays",
      description: `List of Fluence Peer multi addresses or a name of the network. This multi addresses are used for connecting to the Fluence network when deploying. Peer ids from these addresses are also used for deploying in case if you don't specify "peerId" or "peerIds" property in the deployment config. Default: ${NETWORKS[0]}`,
      type: ["string", "array"],
      oneOf: [
        { type: "string", title: "Network name", enum: NETWORKS },
        {
          type: "array",
          title: "Multi addresses",
          items: { type: "string" },
          minItems: 1,
        },
      ],
      nullable: true,
    },
    keyPairName,
    version: { type: "number", const: 1 },
  },
  required: ["version"],
} as const;

const configSchemaV1: JSONSchemaType<ConfigV1> = configSchemaV1Obj;

export const AQUA_INPUT_PATH_PROPERTY = "aquaInputPath";

type FluenceConfigSpell = {
  get: string;
} & OverridableSpellProperties;

type Deal = {
  minWorkers?: number;
  targetWorkers?: number;
};

type Worker = {
  services?: Array<string>;
  spells?: Array<string>;
};

type Host = { peerIds: Array<string> };

type ConfigV2 = Omit<ConfigV1, "version"> & {
  version: 2;
  dependencies?: {
    npm?: Record<string, string>;
    cargo?: Record<string, string>;
  };
  [AQUA_INPUT_PATH_PROPERTY]?: string;
  aquaOutputTSPath?: string;
  aquaOutputJSPath?: string;
  hosts?: Record<string, Host>;
  workers?: Record<string, Worker>;
  deals?: Record<string, Deal>;
  chainNetwork?: ChainNetwork;
  spells?: Record<string, FluenceConfigSpell>;
  aquaImports?: Array<string>;
  cliVersion?: string;
};

const spellSchema: JSONSchemaType<FluenceConfigSpell> = {
  type: "object",
  description: "Spell config",
  properties: {
    get: {
      type: "string",
      description: "Path to spell",
    },
    ...overridableSpellProperties,
  },
  required: ["get"],
} as const;

const dealSchema: JSONSchemaType<Deal> = {
  type: "object",
  properties: {
    minWorkers: {
      type: "number",
      description: "Required workers to activate the deal",
      default: MIN_WORKERS,
      nullable: true,
      minimum: 1,
    },
    targetWorkers: {
      type: "number",
      description: "Max workers in the deal",
      default: TARGET_WORKERS,
      nullable: true,
      minimum: 1,
    },
  },
  required: [],
} as const;

const workerConfigSchema: JSONSchemaType<Worker> = {
  type: "object",
  description: "Worker config",
  properties: {
    services: {
      description: `An array of service names to include in this worker. Service names must be listed in ${FLUENCE_CONFIG_FULL_FILE_NAME}`,
      type: "array",
      items: { type: "string" },
      nullable: true,
    },
    spells: {
      description: `An array of spell names to include in this worker. Spell names must be listed in ${FLUENCE_CONFIG_FULL_FILE_NAME}`,
      type: "array",
      items: { type: "string" },
      nullable: true,
    },
  },
  required: [],
} as const;

const hostConfigSchema: JSONSchemaType<Host> = {
  type: "object",
  properties: {
    peerIds: {
      type: "array",
      description: "An array of peer IDs to deploy on",
      items: { type: "string" },
    },
  },
  required: ["peerIds"],
};

const configSchemaV2: JSONSchemaType<ConfigV2> = {
  ...configSchemaV1Obj,
<<<<<<< HEAD
  $id: `${TOP_LEVEL_SCHEMA_ID}/${FLUENCE_CONFIG_FULL_FILE_NAME}`,
  title: FLUENCE_CONFIG_FULL_FILE_NAME,
  description:
    "Defines Fluence Project, most importantly - what exactly you want to deploy and how. You can use `fluence init` command to generate a template for new Fluence project",
=======
  $id: `${TOP_LEVEL_SCHEMA_ID}/${FLUENCE_CONFIG_FILE_NAME}`,
  title: FLUENCE_CONFIG_FILE_NAME,
  description: `Defines Fluence Project, most importantly - what exactly you want to deploy and how. You can use \`${CLI_NAME} init\` command to generate a template for new Fluence project`,
>>>>>>> 6fdeb4e2
  properties: {
    ...configSchemaV1Obj.properties,
    version: { type: "number", const: 2 },
    dependencies: {
      type: "object",
      title: "Dependencies",
      nullable: true,
      description:
        "(For advanced users) Overrides for the project dependencies",
      properties: {
        npm: {
          type: "object",
          title: "npm dependencies",
          nullable: true,
          description: `A map of npm dependency versions. ${CLI_NAME} ensures dependencies are installed each time you run aqua`,
          additionalProperties: { type: "string" },
          properties: {
            npm_dependency_name: {
              type: "string",
              description: "npm dependency version",
            },
          },
          required: [],
        },
        cargo: {
          type: "object",
          title: "Cargo dependencies",
          nullable: true,
          description: `A map of cargo dependency versions. ${CLI_NAME} ensures dependencies are installed each time you run commands that depend on Marine or Marine REPL`,
          required: [],
          additionalProperties: { type: "string" },
          properties: {
            Cargo_dependency_name: {
              type: "string",
              description: "cargo dependency version",
            },
          },
        },
      },
      required: [],
    },
    [AQUA_INPUT_PATH_PROPERTY]: {
      type: "string",
      nullable: true,
      description:
        "Path to the aqua file or directory with aqua files that you want to compile by default. Must be relative to the project root dir",
    },
    aquaOutputTSPath: {
      type: "string",
      nullable: true,
      description:
        "Path to the default compilation target dir from aqua to ts. Must be relative to the project root dir",
    },
    aquaOutputJSPath: {
      type: "string",
      nullable: true,
      description:
        "Path to the default compilation target dir from aqua to js. Must be relative to the project root dir. Overrides 'aquaOutputTSPath' property",
    },
    hosts: {
      description:
        "A map of objects with worker names as keys, each object defines a list of peer IDs to host the worker on",
      type: "object",
      nullable: true,
      additionalProperties: hostConfigSchema,
      properties: {
        Worker_to_host: hostConfigSchema,
      },
      required: [],
    },
    workers: {
      nullable: true,
      description:
        "A Map with worker names as keys and worker configs as values",
      type: "object",
      additionalProperties: workerConfigSchema,
      properties: {
        Worker: workerConfigSchema,
      },
      required: [],
    },
    deals: {
      description:
        "A map of objects with worker names as keys, each object defines a deal",
      type: "object",
      nullable: true,
      additionalProperties: dealSchema,
      properties: {
        Worker_to_create_deal_for: dealSchema,
      },
      required: [],
    },
    chainNetwork: {
      type: "string",
      description: "The network in which the transactions will be carried out",
      enum: CHAIN_NETWORKS,
      default: "testnet",
      nullable: true,
    },
    spells: {
      type: "object",
      nullable: true,
      description: "A map with spell names as keys and spell configs as values",
      additionalProperties: spellSchema,
      properties: {
        Spell_name: spellSchema,
      },
      required: [],
    },
    aquaImports: {
      type: "array",
      description: `A list of path to be considered by aqua compiler to be used as imports. First dependency in the list has the highest priority. Priority of imports is considered in the following order: imports from --import flags, imports from aquaImports property in ${FLUENCE_CONFIG_FULL_FILE_NAME}, project's ${join(
        DOT_FLUENCE_DIR_NAME,
        AQUA_DIR_NAME
      )} dir, npm dependencies from ${FLUENCE_CONFIG_FULL_FILE_NAME}, npm dependencies from user's ${join(
        DOT_FLUENCE_DIR_NAME,
        GLOBAL_CONFIG_FULL_FILE_NAME
      )}, npm dependencies recommended by fluence`,
      items: { type: "string" },
      nullable: true,
    },
    cliVersion: {
      type: "string",
      description: `The version of the ${CLI_NAME} that is compatible with this project. Set this to enforce a particular set of versions of all fluence components`,
      nullable: true,
    },
  },
} as const;

const getDefaultPeerId = (relays?: FluenceConfigReadonly["relays"]): string => {
  if (Array.isArray(relays)) {
    const firstRelay = relays[0];

    assert(
      firstRelay !== undefined,
      `relays array is empty in ${FLUENCE_CONFIG_FULL_FILE_NAME}`
    );

    return getPeerId(firstRelay);
  }

  // This typescript error happens only when running config docs generation script that's why type assertion is used
  // eslint-disable-next-line @typescript-eslint/consistent-type-assertions, @typescript-eslint/no-unnecessary-type-assertion
  const fluenceEnv = (relays ?? process.env[FLUENCE_ENV]) as FluenceEnv;

  if (fluenceEnv === "local") {
    const localNode = local[0];
    assert(localNode !== undefined);
    return localNode.peerId;
  }

  return getRandomPeerId(fluenceEnv);
};

const DEFAULT_RELAYS_FOR_TEMPLATE: Relays =
  process.env[FLUENCE_ENV] === "local"
    ? localMultiaddrs
    : process.env[FLUENCE_ENV];

const getConfigOrConfigDirPath = () => {
  return projectRootDir;
};

const getDefaultConfig = async (): Promise<string> => {
  return `# Defines Fluence Project
# Most importantly - what exactly you want to deploy and how
# You can use \`fluence init\` command to generate a template for new Fluence project

# A map with worker names as keys and worker configs as values
workers:
  ${DEFAULT_WORKER_NAME}: # worker name
    services: [] # list of service names to be deployed to this worker
    spells: [] # list of spell names to be deployed to this worker


# A map with worker names as keys and deals as values
deals:
  ${DEFAULT_WORKER_NAME}: # worker name
    minWorkers: ${MIN_WORKERS} # required amount of workers to activate the deal
    targetWorkers: ${TARGET_WORKERS} # max amount of workers in the deal


# Path to the aqua file or directory with aqua files that you want to compile by default.
# Must be relative to the project root dir
aquaInputPath: ${path.relative(projectRootDir, await ensureSrcAquaMainPath())}


# nox multiaddresses that will be used by cli to connect to the Fluence network.
# can be a list of multiaddresses or a name of the network.
relays: ${jsonStringify(DEFAULT_RELAYS_FOR_TEMPLATE)} # default: kras


# config version
version: 2

# # A map with service names as keys and service configs as values.
# # Service names must start with a lowercase letter and contain only letters numbers and underscores.
# # You can use \`fluence service new\` or \`fluence service add\` command to add a service
# services:
#   myService: # service name
#     # Path to service directory, service config or URL to the tar.gz archive that contains the service
#     get: "src/services/myService"
#     # The name of the Key Pair to use for this service
#     keyPairName: default
#     # A map of modules that you want to override for this service
#     overrideModules:
#       moduleName: # module name
#         # environment variables accessible by a particular module
#         # with standard Rust env API like this: std::env::var(IPFS_ADDR_ENV_NAME)
#         # Module environment variables could be examined with repl
#         envs:
#           ENV_VARIABLE: "env variable string value"
#
#         # Set true to allow module to use the Marine SDK logger
#         loggerEnabled: true
#
#         # manages the logging targets, described in detail: https://fluence.dev/docs/marine-book/marine-rust-sdk/developing/logging#using-target-map
#         loggingMask: 1
#
#         # Max size of the heap that a module can allocate in format:
#         # [number][whitespace?][specificator?]
#         # where ? is an optional field and specificator is one from the following (case-insensitive):
#         # K, Kb - kilobyte
#         # Ki, KiB - kibibyte
#         # M, Mb - megabyte
#         # Mi, MiB - mebibyte
#         # G, Gb - gigabyte
#         # Gi, GiB - gibibyte
#         # Current limit is 4 GiB
#         maxHeapSize: 1KiB
#
#         # A map of binary executable files that module is allowed to call
#         mountedBinaries:
#           curl: "/usr/bin/curl"
#
#         # A map of accessible files and their aliases.
#         # Aliases should be used in Marine module development because it's hard to know the full path to a file
#         volumes:
#           alias: "some/alias/path"
#
#
# # A map with spell names as keys and spell configs as values
# spells:
#   mySpell: # spell name
#     # Path to spell config or directory with spell config
#     get: "src/spells/mySpell"
#
#     # overrides for the spell:
#
#     # Path to Aqua file which contains an Aqua function that you want to use as a spell
#     aquaFilePath: "src/spells/mySpell/spell.aqua"
#     # Name of the Aqua function that you want to use as a spell
#     function: main
#     # A map of Aqua function arguments names as keys and arguments values as values.
#     # These arguments will be passed to the spell function and will be stored in the key-value storage for this particular spell.
#     initArgs:
#       someArg: someArgStringValue
#     # Trigger the spell execution periodically
#     # If you want to disable this property by overriding it
#     # pass an empty config for it like this: \`clock: {}\`
#     clock:
#       # How often the spell will be executed.
#       # If set to 0, the spell will be executed only once.
#       # If this value not provided at all - the spell will never be executed
#       periodSec: 3
#       # How long to wait before the first execution in seconds.
#       # If this property or \`startTimestamp\` not specified, periodic execution will start immediately.
#       # WARNING! Currently your computer's clock is used to determine a final timestamp that is sent to the server.
#       # If it is set to 0 - the spell will never be executed
#       # This property conflicts with \`startTimestamp\`. You can specify only one of them
#       startDelaySec: 1
#       # An ISO timestamp when the periodic execution should start.
#       # If this property or \`startDelaySec\` not specified, periodic execution will start immediately.
#       startTimestamp: '2023-07-06T23:59:59Z'
#       # How long to wait before the last execution in seconds.
#       # If this property or \`endTimestamp\` not specified, periodic execution will never end.
#       # WARNING! Currently your computer's clock is used to determine a final timestamp that is sent to the server.
#       # If it is in the past at the moment of spell creation - the spell will never be executed.
#       # This property conflicts with \`endTimestamp\`. You can specify only one of them
#       endDelaySec: 0
#       # An ISO timestamp when the periodic execution should end.
#       # If this property or \`endDelaySec\` not specified, periodic execution will never end.
#       # If it is in the past at the moment of spell creation on Rust peer - the spell will never be executed
#       endTimestamp: '2023-07-06T23:59:59Z'
#
#
# # A list of paths to be considered by aqua compiler to be used as imports.
# # First dependency in the list has the highest priority
# #
# # Priority of imports is considered in the following order:
# # 1. imports from --import flags,
# # 2. imports from aquaImports property in ${FLUENCE_CONFIG_FULL_FILE_NAME}
# # 3. project's ${join(DOT_FLUENCE_DIR_NAME, AQUA_DIR_NAME)} dir
# # 4. npm dependencies from ${FLUENCE_CONFIG_FULL_FILE_NAME}
# # 5. npm dependencies from user's ${join(
    DOT_FLUENCE_DIR_NAME,
    GLOBAL_CONFIG_FULL_FILE_NAME
  )}
# # 6. npm dependencies recommended by fluence
# aquaImports:
#   - "./node_modules"
#
#
# # Path to the default compilation target dir from aqua to ts
# # Must be relative to the project root dir
# aquaOutputTSPath: "src/ts/src/aqua"
#
#
# # Path to the default compilation target dir from aqua to js
# # Must be relative to the project root dir
# # Overrides 'aquaOutputTSPath' property
# aquaOutputJSPath: "src/js/src/aqua"
#
#
# # The network in which the transactions will be carried out
# chainNetwork: ${CHAIN_NETWORKS[0]} # default: ${DEFAULT_CHAIN_NETWORK}
#
#
# # The version of the CLI that is compatible with this project.
# # You can set this to enforce a particular set of versions of all fluence components
# cliVersion: ${CLIPackageJSON.version}
#
#
# # (For advanced users) Overrides for the marine and mrepl dependencies and enumerates npm aqua dependencies
# # You can check out current project dependencies using \`fluence dep v\` command
# dependencies:
#   # A map of npm dependency versions
#   # CLI ensures dependencies are installed each time you run aqua
#   # There are also some dependencies that are installed by default (e.g. @fluencelabs/aqua-lib)
#   # You can check default dependencies using \`fluence dep v --default\`
#   # use \`fluence dep npm i\` to install project npm dependencies
#   npm:
#     "@fluencelabs/aqua-lib": ${versions.npm["@fluencelabs/aqua-lib"]}
#
#   # A map of cargo dependency versions
#   # CLI ensures dependencies are installed each time you run commands that depend on Marine or Marine REPL
#   # use \`fluence dep cargo i\` to install project cargo dependencies
#   cargo:
#     ${MARINE_CARGO_DEPENDENCY}: ${versions.cargo.marine}
#
#
# # The name of the Key Pair to use. It is resolved in the following order (from the lowest to the highest priority):
# # 1. "defaultKeyPairName" property from ${USER_SECRETS_CONFIG_FULL_FILE_NAME}
# # 2. "defaultKeyPairName" property from ${PROJECT_SECRETS_FULL_CONFIG_FILE_NAME}
# # 3. "keyPairName" property from the top level of ${FLUENCE_CONFIG_FULL_FILE_NAME}
# # 4. "keyPairName" property from the "services" level of ${FLUENCE_CONFIG_FULL_FILE_NAME}
# # 5. "keyPairName" property from the individual "deploy" property item level of ${FLUENCE_CONFIG_FULL_FILE_NAME}
# keyPairName: ${AUTO_GENERATED}
#
#
# # if you want to deploy your services to specific peerIds. Soon it will be deprecated in favor of \`deals\` property
# hosts:
#   ${DEFAULT_WORKER_NAME}: # worker name
#     peerIds:
#       - ${getDefaultPeerId(DEFAULT_RELAYS_FOR_TEMPLATE)}
`;
};

const getDefault = (): Promise<string> => {
  return getDefaultConfig();
};

const validateConfigSchemaV0 = ajv.compile(configSchemaV0);
const validateConfigSchemaV1 = ajv.compile(configSchemaV1);
const validateConfigSchemaV2 = ajv.compile(configSchemaV2);

const migrations: Migrations<Config> = [
  (config: Config): ConfigV1 => {
    if (!validateConfigSchemaV0(config)) {
      throw new Error(
        `Migration error. Errors: ${jsonStringify(
          validateConfigSchemaV0.errors
        )}`
      );
    }

    const services = config.services.reduce<Record<string, ServiceV1>>(
      (acc, { name, count = 1 }, i): Record<string, ServiceV1> => {
        return {
          ...acc,
          [name]: {
            get: path.relative(
              projectRootDir,
              path.join(projectRootDir, "artifacts", name)
            ),
            deploy: [
              { deployId: `default_${i}`, ...(count > 1 ? { count } : {}) },
            ],
          },
        };
      },
      {}
    );

    return {
      version: 1,
      services,
    };
  },
  async (config: Config): Promise<ConfigV2> => {
    if (!validateConfigSchemaV1(config)) {
      throw new Error(
        `Migration error. Errors: ${jsonStringify(
          validateConfigSchemaV1.errors
        )}`
      );
    }

    const parsedConfig: unknown = parse(await getDefaultConfig());
    assert(validateConfigSchemaV2(parsedConfig));

    return {
      ...config,
      ...parsedConfig,
    };
  },
];

type Config = ConfigV0 | ConfigV1 | ConfigV2;
type LatestConfig = ConfigV2;
export type FluenceConfig = InitializedConfig<LatestConfig>;
export type FluenceConfigReadonly = InitializedReadonlyConfig<LatestConfig>;

const checkDuplicatesAndPresence = (
  fluenceConfig: Pick<FluenceConfig, "workers" | "spells" | "services">,
  servicesOrSpells: "services" | "spells"
) => {
  if (fluenceConfig.workers === undefined) {
    return true;
  }

  const servicesOrSpellsSet = new Set(
    Object.keys(fluenceConfig[servicesOrSpells] ?? {}).flatMap(
      (serviceOrSpellName) => {
        return serviceOrSpellName;
      }
    )
  );

  return Object.entries(fluenceConfig.workers).reduce<string | true>(
    (acc, [workerName, workerConfig]) => {
      const workerServicesOrSpells = workerConfig[servicesOrSpells] ?? [];
      const workerServicesOrSpellsSet = new Set(workerServicesOrSpells);

      const notListedInFluenceYAML = workerServicesOrSpells.filter(
        (serviceName) => {
          return !servicesOrSpellsSet.has(serviceName);
        }
      );

      const maybePreviousError = typeof acc === "string" ? acc : null;

      const maybeNotListedError =
        notListedInFluenceYAML.length !== 0
          ? `Worker ${color.yellow(
              workerName
            )} has ${servicesOrSpells} that are not listed in ${color.yellow(
              "services"
            )} property in ${FLUENCE_CONFIG_FULL_FILE_NAME}: ${color.yellow(
              [...new Set(notListedInFluenceYAML)].join(", ")
            )}`
          : null;

      const maybeHasDuplicatesError =
        workerServicesOrSpellsSet.size !== workerServicesOrSpells.length
          ? `Worker ${color.yellow(
              workerName
            )} has duplicated ${servicesOrSpells} in ${FLUENCE_CONFIG_FULL_FILE_NAME}: ${color.yellow(
              workerServicesOrSpells.filter((serviceName, index) => {
                return workerServicesOrSpells.indexOf(serviceName) !== index;
              })
            )}`
          : null;

      const errors = [
        maybePreviousError,
        maybeNotListedError,
        maybeHasDuplicatesError,
      ].filter((error): error is string => {
        return error !== null;
      });

      return errors.length === 0 ? true : errors.join("\n");
    },
    true
  );
};

const validateWorkers = (
  fluenceConfig: Pick<FluenceConfig, "workers" | "spells" | "services">
) => {
  return validateBatch(
    checkDuplicatesAndPresence(fluenceConfig, "services"),
    checkDuplicatesAndPresence(fluenceConfig, "spells")
  );
};

const validateHostsAndDeals = (
  fluenceConfig: Pick<FluenceConfig, "hosts" | "deals" | "workers">,
  hostsOrDealsProperty: "hosts" | "deals"
) => {
  const hostsOrDeals = fluenceConfig[hostsOrDealsProperty];

  if (hostsOrDeals === undefined) {
    return true;
  }

  const workers = fluenceConfig["workers"];

  const workersSet = new Set(
    Object.keys(workers ?? {}).flatMap((serviceName) => {
      return serviceName;
    })
  );

  const workerNamesErrors = Object.keys(hostsOrDeals)
    .map((workerName) => {
      return workersSet.has(workerName)
        ? null
        : `Worker named ${color.yellow(workerName)} listed in ${color.yellow(
            hostsOrDealsProperty
          )} property must be listed in ${color.yellow(
            "workers"
          )} property in ${FLUENCE_CONFIG_FULL_FILE_NAME}`;
    })
    .filter((error): error is string => {
      return error !== null;
    });

  return workerNamesErrors.length === 0 ? true : workerNamesErrors.join("\n");
};

const validate: ConfigValidateFunction<LatestConfig> = (config) => {
  if (config.services === undefined) {
    return true;
  }

  const validity = validateBatch(
    validateWorkers(config),
    validateHostsAndDeals(config, "hosts"),
    validateHostsAndDeals(config, "deals"),
    validateAllVersionsAreExact(config.dependencies?.npm ?? {}),
    validateAllVersionsAreExact(config.dependencies?.cargo ?? {})
  );

  if (typeof validity === "string") {
    return validity;
  }

  // legacy deploy validation

  const notUnique: Array<{
    serviceName: string;
    notUniqueDeployIds: Set<string>;
  }> = [];

  for (const [serviceName, { deploy }] of Object.entries(config.services)) {
    const deployIds = new Set<string>();
    const notUniqueDeployIds = new Set<string>();

    for (const { deployId } of deploy ?? []) {
      if (deployIds.has(deployId)) {
        notUniqueDeployIds.add(deployId);
      }

      deployIds.add(deployId);
    }

    if (notUniqueDeployIds.size > 0) {
      notUnique.push({ serviceName, notUniqueDeployIds });
    }
  }

  if (notUnique.length > 0) {
    return `Deploy ids must be unique. Not unique deploy ids found:\n${notUnique
      .map(({ serviceName, notUniqueDeployIds }): string => {
        return `${color.yellow(serviceName)}: ${[...notUniqueDeployIds].join(
          ", "
        )}`;
      })
      .join("\n")}`;
  }

  return true;
};

const initConfigOptions: InitConfigOptions<Config, LatestConfig> = {
  allSchemas: [configSchemaV0, configSchemaV1, configSchemaV2],
  latestSchema: configSchemaV2,
  migrations,
  name: FLUENCE_CONFIG_FILE_NAME,
  getConfigOrConfigDirPath,
  getSchemaDirPath: ensureFluenceDir,
  validate,
};

export const initFluenceConfigWithPath = async (
  path: string
): Promise<InitializedConfig<ConfigV2> | null> => {
  return getConfigInitFunction({
    ...initConfigOptions,
    getConfigOrConfigDirPath: () => {
      return path;
    },
  })();
};

export const initNewFluenceConfig = getConfigInitFunction(
  initConfigOptions,
  getDefault
);
export const initFluenceConfig = getConfigInitFunction(initConfigOptions);
export const initReadonlyFluenceConfig =
  getReadonlyConfigInitFunction(initConfigOptions);

export const fluenceSchema: JSONSchemaType<LatestConfig> = configSchemaV2;<|MERGE_RESOLUTION|>--- conflicted
+++ resolved
@@ -38,12 +38,9 @@
   GLOBAL_CONFIG_FULL_FILE_NAME,
   DOT_FLUENCE_DIR_NAME,
   AQUA_DIR_NAME,
-<<<<<<< HEAD
   MARINE_CARGO_DEPENDENCY,
   FLUENCE_CONFIG_FILE_NAME,
-=======
   CLI_NAME,
->>>>>>> 6fdeb4e2
 } from "../../const.js";
 import { jsonStringify } from "../../helpers/jsonStringify.js";
 import {
@@ -384,16 +381,9 @@
 
 const configSchemaV2: JSONSchemaType<ConfigV2> = {
   ...configSchemaV1Obj,
-<<<<<<< HEAD
   $id: `${TOP_LEVEL_SCHEMA_ID}/${FLUENCE_CONFIG_FULL_FILE_NAME}`,
   title: FLUENCE_CONFIG_FULL_FILE_NAME,
-  description:
-    "Defines Fluence Project, most importantly - what exactly you want to deploy and how. You can use `fluence init` command to generate a template for new Fluence project",
-=======
-  $id: `${TOP_LEVEL_SCHEMA_ID}/${FLUENCE_CONFIG_FILE_NAME}`,
-  title: FLUENCE_CONFIG_FILE_NAME,
   description: `Defines Fluence Project, most importantly - what exactly you want to deploy and how. You can use \`${CLI_NAME} init\` command to generate a template for new Fluence project`,
->>>>>>> 6fdeb4e2
   properties: {
     ...configSchemaV1Obj.properties,
     version: { type: "number", const: 2 },
