--- conflicted
+++ resolved
@@ -30,12 +30,7 @@
 import versions from "../../../versions.json" assert { type: "json" };
 import { ajv } from "../../ajvInstance.js";
 import {
-<<<<<<< HEAD
-=======
   DEFAULT_CHAIN_NETWORK,
-  type ChainNetwork,
-  CHAIN_NETWORKS,
->>>>>>> 6156b561
   DEFAULT_WORKER_NAME,
   FLUENCE_CONFIG_FULL_FILE_NAME,
   TOP_LEVEL_SCHEMA_ID,
