/**
 * Copyright 2023 Fluence Labs Limited
 *
 * Licensed under the Apache License, Version 2.0 (the "License");
 * you may not use this file except in compliance with the License.
 * You may obtain a copy of the License at
 *
 *     http://www.apache.org/licenses/LICENSE-2.0
 *
 * Unless required by applicable law or agreed to in writing, software
 * distributed under the License is distributed on an "AS IS" BASIS,
 * WITHOUT WARRANTIES OR CONDITIONS OF ANY KIND, either express or implied.
 * See the License for the specific language governing permissions and
 * limitations under the License.
 */

import { access } from "fs/promises";
import { dirname, resolve } from "path";

import type { JSONSchemaType } from "ajv";

import {
<<<<<<< HEAD
  FLUENCE_CONFIG_FULL_FILE_NAME,
=======
  CLI_NAME,
  FLUENCE_CONFIG_FILE_NAME,
>>>>>>> 6fdeb4e2
  SPELL_CONFIG_FILE_NAME,
  SPELL_CONFIG_FULL_FILE_NAME,
  TOP_LEVEL_SCHEMA_ID,
  U32_MAX,
} from "../../const.js";
import { ensureSpellAbsolutePath } from "../../helpers/downloadFile.js";
import { validateBatch } from "../../helpers/validations.js";
import { ensureFluenceDir } from "../../paths.js";
import {
  getConfigInitFunction,
  getReadonlyConfigInitFunction,
  type InitConfigOptions,
  type InitializedConfig,
  type InitializedReadonlyConfig,
  type Migrations,
  type ConfigValidateFunction,
} from "../initConfig.js";

const MAX_PERIOD_YEAR = 100;

/** Max period is 100 years in secs: 60 sec * 60 min * 24 hours * 365 days * 100 years */
const MAX_PERIOD_SEC = 60 * 60 * 24 * 365 * MAX_PERIOD_YEAR;

type SpellProperties = {
  aquaFilePath: string;
  function: string;
  initArgs?: Record<string, unknown>;
  clock?: {
    periodSec?: number;
    startTimestamp?: string;
    endTimestamp?: string;
    startDelaySec?: number;
    endDelaySec?: number;
  };
};

export type OverridableSpellProperties = Partial<SpellProperties>;

type ConfigV0 = {
  version: 0;
} & SpellProperties;

const spellProperties = {
  version: { type: "number", const: 0 },
  aquaFilePath: {
    type: "string",
    description:
      "Path to Aqua file which contains an Aqua function that you want to use as a spell",
  },
  function: {
    type: "string",
    description: "Name of the Aqua function that you want to use as a spell",
  },
  initArgs: {
    type: "object",
    description:
      "A map of Aqua function arguments names as keys and arguments values as values. They will be passed to the spell function and will be stored in the key-value storage for this particular spell.",
    nullable: true,
  },
  clock: {
    type: "object",
    nullable: true,
    description: `Trigger the spell execution periodically. If you want to disable this property by overriding it in ${FLUENCE_CONFIG_FULL_FILE_NAME} - pass empty config for it like this: \`clock: {}\``,
    properties: {
      periodSec: {
        type: "number",
        description:
          "How often the spell will be executed. If set to 0, the spell will be executed only once. If this value not provided at all - the spell will never be executed",
        minimum: 0,
        maximum: MAX_PERIOD_SEC,
        nullable: true,
      },
      startTimestamp: {
        type: "string",
        description:
          "An ISO timestamp when the periodic execution should start. If this property or `startDelaySec` not specified, periodic execution will start immediately. If it is set to 0 - the spell will never be executed",
        nullable: true,
      },
      endTimestamp: {
        type: "string",
        description:
          "An ISO timestamp when the periodic execution should end. If this property or `endDelaySec` not specified, periodic execution will never end. If it is in the past at the moment of spell creation on Rust peer - the spell will never be executed",
        nullable: true,
      },
      startDelaySec: {
        type: "number",
        description:
          "How long to wait before the first execution in seconds. If this property or `startTimestamp` not specified, periodic execution will start immediately. WARNING! Currently your computer's clock is used to determine a final timestamp that is sent to the server. This property conflicts with `startTimestamp`. You can specify only one of them",
        nullable: true,
        minimum: 0,
        maximum: U32_MAX,
      },
      endDelaySec: {
        type: "number",
        description:
          "How long to wait before the last execution in seconds. If this property or `endTimestamp` not specified, periodic execution will never end. WARNING! Currently your computer's clock is used to determine a final timestamp that is sent to the server. If it is in the past at the moment of spell creation - the spell will never be executed. This property conflicts with `endTimestamp`. You can specify only one of them",
        nullable: true,
        minimum: 0,
        maximum: U32_MAX,
      },
    },
    required: [],
  },
} as const;

export const overridableSpellProperties = {
  ...spellProperties,
  aquaFilePath: {
    ...spellProperties.aquaFilePath,
    nullable: true,
  },
  function: {
    ...spellProperties.function,
    nullable: true,
  },
} as const;

const configSchemaV0: JSONSchemaType<ConfigV0> = {
  type: "object",
<<<<<<< HEAD
  $id: `${TOP_LEVEL_SCHEMA_ID}/${SPELL_CONFIG_FULL_FILE_NAME}`,
  title: SPELL_CONFIG_FULL_FILE_NAME,
  description: `Defines a spell. You can use \`fluence spell new\` command to generate a template for new spell`,
=======
  $id: `${TOP_LEVEL_SCHEMA_ID}/${SPELL_CONFIG_FILE_NAME}`,
  title: SPELL_CONFIG_FILE_NAME,
  description: `Defines a spell. You can use \`${CLI_NAME} spell new\` command to generate a template for new spell`,
>>>>>>> 6fdeb4e2
  properties: spellProperties,
  required: ["version", "function", "aquaFilePath"],
};

const migrations: Migrations<Config> = [];
type Config = ConfigV0;
type LatestConfig = ConfigV0;
export type SpellConfig = InitializedConfig<LatestConfig>;
export type SpellConfigReadonly = InitializedReadonlyConfig<LatestConfig>;

const getDateSec = (date: Date) => {
  return Math.round(date.getTime() / 1000);
};

export const resolveStartSec = ({ clock }: LatestConfig): number => {
  if (clock === undefined) {
    return 0;
  }

  if (clock.startDelaySec !== undefined) {
    return getDateSec(new Date()) + clock.startDelaySec;
  }

  return clock.startTimestamp === undefined
    ? 1
    : getDateSec(new Date(clock.startTimestamp));
};

export const resolveEndSec = ({ clock }: LatestConfig): number => {
  if (clock === undefined) {
    return 0;
  }

  if (clock.endDelaySec !== undefined) {
    return getDateSec(new Date()) + clock.endDelaySec;
  }

  return clock.endTimestamp === undefined
    ? 0
    : getDateSec(new Date(clock.endTimestamp));
};

const validate: ConfigValidateFunction<LatestConfig> = async (
  config,
  configPath
) => {
  return validateBatch(
    config.clock?.startTimestamp !== undefined &&
      config.clock?.startDelaySec !== undefined
      ? `You can't specify both 'startTimestamp' and 'startDelaySec' properties`
      : true,

    config.clock?.endTimestamp !== undefined &&
      config.clock?.endDelaySec !== undefined
      ? `You can't specify both 'endTimestamp' and 'endDelaySec' properties`
      : true,

    (() => {
      let endSec;

      try {
        endSec = resolveEndSec(config);
      } catch {
        return "Invalid `endTimestamp` value. It must be an ISO timestamp";
      }

      try {
        const startSec = resolveStartSec(config);

        if (startSec === 0) {
          return true;
        }

        if (endSec !== 0 && endSec < startSec) {
          return `Start time must be earlier than end time. Got: start time ${startSec}, end time ${endSec}`;
        }

        const currentSec = getDateSec(new Date());

        if (endSec !== 0 && endSec < currentSec) {
          return `End time must be later than current time. Got: current time ${currentSec}, end time ${endSec}`;
        }

        if ((config.clock?.periodSec ?? 0) > MAX_PERIOD_SEC) {
          return `Period must be less than ${MAX_PERIOD_YEAR} years (${MAX_PERIOD_SEC} seconds). Got: ${
            endSec - startSec
          } seconds`;
        }

        return true;
      } catch {
        return `Invalid 'startTimestamp' value. It must be an ISO timestamp`;
      }
    })(),

    await (async () => {
      try {
        await access(resolve(dirname(configPath), config.aquaFilePath));
        return true;
      } catch {
        return `Aqua file '${config.aquaFilePath}' doesn't exist`;
      }
    })()
  );
};

const getInitConfigOptions = (
  configPath: string
): InitConfigOptions<Config, LatestConfig> => {
  return {
    allSchemas: [configSchemaV0],
    latestSchema: configSchemaV0,
    migrations,
    validate,
    name: SPELL_CONFIG_FILE_NAME,
    getSchemaDirPath: ensureFluenceDir,
    getConfigOrConfigDirPath: (): string => {
      return configPath;
    },
  };
};

export const initSpellConfig = async (
  configOrConfigDirPathOrUrl: string,
  absolutePath: string
): Promise<InitializedConfig<LatestConfig> | null> => {
  return getConfigInitFunction(
    getInitConfigOptions(
      await ensureSpellAbsolutePath(configOrConfigDirPathOrUrl, absolutePath)
    )
  )();
};

export const initReadonlySpellConfig = async (
  configOrConfigDirPathOrUrl: string,
  absolutePath: string
): Promise<InitializedReadonlyConfig<LatestConfig> | null> => {
  return getReadonlyConfigInitFunction(
    getInitConfigOptions(
      await ensureSpellAbsolutePath(configOrConfigDirPathOrUrl, absolutePath)
    )
  )();
};

const getDefault = (): string => {
  return `# Defines a spell. You can use \`fluence spell new\` command to generate a template for new spell

# Path to Aqua file which contains an Aqua function that you want to use as a spell
aquaFilePath: "./spell.aqua"

# Name of the Aqua function that you want to use as a spell
function: spell

# # These arguments will be passed to the spell function and will be stored in the key-value storage for this particular spell.
# initArgs:
#   someArg: someArgStringValue

# Trigger the spell execution periodically
# If you want to disable this property by overriding it
# pass an empty config for it like this: \`clock: {}\`
clock:
  # How often the spell will be executed.
  # If set to 0, the spell will be executed only once.
  # If this value not provided at all - the spell will never be executed
  periodSec: 60
  # How long to wait before the last execution in seconds.
  # If this property or \`endTimestamp\` not specified, periodic execution will never end.
  # WARNING! Currently your computer's clock is used to determine a final timestamp that is sent to the server.
  # If it is in the past at the moment of spell creation - the spell will never be executed.
  # This property conflicts with \`endTimestamp\`. You can specify only one of them
  endDelaySec: 1800

#   # other 'clock' properties:

#   # How long to wait before the first execution in seconds.
#   # If this property or \`startTimestamp\` not specified, periodic execution will start immediately.
#   # WARNING! Currently your computer's clock is used to determine a final timestamp that is sent to the server.
#   # If it is set to 0 - the spell will never be executed
#   # This property conflicts with \`startTimestamp\`. You can specify only one of them
#   startDelaySec: 1
#   # An ISO timestamp when the periodic execution should start.
#   # If this property or \`startDelaySec\` not specified, periodic execution will start immediately.
#   startTimestamp: '2023-07-06T23:59:59Z'
#   # An ISO timestamp when the periodic execution should end.
#   # If this property or \`endDelaySec\` not specified, periodic execution will never end.
#   # If it is in the past at the moment of spell creation on Rust peer - the spell will never be executed
#   endTimestamp: '2023-07-06T23:59:59Z'

# config version
version: 0
`;
};

export const initNewReadonlySpellConfig = (
  configPath: string
): Promise<InitializedReadonlyConfig<LatestConfig> | null> => {
  return getReadonlyConfigInitFunction(
    getInitConfigOptions(configPath),
    getDefault
  )();
};

export const spellSchema: JSONSchemaType<LatestConfig> = configSchemaV0;<|MERGE_RESOLUTION|>--- conflicted
+++ resolved
@@ -20,12 +20,8 @@
 import type { JSONSchemaType } from "ajv";
 
 import {
-<<<<<<< HEAD
   FLUENCE_CONFIG_FULL_FILE_NAME,
-=======
   CLI_NAME,
-  FLUENCE_CONFIG_FILE_NAME,
->>>>>>> 6fdeb4e2
   SPELL_CONFIG_FILE_NAME,
   SPELL_CONFIG_FULL_FILE_NAME,
   TOP_LEVEL_SCHEMA_ID,
@@ -145,15 +141,9 @@
 
 const configSchemaV0: JSONSchemaType<ConfigV0> = {
   type: "object",
-<<<<<<< HEAD
   $id: `${TOP_LEVEL_SCHEMA_ID}/${SPELL_CONFIG_FULL_FILE_NAME}`,
   title: SPELL_CONFIG_FULL_FILE_NAME,
-  description: `Defines a spell. You can use \`fluence spell new\` command to generate a template for new spell`,
-=======
-  $id: `${TOP_LEVEL_SCHEMA_ID}/${SPELL_CONFIG_FILE_NAME}`,
-  title: SPELL_CONFIG_FILE_NAME,
   description: `Defines a spell. You can use \`${CLI_NAME} spell new\` command to generate a template for new spell`,
->>>>>>> 6fdeb4e2
   properties: spellProperties,
   required: ["version", "function", "aquaFilePath"],
 };
