--- conflicted
+++ resolved
@@ -19,12 +19,8 @@
 import type { JSONSchemaType } from "ajv";
 
 import {
-<<<<<<< HEAD
   FLUENCE_CONFIG_FULL_FILE_NAME,
-=======
   CLI_NAME,
-  FLUENCE_CONFIG_FILE_NAME,
->>>>>>> 6fdeb4e2
   PROJECT_SECRETS_CONFIG_FILE_NAME,
   PROJECT_SECRETS_FULL_CONFIG_FILE_NAME,
   TOP_LEVEL_SCHEMA_ID,
