--- conflicted
+++ resolved
@@ -17,12 +17,8 @@
 import type { JSONSchemaType } from "ajv";
 
 import {
-<<<<<<< HEAD
   FLUENCE_CONFIG_FULL_FILE_NAME,
-=======
   CLI_NAME,
-  FLUENCE_CONFIG_FILE_NAME,
->>>>>>> 6fdeb4e2
   SERVICE_CONFIG_FILE_NAME,
   SERVICE_CONFIG_FULL_FILE_NAME,
   TOP_LEVEL_SCHEMA_ID,
@@ -79,15 +75,9 @@
 
 const configSchemaV0: JSONSchemaType<ConfigV0> = {
   type: "object",
-<<<<<<< HEAD
   $id: `${TOP_LEVEL_SCHEMA_ID}/${SERVICE_CONFIG_FULL_FILE_NAME}`,
   title: SERVICE_CONFIG_FULL_FILE_NAME,
-  description: `Defines a [Marine service](https://fluence.dev/docs/build/concepts/#services), most importantly the modules that the service consists of. You can use \`fluence service new\` command to generate a template for new service`,
-=======
-  $id: `${TOP_LEVEL_SCHEMA_ID}/${SERVICE_CONFIG_FILE_NAME}`,
-  title: SERVICE_CONFIG_FILE_NAME,
   description: `Defines a [Marine service](https://fluence.dev/docs/build/concepts/#services), most importantly the modules that the service consists of. You can use \`${CLI_NAME} service new\` command to generate a template for new service`,
->>>>>>> 6fdeb4e2
   properties: {
     name: {
       type: "string",
