--- conflicted
+++ resolved
@@ -14,6 +14,7 @@
  * limitations under the License.
  */
 
+import assert from "assert";
 import { writeFile } from "fs/promises";
 import { join } from "path";
 
@@ -27,6 +28,7 @@
 import snakeCase from "lodash-es/snakeCase.js";
 import times from "lodash-es/times.js";
 
+import { LOCAL_NET_WALLET_KEYS } from "../../accounts.js";
 import { commandObj } from "../../commandObj.js";
 import {
   COMPUTE_UNIT_MEMORY_STR,
@@ -50,7 +52,6 @@
   DEFAULT_CC_DURATION,
   DEFAULT_CC_REWARD_DELEGATION_RATE,
   DURATION_EXAMPLE,
-  type ContractsENV,
   DEFAULT_NUMBER_OF_COMPUTE_UNITS_ON_NOX,
   CLI_NAME,
 } from "../../const.js";
@@ -60,6 +61,7 @@
   addOffers,
   addComputePeers,
 } from "../../generateUserProviderConfig.js";
+import { ensureValidContractsEnv } from "../../helpers/ensureValidContractsEnv.js";
 import { getPeerIdFromSecretKey } from "../../helpers/getPeerIdFromSecretKey.js";
 import {
   commaSepStrToArr,
@@ -77,11 +79,8 @@
   getFluenceDir,
   ensureFluenceSecretsFilePath,
 } from "../../paths.js";
-<<<<<<< HEAD
 import { type Choices, list } from "../../prompt.js";
-=======
 import { envConfig, setEnvConfig } from "../globalConfigs.js";
->>>>>>> cbf69fc0
 import {
   getReadonlyConfigInitFunction,
   type InitializedConfig,
@@ -90,8 +89,9 @@
   type ConfigValidateFunction,
 } from "../initConfig.js";
 
-<<<<<<< HEAD
+import { initNewEnvConfig } from "./env.js";
 import { initNewProviderSecretsConfig } from "./providerSecrets.js";
+import { type ProviderSecretesConfigReadonly } from "./providerSecrets.js";
 
 export type CapacityCommitment = {
   duration: string;
@@ -124,13 +124,6 @@
     },
   },
 } as const satisfies JSONSchemaType<CapacityCommitment>;
-=======
-import { initNewEnvConfig } from "./env.js";
-import {
-  type ProviderSecretesConfigReadonly,
-  initNewReadonlyProviderSecretsConfig,
-} from "./providerSecrets.js";
->>>>>>> cbf69fc0
 
 export type Offer = {
   minPricePerWorkerEpoch: number;
@@ -289,14 +282,10 @@
 };
 
 type ConfigV0 = {
-<<<<<<< HEAD
   providerName: string;
-=======
->>>>>>> cbf69fc0
   offers: Record<string, Offer>;
   computePeers: Record<string, ComputePeer>;
   capacityCommitments?: Record<string, CapacityCommitment>;
-  env?: string;
   nox?: NoxConfigYAML;
   version: 0;
 };
@@ -342,19 +331,10 @@
   type: "object",
   additionalProperties: false,
   properties: {
-<<<<<<< HEAD
     providerName: {
       description: "Provider name",
       type: "string",
     },
-    env: {
-      description:
-        "DEPRECATED: for simplicity, your project env determines chain environment that is used both for provider and for fluence application developer. To set your project env, use `fluence default env` command.",
-      type: "string",
-      nullable: true,
-    },
-=======
->>>>>>> cbf69fc0
     offers: {
       description: "A map with offer names as keys and offers as values",
       type: "object",
@@ -388,13 +368,8 @@
     },
     version: { type: "number", const: 0, description: "Config version" },
   },
-<<<<<<< HEAD
   required: ["version", "computePeers", "offers", "providerName"],
 } as const satisfies JSONSchemaType<ConfigV0>;
-=======
-  required: ["version", "computePeers", "offers"],
-};
->>>>>>> cbf69fc0
 
 const DEFAULT_NUMBER_OF_LOCAL_NET_NOXES = 3;
 
@@ -403,27 +378,17 @@
     commandObj.logToStderr("Creating new provider config\n");
     const { yamlDiffPatch } = await import("yaml-diff-patch");
 
-<<<<<<< HEAD
     const env = await ensureChainNetwork(args.env);
+
+    setEnvConfig(await initNewEnvConfig(await ensureValidContractsEnv(env)));
 
     const userProvidedConfig: UserProvidedConfig = {
       providerName: "defaultProvider",
-=======
-    setEnvConfig(
-      await initNewEnvConfig(await ensureValidContractsEnv(args.env)),
-    );
-
-    const userProvidedConfig: UserProvidedConfig = {
->>>>>>> cbf69fc0
       computePeers: {},
       offers: {},
     };
 
-<<<<<<< HEAD
-    if (env === "local") {
-=======
     if (envConfig?.fluenceEnv === "local") {
->>>>>>> cbf69fc0
       userProvidedConfig.computePeers = Object.fromEntries(
         times(args.noxes ?? DEFAULT_NUMBER_OF_LOCAL_NET_NOXES).map((i) => {
           return [
@@ -584,6 +549,10 @@
   )();
 }
 
+export function initReadonlyProviderConfig(args: ProviderConfigArgs) {
+  return getReadonlyConfigInitFunction(getInitConfigOptions(args))();
+}
+
 export async function ensureReadonlyProviderConfig(args: ProviderConfigArgs) {
   const providerConfig = await getReadonlyConfigInitFunction(
     getInitConfigOptions(args),
@@ -602,8 +571,6 @@
 
 export const providerSchema: JSONSchemaType<LatestConfig> = configSchemaV0;
 
-<<<<<<< HEAD
-=======
 export async function ensureConfigToml(
   providerConfig: ProviderConfigReadonly,
   providerSecretsConfig?: ProviderSecretesConfigReadonly | null,
@@ -694,7 +661,6 @@
   );
 }
 
->>>>>>> cbf69fc0
 function mergeNoxConfigYAML(a: NoxConfigYAML, b: NoxConfigYAML) {
   return mergeWith(cloneDeep(a), b, (objValue, srcValue) => {
     if (Array.isArray(objValue) && Array.isArray(srcValue)) {
@@ -731,21 +697,10 @@
   return val;
 }
 
-<<<<<<< HEAD
-function getDefaultNoxConfigYAML(env: ContractsENV): NoxConfigYAML {
-  const isLocal = env === "local";
-  const dealConfig = DEAL_CONFIG[env];
-=======
 async function getDefaultNoxConfigYAML(): Promise<NoxConfigYAML> {
   const isLocal = envConfig?.fluenceEnv === "local";
-  const contractsEnv = await ensureValidContractsEnv(envConfig?.fluenceEnv);
-
-  const { DEAL_CONFIG } = await import(
-    "@fluencelabs/deal-aurora/dist/client/config.js"
-  );
-
-  const dealConfig = await DEAL_CONFIG[contractsEnv]();
->>>>>>> cbf69fc0
+  const env = await ensureValidContractsEnv(envConfig?.fluenceEnv);
+  const dealConfig = DEAL_CONFIG[env];
 
   return mergeNoxConfigYAML(commonNoxConfig, {
     systemServices: {
@@ -816,10 +771,8 @@
   const { rawConfig: providerRawNoxConfig, ...providerNoxConfig } =
     providerConfig.nox ?? {};
 
-  const env = await ensureChainNetwork(args.env);
-
   const baseNoxConfig = mergeNoxConfigYAML(
-    getDefaultNoxConfigYAML(env),
+    await getDefaultNoxConfigYAML(),
     providerNoxConfig,
   );
 
