/**
 * Copyright 2023 Fluence Labs Limited
 *
 * Licensed under the Apache License, Version 2.0 (the "License");
 * you may not use this file except in compliance with the License.
 * You may obtain a copy of the License at
 *
 *     http://www.apache.org/licenses/LICENSE-2.0
 *
 * Unless required by applicable law or agreed to in writing, software
 * distributed under the License is distributed on an "AS IS" BASIS,
 * WITHOUT WARRANTIES OR CONDITIONS OF ANY KIND, either express or implied.
 * See the License for the specific language governing permissions and
 * limitations under the License.
 */

import assert from "assert";
import { writeFile } from "fs/promises";
import { join } from "path";

import { type JsonMap, parse } from "@iarna/toml";
import { color } from "@oclif/color";
import type { JSONSchemaType } from "ajv";
import cloneDeep from "lodash-es/cloneDeep.js";
import isEmpty from "lodash-es/isEmpty.js";
import mapKeys from "lodash-es/mapKeys.js";
import mergeWith from "lodash-es/mergeWith.js";
import snakeCase from "lodash-es/snakeCase.js";
import times from "lodash-es/times.js";

import { commandObj } from "../../commandObj.js";
import {
  DEFAULT_OFFER_NAME,
  PROVIDER_CONFIG_FILE_NAME,
  TOP_LEVEL_SCHEMA_ID,
  PROVIDER_CONFIG_FULL_FILE_NAME,
  DEFAULT_AQUAVM_POOL_SIZE,
  FS_OPTIONS,
  HTTP_PORT_START,
  TCP_PORT_START,
  LOCAL_NET_WALLET_KEYS,
  WEB_SOCKET_PORT_START,
  CHAIN_CONTAINER_NAME,
  CHAIN_PORT,
  CONTRACTS_ENV,
  LOCAL_IPFS_ADDRESS,
  TOML_EXT,
  IPFS_CONTAINER_NAME,
  IPFS_PORT,
  CURRENCY_MULTIPLIER_TEXT,
  type ContractsENV,
  defaultNumberProperties,
  DEAL_CONFIG,
} from "../../const.js";
import {
  type ProviderConfigArgs,
  addComputePeers,
  addOffers,
} from "../../generateUserProviderConfig.js";
import { ensureValidContractsEnv } from "../../helpers/ensureValidContractsEnv.js";
import { splitErrorsAndResults } from "../../helpers/utils.js";
import { getSecretKeyOrReturnExisting } from "../../keyPairs.js";
import {
  ensureFluenceConfigsDir,
  ensureProviderConfigPath,
  getFluenceDir,
  setProviderConfigName,
  ensureFluenceSecretsFilePath,
} from "../../paths.js";
import {
  getConfigInitFunction,
  getReadonlyConfigInitFunction,
  type InitializedConfig,
  type InitializedReadonlyConfig,
  type Migrations,
  type ConfigValidateFunction,
} from "../initConfig.js";

<<<<<<< HEAD
export type CapacityCommitment = {
  duration: number;
  delegator: string;
  rewardDelegationRate: number;
};
=======
import {
  initReadonlyProviderSecretsConfig,
  type ProviderSecretesConfigReadonly,
} from "./providerSecrets.js";
>>>>>>> 101340b8

export type Offer = {
  minPricePerWorkerEpoch: number;
  computePeers: Array<string>;
  effectors?: Array<string>;
};

type NoxConfigYAML = {
  tcpPort?: number;
  websocketPort?: number;
  httpPort?: number;
  aquavmPoolSize?: number;
  systemServices?: {
    enable?: Array<string>;
    aquaIpfs?: {
      externalApiMultiaddr?: string;
      localApiMultiaddr?: string;
    };
    decider?: {
      deciderPeriodSec?: number;
      workerIpfsMultiaddr?: string;
      networkApiEndpoint?: string;
      networkId?: number;
      startBlock?: string;
      matcherAddress?: string;
      walletKey?: string;
    };
  };
  rawConfig?: string;
};

const commonNoxConfig: NoxConfigYAML = {
  aquavmPoolSize: DEFAULT_AQUAVM_POOL_SIZE,
};

const NOX_IPFS_MULTIADDR = `/dns4/${IPFS_CONTAINER_NAME}/tcp/${IPFS_PORT}`;

const noxConfigYAMLSchema = {
  type: "object",
  description:
    "Configuration to pass to the nox compute peer. Config.toml files are generated from this config",
  properties: {
    tcpPort: {
      nullable: true,
      type: "number",
      description: `Both host and container TCP port to use. Default: for each nox a unique port is assigned starting from ${TCP_PORT_START}`,
    },
    websocketPort: {
      nullable: true,
      type: "number",
      description: `Both host and container WebSocket port to use. Default: for each nox a unique port is assigned starting from ${WEB_SOCKET_PORT_START}`,
    },
    httpPort: {
      nullable: true,
      type: "number",
      description: `Both host and container HTTP port to use. Default: for each nox a unique port is assigned starting from ${HTTP_PORT_START}`,
    },
    aquavmPoolSize: {
      nullable: true,
      type: "number",
      description: `Number of aquavm instances to run. Default: ${DEFAULT_AQUAVM_POOL_SIZE}`,
    },
    systemServices: {
      nullable: true,
      type: "object",
      description:
        "System services to run by default. aquaIpfs and decider are enabled by default",
      additionalProperties: false,
      properties: {
        enable: {
          nullable: true,
          type: "array",
          items: { type: "string" },
          description: `List of system services to enable`,
        },
        aquaIpfs: {
          type: "object",
          description: "Aqua IPFS service configuration",
          additionalProperties: false,
          nullable: true,
          properties: {
            externalApiMultiaddr: {
              nullable: true,
              type: "string",
              description: `Multiaddress of external IPFS API`,
            },
            localApiMultiaddr: {
              nullable: true,
              type: "string",
              description: `Multiaddress of local IPFS API`,
            },
          },
          required: [],
        },
        decider: {
          type: "object",
          description: "Decider service configuration",
          additionalProperties: false,
          nullable: true,
          properties: {
            deciderPeriodSec: {
              nullable: true,
              type: "number",
              description: `Decider period in seconds`,
            },
            workerIpfsMultiaddr: {
              nullable: true,
              type: "string",
              description: `Multiaddress of worker IPFS node`,
            },
            networkApiEndpoint: {
              nullable: true,
              type: "string",
              description: `Network API endpoint`,
            },
            networkId: {
              nullable: true,
              type: "number",
              description: `Network ID`,
            },
            startBlock: {
              nullable: true,
              type: "string",
              description: `Start block`,
            },
            matcherAddress: {
              nullable: true,
              type: "string",
              description: `Matcher address`,
            },
            walletKey: {
              nullable: true,
              type: "string",
              description: `Wallet key`,
            },
          },
          required: [],
        },
      },
      required: [],
    },
    rawConfig: {
      nullable: true,
      type: "string",
      description: `Raw TOML config string to parse and merge with the rest of the config. Has the highest priority`,
    },
  },
  required: [],
  nullable: true,
  additionalProperties: false,
} as const satisfies JSONSchemaType<NoxConfigYAML>;

type ComputePeer = {
  peerId: string;
  capacityCommitment: CapacityCommitment;
  computeUnits?: number;
  nox?: NoxConfigYAML;
};

type ConfigV0 = {
  env: ContractsENV;
  offers: Record<string, Offer>;
  computePeers: Record<string, ComputePeer>;
  nox?: NoxConfigYAML;
  version: 0;
};

const offerSchema: JSONSchemaType<Offer> = {
  type: "object",
  description: "Defines a provider offer",
  additionalProperties: false,
  properties: {
    minPricePerWorkerEpoch: {
      type: "number",
      description: `Minimum price per worker epoch. ${CURRENCY_MULTIPLIER_TEXT}`,
    },
    computePeers: {
      description: "Number of Compute Units for this Compute Peer",
      type: "array",
      items: { type: "string" },
      uniqueItems: true,
    },
    effectors: { type: "array", items: { type: "string" }, nullable: true },
  },
  required: ["minPricePerWorkerEpoch", "computePeers"],
};

const computePeerSchema: JSONSchemaType<ComputePeer> = {
  type: "object",
  description: "Defines a compute peer",
  additionalProperties: false,
  properties: {
    peerId: { type: "string", nullable: false },
    computeUnits: { type: "number", nullable: true },
    capacityCommitment: {
      type: "object",
      description: "Defines a capacity commitment",
      required: ["duration", "delegator", "rewardDelegationRate"],
      additionalProperties: false,
      properties: {
        duration: {
          type: "number",
          description: `Duration of the commitment in days`,
        },
        delegator: {
          type: "string",
          description: `Delegator address`,
        },
        rewardDelegationRate: {
          type: "number",
          description: `Reward delegation rate.`,
        },
      },
    },
    nox: noxConfigYAMLSchema,
  },
  required: [],
};

const configSchemaV0: JSONSchemaType<ConfigV0> = {
  $id: `${TOP_LEVEL_SCHEMA_ID}/${PROVIDER_CONFIG_FULL_FILE_NAME}`,
  title: PROVIDER_CONFIG_FULL_FILE_NAME,
  description: `Defines config used for provider set up`,
  type: "object",
  additionalProperties: false,
  properties: {
    env: {
      description:
        "Defines the the environment for which you intend to generate nox configuration",
      type: "string",
      enum: CONTRACTS_ENV,
    },
    offers: {
      description: "A map with offer names as keys and offers as values",
      type: "object",
      additionalProperties: offerSchema,
      properties: {
        Offer: offerSchema,
      },
      required: [],
    },
    computePeers: {
      description:
        "A map with compute peer names as keys and compute peers as values",
      type: "object",
      additionalProperties: computePeerSchema,
      properties: {
        ComputePeer: computePeerSchema,
      },
      required: [],
    },
    nox: noxConfigYAMLSchema,
    version: { type: "number", const: 0, description: "Config version" },
  },
  required: ["version", "computePeers", "offers", "env"],
};

const DEFAULT_NUMBER_OF_LOCAL_NET_NOXES = 3;

function getDefault(args: Omit<ProviderConfigArgs, "name">) {
  return async () => {
    commandObj.logToStderr("Creating new provider config\n");
    const { yamlDiffPatch } = await import("yaml-diff-patch");

    const userProvidedConfig: UserProvidedConfig = {
      env: await ensureValidContractsEnv(args.env),
      computePeers: {},
      offers: {},
    };

    if (userProvidedConfig.env === "local") {
      userProvidedConfig.computePeers = Object.fromEntries(
        times(args.noxes ?? DEFAULT_NUMBER_OF_LOCAL_NET_NOXES).map((i) => {
          return [
            `nox-${i}`,
            {
              peerId: "", //TODO: do we have default peerId?
              computeUnits: 1,
              capacityCommitment: {
                duration: 1, // TODO: do we have default duration?
                delegator: "", // TODO: do we have default delegator?
                rewardDelegationRate: 0,
              },
            },
          ] as const;
        }),
      );

      userProvidedConfig.offers = {
        [DEFAULT_OFFER_NAME]: {
          ...defaultNumberProperties,
          computePeers: Object.keys(userProvidedConfig.computePeers),
        },
      };
    } else {
      await addComputePeers(args.noxes, userProvidedConfig);
      await addOffers(userProvidedConfig);
    }

    return `# Defines Provider configuration
# You can use \`fluence provider init\` command to generate this config template

# config version
version: 0

${yamlDiffPatch("", {}, userProvidedConfig)}
  `;
  };
}

const migrations: Migrations<Config> = [];

type Config = ConfigV0;
type LatestConfig = ConfigV0;
export type ProviderConfig = InitializedConfig<LatestConfig>;
export type ProviderConfigReadonly = InitializedReadonlyConfig<LatestConfig>;

const validate: ConfigValidateFunction<LatestConfig> = (config) => {
  const invalid: Array<{
    offerName: string;
    missingComputePeerNames: Array<string>;
  }> = [];

  if (isEmpty(config.computePeers)) {
    return `There should be at least one computePeer defined in the config`;
  }

  const offers = Object.entries(config.offers);

  if (offers.length === 0) {
    return `There should be at least one offer defined in the config`;
  }

  // Checking that all computePeers referenced in offers are defined
  for (const [offerName, { computePeers }] of offers) {
    const missingComputePeerNames = computePeers.filter((cp) => {
      return !(cp in config.computePeers);
    });

    if (missingComputePeerNames.length > 0) {
      invalid.push({ offerName, missingComputePeerNames });
    }
  }

  if (invalid.length > 0) {
    return invalid
      .map(({ offerName, missingComputePeerNames }) => {
        return `Offer ${color.yellow(
          offerName,
        )} has computePeers missing from the config's top level computePeers property: ${color.yellow(
          missingComputePeerNames.join(", "),
        )}`;
      })
      .join("\n");
  }

  return true;
};

function getInitConfigOptions() {
  return {
    allSchemas: [configSchemaV0],
    latestSchema: configSchemaV0,
    migrations,
    name: PROVIDER_CONFIG_FILE_NAME,
    getConfigOrConfigDirPath: () => {
      return ensureProviderConfigPath();
    },
    getSchemaDirPath: getFluenceDir,
    validate,
  };
}

export type UserProvidedConfig = Omit<LatestConfig, "version">;

async function createProviderConfigWithSecretsAndConfigTomls<
  T extends ProviderConfigReadonly | null,
>(name: string | undefined, ensureProviderConfig: () => Promise<T>) {
  let providerSecretsConfig: ProviderSecretesConfigReadonly | null = null;

  if (name !== undefined) {
    setProviderConfigName(name);
    providerSecretsConfig = await initReadonlyProviderSecretsConfig();
  }

  const providerConfig = await ensureProviderConfig();

  if (providerConfig !== null) {
    if (providerSecretsConfig !== null) {
      await ensureKeysFromProviderSecretsConfig(
        providerConfig,
        providerSecretsConfig,
      );
    }

    await Promise.all([
      ensureSecrets(providerConfig),
      ensureConfigToml(providerConfig, providerSecretsConfig),
    ]);
  }

  return providerConfig;
}

async function ensureKeysFromProviderSecretsConfig(
  providerConfig: ProviderConfigReadonly,
  providerSecretsConfig: ProviderSecretesConfigReadonly,
) {
  const [errors, results] = splitErrorsAndResults(
    Object.keys(providerConfig.computePeers),
    (name) => {
      const keys = providerSecretsConfig.noxes[name];

      if (keys === undefined) {
        return { error: name };
      }

      return { result: { ...keys, name } };
    },
  );

  if (errors.length > 0) {
    commandObj.error(
      `Missing nox secret keys for compute peers at ${providerSecretsConfig.$getPath()}:\n${errors.join(
        ", ",
      )}`,
    );
  }

  await Promise.all(
    results.map(async ({ name, networkKey }) => {
      await writeFile(
        await ensureFluenceSecretsFilePath(name),
        networkKey,
        FS_OPTIONS,
      );
    }),
  );
}

async function ensureSecrets(providerConfig: ProviderConfigReadonly) {
  const computePeerNames = Object.keys(providerConfig.computePeers);

  return Promise.all(
    computePeerNames.map(async (name) => {
      return getSecretKeyOrReturnExisting(name);
    }),
  );
}

export async function initNewProviderConfig({
  name,
  ...args
}: ProviderConfigArgs) {
  return createProviderConfigWithSecretsAndConfigTomls(
    name,
    getConfigInitFunction(getInitConfigOptions(), getDefault(args)),
  );
}

export async function initNewReadonlyProviderConfig({
  name,
  ...args
}: ProviderConfigArgs) {
  return createProviderConfigWithSecretsAndConfigTomls(
    name,
    getReadonlyConfigInitFunction(getInitConfigOptions(), getDefault(args)),
  );
}

export function initProviderConfig(name?: string) {
  return createProviderConfigWithSecretsAndConfigTomls(
    name,
    getConfigInitFunction(getInitConfigOptions()),
  );
}

export function initReadonlyProviderConfig(name?: string) {
  return createProviderConfigWithSecretsAndConfigTomls(
    name,
    getReadonlyConfigInitFunction(getInitConfigOptions()),
  );
}

export const providerSchema: JSONSchemaType<LatestConfig> = configSchemaV0;

export async function ensureConfigToml(
  providerConfig: ProviderConfigReadonly,
  providerSecretsConfig?: ProviderSecretesConfigReadonly | null,
) {
  const { rawConfig: providerRawNoxConfig, ...providerNoxConfig } =
    providerConfig.nox ?? {};

  const baseNoxConfig = mergeNoxConfigYAML(
    await getDefaultNoxConfigYAML(providerConfig),
    providerNoxConfig,
  );

  const configsDir = await ensureFluenceConfigsDir();
  const { stringify } = await import("@iarna/toml");

  const computePeers = Object.entries(providerConfig.computePeers);

  const parsedProviderRawConfig =
    providerRawNoxConfig === undefined
      ? undefined
      : parse(providerRawNoxConfig);

  await Promise.all(
    computePeers.map(async ([computePeerName, computePeerConfig], i) => {
      const { rawConfig: computePeerRawNoxConfig, ...computePeerNoxConfig } =
        computePeerConfig.nox ?? {};

      let overriddenNoxConfig = mergeNoxConfigYAML(
        baseNoxConfig,
        computePeerNoxConfig,
      );

      if (overriddenNoxConfig.tcpPort === undefined) {
        overriddenNoxConfig.tcpPort = TCP_PORT_START + i;
      }

      if (overriddenNoxConfig.websocketPort === undefined) {
        overriddenNoxConfig.websocketPort = WEB_SOCKET_PORT_START + i;
      }

      if (overriddenNoxConfig.httpPort === undefined) {
        overriddenNoxConfig.httpPort = HTTP_PORT_START + i;
      }

      if (
        overriddenNoxConfig.systemServices?.decider?.walletKey === undefined
      ) {
        const walletKey =
          providerSecretsConfig?.noxes[computePeerName]?.signingWallet ??
          LOCAL_NET_WALLET_KEYS[i % LOCAL_NET_WALLET_KEYS.length];

        assert(walletKey !== undefined, "Unreachable");

        overriddenNoxConfig.systemServices = {
          ...overriddenNoxConfig.systemServices,
          decider: {
            ...overriddenNoxConfig.systemServices?.decider,
            walletKey,
          },
        };
      }

      if (parsedProviderRawConfig !== undefined) {
        overriddenNoxConfig = mergeNoxConfigYAML(
          overriddenNoxConfig,
          parsedProviderRawConfig,
        );
      }

      const parsedComputePeerRawConfig =
        computePeerRawNoxConfig === undefined
          ? undefined
          : parse(computePeerRawNoxConfig);

      if (parsedComputePeerRawConfig !== undefined) {
        overriddenNoxConfig = mergeNoxConfigYAML(
          overriddenNoxConfig,
          parsedComputePeerRawConfig,
        );
      }

      return writeFile(
        join(configsDir, getConfigTomlName(computePeerName)),
        stringify(configYAMLToConfigToml(overriddenNoxConfig)),
        FS_OPTIONS,
      );
    }),
  );
}

function mergeNoxConfigYAML(a: NoxConfigYAML, b: NoxConfigYAML) {
  return mergeWith(cloneDeep(a), b, (objValue, srcValue) => {
    if (Array.isArray(objValue) && Array.isArray(srcValue)) {
      return srcValue;
    }

    return undefined;
  });
}

function configYAMLToConfigToml(config: NoxConfigYAML) {
  // Would be too hard to properly type this
  // eslint-disable-next-line @typescript-eslint/consistent-type-assertions
  return camelCaseKeysToSnakeCase(config) as JsonMap;
}

function camelCaseKeysToSnakeCase(val: unknown): unknown {
  if (typeof val === "object" && val !== null) {
    if (Array.isArray(val)) {
      return val.map(camelCaseKeysToSnakeCase);
    }

    const objWithSnakeCaseKeys = mapKeys(val, (_, key) => {
      return snakeCase(key);
    });

    return Object.fromEntries(
      Object.entries(objWithSnakeCaseKeys).map(([key, value]) => {
        return [key, camelCaseKeysToSnakeCase(value)];
      }),
    );
  }

  return val;
}

function getDefaultNoxConfigYAML(
  providerConfig: ProviderConfigReadonly,
): NoxConfigYAML {
  const isLocal = providerConfig.env === "local";
  const contractsEnv = providerConfig.env;

  const dealConfig = DEAL_CONFIG[contractsEnv];

  return mergeNoxConfigYAML(commonNoxConfig, {
    systemServices: {
      enable: ["aqua-ipfs", "decider"],
      aquaIpfs: {
        externalApiMultiaddr: isLocal
          ? LOCAL_IPFS_ADDRESS
          : `/dns4/${contractsEnv}-ipfs.fluence.dev/tcp/5020`,
        localApiMultiaddr: isLocal
          ? NOX_IPFS_MULTIADDR
          : `/dns4/${contractsEnv}-ipfs.fluence.dev/tcp/5020`,
      },
      decider: {
        deciderPeriodSec: 10,
        workerIpfsMultiaddr: isLocal
          ? NOX_IPFS_MULTIADDR
          : "http://ipfs.fluence.dev",
        networkApiEndpoint: isLocal
          ? `http://${CHAIN_CONTAINER_NAME}:${CHAIN_PORT}`
          : "http://mumbai-polygon.ru:8545",
        networkId: dealConfig!.id,
        startBlock: "earliest",
        // TODO: use correct addr for env
        matcherAddress: "0x0e1F3B362E22B2Dc82C9E35d6e62998C7E8e2349",
      },
    },
  });
}

function getConfigName(noxName: string) {
  return `${noxName}_Config`;
}

export function getConfigTomlName(noxName: string) {
  return `${getConfigName(noxName)}.${TOML_EXT}`;
}<|MERGE_RESOLUTION|>--- conflicted
+++ resolved
@@ -76,18 +76,16 @@
   type ConfigValidateFunction,
 } from "../initConfig.js";
 
-<<<<<<< HEAD
+import {
+  initReadonlyProviderSecretsConfig,
+  type ProviderSecretesConfigReadonly,
+} from "./providerSecrets.js";
+
 export type CapacityCommitment = {
   duration: number;
   delegator: string;
   rewardDelegationRate: number;
 };
-=======
-import {
-  initReadonlyProviderSecretsConfig,
-  type ProviderSecretesConfigReadonly,
-} from "./providerSecrets.js";
->>>>>>> 101340b8
 
 export type Offer = {
   minPricePerWorkerEpoch: number;
