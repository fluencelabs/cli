/**
 * Copyright 2023 Fluence Labs Limited
 *
 * Licensed under the Apache License, Version 2.0 (the "License");
 * you may not use this file except in compliance with the License.
 * You may obtain a copy of the License at
 *
 *     http://www.apache.org/licenses/LICENSE-2.0
 *
 * Unless required by applicable law or agreed to in writing, software
 * distributed under the License is distributed on an "AS IS" BASIS,
 * WITHOUT WARRANTIES OR CONDITIONS OF ANY KIND, either express or implied.
 * See the License for the specific language governing permissions and
 * limitations under the License.
 */

import assert from "assert";
import { writeFile } from "fs/promises";
import { join } from "path";

import { type JsonMap, parse } from "@iarna/toml";
import { color } from "@oclif/color";
import type { JSONSchemaType } from "ajv";
import cloneDeep from "lodash-es/cloneDeep.js";
import isEmpty from "lodash-es/isEmpty.js";
import mapKeys from "lodash-es/mapKeys.js";
import mergeWith from "lodash-es/mergeWith.js";
import snakeCase from "lodash-es/snakeCase.js";
import times from "lodash-es/times.js";

import { commandObj } from "../../commandObj.js";
import {
  DEFAULT_OFFER_NAME,
  PROVIDER_CONFIG_FILE_NAME,
  TOP_LEVEL_SCHEMA_ID,
  PROVIDER_CONFIG_FULL_FILE_NAME,
  DEFAULT_AQUAVM_POOL_SIZE,
  FS_OPTIONS,
  HTTP_PORT_START,
  TCP_PORT_START,
  LOCAL_NET_WALLET_KEYS,
  WEB_SOCKET_PORT_START,
  CHAIN_RPC_CONTAINER_NAME,
  CHAIN_RPC_PORT,
  CONTRACTS_ENV,
  LOCAL_IPFS_ADDRESS,
  TOML_EXT,
  IPFS_CONTAINER_NAME,
  IPFS_PORT,
  CURRENCY_MULTIPLIER_TEXT,
  type ContractsENV,
  defaultNumberProperties,
  DEAL_CONFIG,
} from "../../const.js";
import {
  DEFAULT_CC_DURATION,
  DEFAULT_CC_DELEGATOR,
  DEFAULT_CC_REWARD_DELEGATION_RATE,
  DURATION_EXAMPLE,
} from "../../const.js";
import {
  type ProviderConfigArgs,
  addOffers,
  addComputePeers,
} from "../../generateUserProviderConfig.js";
import { ensureValidContractsEnv } from "../../helpers/ensureValidContractsEnv.js";
import { splitErrorsAndResults } from "../../helpers/utils.js";
import {
  ccDurationValidator,
  validateAddress,
} from "../../helpers/validateCapacityCommitment.js";
import { getSecretKeyOrReturnExisting } from "../../keyPairs.js";
import {
  ensureFluenceConfigsDir,
  getProviderConfigPath,
  getFluenceDir,
  ensureFluenceSecretsFilePath,
} from "../../paths.js";
import { type Choices, list } from "../../prompt.js";
import {
  getConfigInitFunction,
  getReadonlyConfigInitFunction,
  type InitializedConfig,
  type InitializedReadonlyConfig,
  type Migrations,
  type ConfigValidateFunction,
} from "../initConfig.js";

import {
  type ProviderSecretesConfigReadonly,
  initNewReadonlyProviderSecretsConfig,
} from "./providerSecrets.js";

export type CapacityCommitment = {
  duration: string;
  delegator: string;
  rewardDelegationRate: number;
};

const capacityCommitmentSchema = {
  type: "object",
  description: "Defines a capacity commitment",
  required: ["duration", "delegator", "rewardDelegationRate"],
  additionalProperties: false,
  properties: {
    duration: {
      type: "string",
      default: DEFAULT_CC_DURATION,
      description: `Duration of the commitment ${DURATION_EXAMPLE}`,
    },
    delegator: {
      type: "string",
      description: "Delegator address",
      default: DEFAULT_CC_DELEGATOR,
    },
    rewardDelegationRate: {
      type: "number",
      minimum: 0,
      maximum: 100,
      description: "Reward delegation rate in percent",
      default: DEFAULT_CC_REWARD_DELEGATION_RATE,
    },
  },
} as const satisfies JSONSchemaType<CapacityCommitment>;

export type Offer = {
  minPricePerWorkerEpoch: number;
  computePeers: Array<string>;
  effectors?: Array<string>;
};

type NoxConfigYAML = {
  tcpPort?: number;
  websocketPort?: number;
  httpPort?: number;
  aquavmPoolSize?: number;
  systemServices?: {
    enable?: Array<string>;
    aquaIpfs?: {
      externalApiMultiaddr?: string;
      localApiMultiaddr?: string;
    };
    decider?: {
      deciderPeriodSec?: number;
      workerIpfsMultiaddr?: string;
      networkApiEndpoint?: string;
      networkId?: number;
      startBlock?: string;
      matcherAddress?: string;
      walletKey?: string;
    };
  };
  rawConfig?: string;
};

const commonNoxConfig: NoxConfigYAML = {
  aquavmPoolSize: DEFAULT_AQUAVM_POOL_SIZE,
};

const NOX_IPFS_MULTIADDR = `/dns4/${IPFS_CONTAINER_NAME}/tcp/${IPFS_PORT}`;

const noxConfigYAMLSchema = {
  type: "object",
  description:
    "Configuration to pass to the nox compute peer. Config.toml files are generated from this config",
  properties: {
    tcpPort: {
      nullable: true,
      type: "number",
      description: `Both host and container TCP port to use. Default: for each nox a unique port is assigned starting from ${TCP_PORT_START}`,
    },
    websocketPort: {
      nullable: true,
      type: "number",
      description: `Both host and container WebSocket port to use. Default: for each nox a unique port is assigned starting from ${WEB_SOCKET_PORT_START}`,
    },
    httpPort: {
      nullable: true,
      type: "number",
      description: `Both host and container HTTP port to use. Default: for each nox a unique port is assigned starting from ${HTTP_PORT_START}`,
    },
    aquavmPoolSize: {
      nullable: true,
      type: "number",
      description: `Number of aquavm instances to run. Default: ${DEFAULT_AQUAVM_POOL_SIZE}`,
    },
    systemServices: {
      nullable: true,
      type: "object",
      description:
        "System services to run by default. aquaIpfs and decider are enabled by default",
      additionalProperties: false,
      properties: {
        enable: {
          nullable: true,
          type: "array",
          items: { type: "string" },
          description: `List of system services to enable`,
        },
        aquaIpfs: {
          type: "object",
          description: "Aqua IPFS service configuration",
          additionalProperties: false,
          nullable: true,
          properties: {
            externalApiMultiaddr: {
              nullable: true,
              type: "string",
              description: `Multiaddress of external IPFS API`,
            },
            localApiMultiaddr: {
              nullable: true,
              type: "string",
              description: `Multiaddress of local IPFS API`,
            },
          },
          required: [],
        },
        decider: {
          type: "object",
          description: "Decider service configuration",
          additionalProperties: false,
          nullable: true,
          properties: {
            deciderPeriodSec: {
              nullable: true,
              type: "number",
              description: `Decider period in seconds`,
            },
            workerIpfsMultiaddr: {
              nullable: true,
              type: "string",
              description: `Multiaddress of worker IPFS node`,
            },
            networkApiEndpoint: {
              nullable: true,
              type: "string",
              description: `Network API endpoint`,
            },
            networkId: {
              nullable: true,
              type: "number",
              description: `Network ID`,
            },
            startBlock: {
              nullable: true,
              type: "string",
              description: `Start block`,
            },
            matcherAddress: {
              nullable: true,
              type: "string",
              description: `Matcher address`,
            },
            walletKey: {
              nullable: true,
              type: "string",
              description: `Wallet key`,
            },
          },
          required: [],
        },
      },
      required: [],
    },
    rawConfig: {
      nullable: true,
      type: "string",
      description: `Raw TOML config string to parse and merge with the rest of the config. Has the highest priority`,
    },
  },
  required: [],
  nullable: true,
  additionalProperties: false,
} as const satisfies JSONSchemaType<NoxConfigYAML>;

type ComputePeer = {
  computeUnits: number;
  nox?: NoxConfigYAML;
};

type ConfigV0 = {
  env: ContractsENV;
  offers: Record<string, Offer>;
  computePeers: Record<string, ComputePeer>;
  capacityCommitments?: Record<string, CapacityCommitment>;
  nox?: NoxConfigYAML;
  version: 0;
};

const offerSchema = {
  type: "object",
  description: "Defines a provider offer",
  additionalProperties: false,
  properties: {
    minPricePerWorkerEpoch: {
      type: "number",
      description: `Minimum price per worker epoch. ${CURRENCY_MULTIPLIER_TEXT}`,
    },
    computePeers: {
      description: "Number of Compute Units for this Compute Peer",
      type: "array",
      items: { type: "string" },
      uniqueItems: true,
    },
    effectors: { type: "array", items: { type: "string" }, nullable: true },
  },
  required: ["minPricePerWorkerEpoch", "computePeers"],
} as const satisfies JSONSchemaType<Offer>;

const computePeerSchema = {
  type: "object",
  description: "Defines a compute peer",
  additionalProperties: false,
  properties: {
    computeUnits: { type: "number" },
    nox: noxConfigYAMLSchema,
  },
  required: ["computeUnits"],
} as const satisfies JSONSchemaType<ComputePeer>;

const configSchemaV0 = {
  $id: `${TOP_LEVEL_SCHEMA_ID}/${PROVIDER_CONFIG_FULL_FILE_NAME}`,
  title: PROVIDER_CONFIG_FULL_FILE_NAME,
  description: `Defines config used for provider set up`,
  type: "object",
  additionalProperties: false,
  properties: {
    env: {
      description:
        "Defines the the environment for which you intend to generate nox configuration",
      type: "string",
      enum: CONTRACTS_ENV,
    },
    offers: {
      description: "A map with offer names as keys and offers as values",
      type: "object",
      additionalProperties: offerSchema,
      properties: {
        Offer: offerSchema,
      },
      required: [],
    },
    computePeers: {
      description:
        "A map with compute peer names as keys and compute peers as values",
      type: "object",
      additionalProperties: computePeerSchema,
      properties: {
        ComputePeer: computePeerSchema,
      },
      required: [],
    },
    nox: noxConfigYAMLSchema,
    capacityCommitments: {
      description:
        "A map with nox names as keys and capacity commitments as values",
      type: "object",
      additionalProperties: capacityCommitmentSchema,
      properties: {
        noxName: capacityCommitmentSchema,
      },
      required: [],
      nullable: true,
    },
    version: { type: "number", const: 0, description: "Config version" },
  },
  required: ["version", "computePeers", "offers", "env"],
} as const satisfies JSONSchemaType<ConfigV0>;

const DEFAULT_NUMBER_OF_LOCAL_NET_NOXES = 3;

function getDefault(args: Omit<ProviderConfigArgs, "name">) {
  return async () => {
    commandObj.logToStderr("Creating new provider config\n");
    const { yamlDiffPatch } = await import("yaml-diff-patch");

    const userProvidedConfig: UserProvidedConfig = {
      env: await ensureValidContractsEnv(args.env),
      computePeers: {},
      offers: {},
    };

    if (userProvidedConfig.env === "local") {
      userProvidedConfig.computePeers = Object.fromEntries(
        times(args.noxes ?? DEFAULT_NUMBER_OF_LOCAL_NET_NOXES).map((i) => {
          return [`nox-${i}`, { computeUnits: 1 }] as const;
        }),
      );

      userProvidedConfig.capacityCommitments = Object.fromEntries(
        Object.keys(userProvidedConfig.computePeers).map((noxName) => {
          return [
            noxName,
            {
              duration: DEFAULT_CC_DURATION,
              delegator: DEFAULT_CC_DELEGATOR,
              rewardDelegationRate: DEFAULT_CC_REWARD_DELEGATION_RATE,
            },
          ] as const;
        }),
      );

      userProvidedConfig.offers = {
        [DEFAULT_OFFER_NAME]: {
          ...defaultNumberProperties,
          computePeers: Object.keys(userProvidedConfig.computePeers),
        },
      };
    } else {
      await addComputePeers(args.noxes, userProvidedConfig);
      await addOffers(userProvidedConfig);
    }

    return `# Defines Provider configuration
# You can use \`fluence provider init\` command to generate this config template

# config version
version: 0

${yamlDiffPatch("", {}, userProvidedConfig)}
  `;
  };
}

const migrations: Migrations<Config> = [];

type Config = ConfigV0;
type LatestConfig = ConfigV0;
export type ProviderConfig = InitializedConfig<LatestConfig>;
export type ProviderConfigReadonly = InitializedReadonlyConfig<LatestConfig>;

const validate: ConfigValidateFunction<LatestConfig> = async (config) => {
  const invalid: Array<{
    offerName: string;
    missingComputePeerNames: Array<string>;
  }> = [];

  if (isEmpty(config.computePeers)) {
    return `There should be at least one computePeer defined in the config`;
  }

  const offers = Object.entries(config.offers);

  if (offers.length === 0) {
    return `There should be at least one offer defined in the config`;
  }

  // Checking that all computePeers referenced in offers are defined
  for (const [offerName, { computePeers }] of offers) {
    const missingComputePeerNames = computePeers.filter((cp) => {
      return !(cp in config.computePeers);
    });

    if (missingComputePeerNames.length > 0) {
      invalid.push({ offerName, missingComputePeerNames });
    }
  }

  if (invalid.length > 0) {
    return invalid
      .map(({ offerName, missingComputePeerNames }) => {
        return `Offer ${color.yellow(
          offerName,
        )} has computePeers missing from the config's top level computePeers property: ${color.yellow(
          missingComputePeerNames.join(", "),
        )}`;
      })
      .join("\n");
  }

  const validateCCDuration = await ccDurationValidator(config.env === "local");

  const capacityCommitmentErrors = (
    await Promise.all(
      Object.entries(config.capacityCommitments ?? {}).map(
        async ([name, cc]) => {
          const errors = [
            await validateAddress(cc.delegator),
            validateCCDuration(cc.duration),
          ].filter((e) => {
            return e !== true;
          });

          return errors.length === 0
            ? true
            : `Invalid capacity commitment for ${color.yellow(
                name,
              )}:\n${errors.join("\n")}`;
        },
      ),
    )
  ).filter((e) => {
    return e !== true;
  });

  if (capacityCommitmentErrors.length > 0) {
    return capacityCommitmentErrors.join("\n\n");
  }

  return true;
};

function getInitConfigOptions() {
  return {
    allSchemas: [configSchemaV0],
    latestSchema: configSchemaV0,
    migrations,
    name: PROVIDER_CONFIG_FILE_NAME,
    getConfigOrConfigDirPath: () => {
      return getProviderConfigPath();
    },
    getSchemaDirPath: getFluenceDir,
    validate,
  };
}

export type UserProvidedConfig = Omit<LatestConfig, "version">;

async function createProviderConfigWithSecretsAndConfigTomls<
  T extends ProviderConfigReadonly | null,
>(ensureProviderConfig: () => Promise<T>) {
  const providerConfig = await ensureProviderConfig();

  if (providerConfig !== null) {
    const providerSecretsConfig =
      await initNewReadonlyProviderSecretsConfig(providerConfig);

    await ensureKeysFromProviderSecretsConfig(
      providerConfig,
      providerSecretsConfig,
    );

    await Promise.all([
      ensureSecrets(providerConfig),
      ensureConfigToml(providerConfig, providerSecretsConfig),
    ]);
  }

  return providerConfig;
}

async function ensureKeysFromProviderSecretsConfig(
  providerConfig: ProviderConfigReadonly,
  providerSecretsConfig: ProviderSecretesConfigReadonly,
) {
  const [errors, results] = splitErrorsAndResults(
    Object.keys(providerConfig.computePeers),
    (name) => {
      const keys = providerSecretsConfig.noxes[name];

      if (keys === undefined) {
        return { error: name };
      }

      return { result: { ...keys, name } };
    },
  );

  if (errors.length > 0) {
    commandObj.error(
      `Missing nox secret keys for compute peers at ${providerSecretsConfig.$getPath()}:\n${errors.join(
        ", ",
      )}`,
    );
  }

  await Promise.all(
    results.map(async ({ name, networkKey }) => {
      await writeFile(
        await ensureFluenceSecretsFilePath(name),
        networkKey,
        FS_OPTIONS,
      );
    }),
  );
}

async function ensureSecrets(providerConfig: ProviderConfigReadonly) {
  const computePeerNames = Object.keys(providerConfig.computePeers);

  return Promise.all(
    computePeerNames.map(async (name) => {
      return getSecretKeyOrReturnExisting(name);
    }),
  );
}

<<<<<<< HEAD
export async function initNewProviderConfig({
  config,
  ...args
}: ProviderConfigArgs) {
  return createProviderConfigWithSecretsAndConfigTomls(
    config,
=======
export async function initNewProviderConfig(args: ProviderConfigArgs) {
  return createProviderConfigWithSecretsAndConfigTomls(
>>>>>>> e702db13
    getConfigInitFunction(getInitConfigOptions(), getDefault(args)),
  );
}

<<<<<<< HEAD
export async function initNewReadonlyProviderConfig({
  config,
  ...args
}: ProviderConfigArgs) {
  return createProviderConfigWithSecretsAndConfigTomls(
    config,
=======
export async function initNewReadonlyProviderConfig(args: ProviderConfigArgs) {
  return createProviderConfigWithSecretsAndConfigTomls(
>>>>>>> e702db13
    getReadonlyConfigInitFunction(getInitConfigOptions(), getDefault(args)),
  );
}

export function initProviderConfig() {
  return createProviderConfigWithSecretsAndConfigTomls(
    getConfigInitFunction(getInitConfigOptions()),
  );
}

export function initReadonlyProviderConfig() {
  return createProviderConfigWithSecretsAndConfigTomls(
    getReadonlyConfigInitFunction(getInitConfigOptions()),
  );
}

export const providerSchema: JSONSchemaType<LatestConfig> = configSchemaV0;

export async function ensureConfigToml(
  providerConfig: ProviderConfigReadonly,
  providerSecretsConfig?: ProviderSecretesConfigReadonly | null,
) {
  const { rawConfig: providerRawNoxConfig, ...providerNoxConfig } =
    providerConfig.nox ?? {};

  const baseNoxConfig = mergeNoxConfigYAML(
    getDefaultNoxConfigYAML(providerConfig),
    providerNoxConfig,
  );

  const configsDir = await ensureFluenceConfigsDir();
  const { stringify } = await import("@iarna/toml");

  const computePeers = Object.entries(providerConfig.computePeers);

  const parsedProviderRawConfig =
    providerRawNoxConfig === undefined
      ? undefined
      : parse(providerRawNoxConfig);

  await Promise.all(
    computePeers.map(async ([computePeerName, computePeerConfig], i) => {
      const { rawConfig: computePeerRawNoxConfig, ...computePeerNoxConfig } =
        computePeerConfig.nox ?? {};

      let overriddenNoxConfig = mergeNoxConfigYAML(
        baseNoxConfig,
        computePeerNoxConfig,
      );

      if (overriddenNoxConfig.tcpPort === undefined) {
        overriddenNoxConfig.tcpPort = TCP_PORT_START + i;
      }

      if (overriddenNoxConfig.websocketPort === undefined) {
        overriddenNoxConfig.websocketPort = WEB_SOCKET_PORT_START + i;
      }

      if (overriddenNoxConfig.httpPort === undefined) {
        overriddenNoxConfig.httpPort = HTTP_PORT_START + i;
      }

      if (
        overriddenNoxConfig.systemServices?.decider?.walletKey === undefined
      ) {
        const walletKey =
          providerSecretsConfig?.noxes[computePeerName]?.signingWallet ??
          LOCAL_NET_WALLET_KEYS[i % LOCAL_NET_WALLET_KEYS.length];

        assert(walletKey !== undefined, "Unreachable");

        overriddenNoxConfig.systemServices = {
          ...overriddenNoxConfig.systemServices,
          decider: {
            ...overriddenNoxConfig.systemServices?.decider,
            walletKey,
          },
        };
      }

      if (parsedProviderRawConfig !== undefined) {
        overriddenNoxConfig = mergeNoxConfigYAML(
          overriddenNoxConfig,
          parsedProviderRawConfig,
        );
      }

      const parsedComputePeerRawConfig =
        computePeerRawNoxConfig === undefined
          ? undefined
          : parse(computePeerRawNoxConfig);

      if (parsedComputePeerRawConfig !== undefined) {
        overriddenNoxConfig = mergeNoxConfigYAML(
          overriddenNoxConfig,
          parsedComputePeerRawConfig,
        );
      }

      return writeFile(
        join(configsDir, getConfigTomlName(computePeerName)),
        stringify(configYAMLToConfigToml(overriddenNoxConfig)),
        FS_OPTIONS,
      );
    }),
  );
}

function mergeNoxConfigYAML(a: NoxConfigYAML, b: NoxConfigYAML) {
  return mergeWith(cloneDeep(a), b, (objValue, srcValue) => {
    if (Array.isArray(objValue) && Array.isArray(srcValue)) {
      return srcValue;
    }

    return undefined;
  });
}

function configYAMLToConfigToml(config: NoxConfigYAML) {
  // Would be too hard to properly type this
  // eslint-disable-next-line @typescript-eslint/consistent-type-assertions
  return camelCaseKeysToSnakeCase(config) as JsonMap;
}

function camelCaseKeysToSnakeCase(val: unknown): unknown {
  if (typeof val === "object" && val !== null) {
    if (Array.isArray(val)) {
      return val.map(camelCaseKeysToSnakeCase);
    }

    const objWithSnakeCaseKeys = mapKeys(val, (_, key) => {
      return snakeCase(key);
    });

    return Object.fromEntries(
      Object.entries(objWithSnakeCaseKeys).map(([key, value]) => {
        return [key, camelCaseKeysToSnakeCase(value)];
      }),
    );
  }

  return val;
}

function getDefaultNoxConfigYAML(
  providerConfig: ProviderConfigReadonly,
): NoxConfigYAML {
  const isLocal = providerConfig.env === "local";
  const contractsEnv = providerConfig.env;

  const dealConfig = DEAL_CONFIG[contractsEnv];

  return mergeNoxConfigYAML(commonNoxConfig, {
    systemServices: {
      enable: ["aqua-ipfs", "decider"],
      aquaIpfs: {
        externalApiMultiaddr: isLocal
          ? LOCAL_IPFS_ADDRESS
          : `/dns4/${contractsEnv}-ipfs.fluence.dev/tcp/5020`,
        localApiMultiaddr: isLocal
          ? NOX_IPFS_MULTIADDR
          : `/dns4/${contractsEnv}-ipfs.fluence.dev/tcp/5020`,
      },
      decider: {
        deciderPeriodSec: 10,
        workerIpfsMultiaddr: isLocal
          ? NOX_IPFS_MULTIADDR
          : "http://ipfs.fluence.dev",
        networkApiEndpoint: isLocal
          ? `http://${CHAIN_RPC_CONTAINER_NAME}:${CHAIN_RPC_PORT}`
          : "http://mumbai-polygon.ru:8545",
        networkId: dealConfig.id,
        startBlock: "earliest",
        // TODO: use correct addr for env
        matcherAddress: "0x0e1F3B362E22B2Dc82C9E35d6e62998C7E8e2349",
      },
    },
  });
}

function getConfigName(noxName: string) {
  return `${noxName}_Config`;
}

export function getConfigTomlName(noxName: string) {
  return `${getConfigName(noxName)}.${TOML_EXT}`;
}

export function promptForOffer(offers: ProviderConfigReadonly["offers"]) {
  const options: Choices<Offer> = Object.entries(offers).map(
    ([name, offer]) => {
      return {
        name,
        value: offer,
      };
    },
  );

  return list({
    message: "Select offer",
    options,
    oneChoiceMessage(choice) {
      return `Select offer ${color.yellow(choice)}`;
    },
    onNoChoices() {
      commandObj.error("No offers found");
    },
  });
}<|MERGE_RESOLUTION|>--- conflicted
+++ resolved
@@ -586,32 +586,14 @@
   );
 }
 
-<<<<<<< HEAD
-export async function initNewProviderConfig({
-  config,
-  ...args
-}: ProviderConfigArgs) {
-  return createProviderConfigWithSecretsAndConfigTomls(
-    config,
-=======
 export async function initNewProviderConfig(args: ProviderConfigArgs) {
   return createProviderConfigWithSecretsAndConfigTomls(
->>>>>>> e702db13
     getConfigInitFunction(getInitConfigOptions(), getDefault(args)),
   );
 }
 
-<<<<<<< HEAD
-export async function initNewReadonlyProviderConfig({
-  config,
-  ...args
-}: ProviderConfigArgs) {
-  return createProviderConfigWithSecretsAndConfigTomls(
-    config,
-=======
 export async function initNewReadonlyProviderConfig(args: ProviderConfigArgs) {
   return createProviderConfigWithSecretsAndConfigTomls(
->>>>>>> e702db13
     getReadonlyConfigInitFunction(getInitConfigOptions(), getDefault(args)),
   );
 }
