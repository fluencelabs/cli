/**
 * Copyright 2023 Fluence Labs Limited
 *
 * Licensed under the Apache License, Version 2.0 (the "License");
 * you may not use this file except in compliance with the License.
 * You may obtain a copy of the License at
 *
 *     http://www.apache.org/licenses/LICENSE-2.0
 *
 * Unless required by applicable law or agreed to in writing, software
 * distributed under the License is distributed on an "AS IS" BASIS,
 * WITHOUT WARRANTIES OR CONDITIONS OF ANY KIND, either express or implied.
 * See the License for the specific language governing permissions and
 * limitations under the License.
 */

import oclifColor from "@oclif/color";
const color = oclifColor.default;
import { Flags } from "@oclif/core";
import type {
  Flag,
  OutputFlags,
  ParserOutput,
} from "@oclif/core/lib/interfaces/parser.js";

import { aquaComment } from "./helpers/comment.js";
import { jsonStringify } from "./helpers/jsonStringify.js";
import { local } from "./localNodes.js";
import type { FluenceEnv } from "./multiaddres.js";
import { FLUENCE_ENV } from "./setupEnvironment.js";
import { getIsStringUnion } from "./typeHelpers.js";

export const CLI_NAME = "flox";
export const NODE_JS_MAJOR_VERSION = 18;

export const TS_NODE_RECOMMENDED_VERSION = "10.9.1";
export const TYPESCRIPT_RECOMMENDED_VERSION = "4.8.4";
export const RUST_WASM32_WASI_TARGET = "wasm32-wasi";

export const U32_MAX = 4_294_967_295;
export const CHECK_FOR_UPDATES_INTERVAL = 1000 * 60 * 60 * 24; // 1 day

export const CHAIN_NETWORKS = [
  "local",
  "testnet",
  //  "mainnet"
] as const;

export const isChainNetwork = getIsStringUnion(CHAIN_NETWORKS);
export type ChainNetwork = (typeof CHAIN_NETWORKS)[number];

export type ChainConfig = {
  ethereumNodeUrl: string;
  coreAddress: string;
  dealFactoryAddress: string;
  developerFaucetAddress: string;
  chainId: number;
};

export const CLI_CONNECTOR_URL = "https://cli-connector.fluence.dev";
export const WC_PROJECT_ID = "70c1c5ed2a23e7383313de1044ddce7e";
export const WC_METADATA = {
  name: CLI_NAME,
  description: `${CLI_NAME} is designed to be the only tool that you need to manage the life cycle of applications written on Fluence.`,
  url: `https://github.com/fluencelabs/${CLI_NAME}`,
  icons: [],
};
export const DEAL_CONFIG: Record<ChainNetwork, ChainConfig> = {
  local: {
    ethereumNodeUrl: "http://127.0.0.1:8545",
    coreAddress: "0x42e59295F72a5B31884d8532396C0D89732c8e84",
    dealFactoryAddress: "0xea6777e8c011E7968605fd012A9Dd49401ec386C",
    developerFaucetAddress: "0x3D56d40F298AaC494EE4612d39edF591ed8C5c69",
    chainId: 31_337,
  },
  testnet: {
    ethereumNodeUrl: "https://testnet.aurora.dev",
    coreAddress: "0x11134d4e7a8Fcb28A7eB4f08bf2FE03b0A96E097",
    dealFactoryAddress: "0xb497e025D3095A197E30Ca84DEc36a637E649868",
    developerFaucetAddress: "0xbCec12E243Be086bae044AB7857B4AE5a20dB16C",
    chainId: 1313161555,
  },
};
export const DEAL_RPC_CONFIG = {
  31_337: DEAL_CONFIG["local"].ethereumNodeUrl,
  1313161555: DEAL_CONFIG["testnet"].ethereumNodeUrl,
};

export const AQUA_EXT = "aqua";
export const TS_EXT = "ts";
export const JS_EXT = "js";
export const JSON_EXT = "json";
export const YAML_EXT = "yaml";
export const YML_EXT = "yml";
export const WASM_EXT = "wasm";
export const TOML_EXT = "toml";

export const DOT_FLUENCE_DIR_NAME = ".fluence";
export const SCHEMAS_DIR_NAME = "schemas";
export const SRC_DIR_NAME = "src";
export const TS_DIR_NAME = "ts";
export const JS_DIR_NAME = "js";
export const TMP_DIR_NAME = "tmp";
export const VSCODE_DIR_NAME = ".vscode";
export const NODE_MODULES_DIR_NAME = "node_modules";
export const AQUA_DIR_NAME = "aqua";
export const MODULES_DIR_NAME = "modules";
export const SERVICES_DIR_NAME = "services";
export const SPELLS_DIR_NAME = "spells";
export const NPM_DIR_NAME = "npm";
export const CARGO_DIR_NAME = "cargo";
export const BIN_DIR_NAME = "bin";
export const COUNTLY_DIR_NAME = "countly";

export const FLUENCE_CONFIG_FILE_NAME = `fluence.${YAML_EXT}`;
export const WORKERS_CONFIG_FILE_NAME = `workers.${YAML_EXT}`;
export const PROJECT_SECRETS_CONFIG_FILE_NAME = `project-secrets.${YAML_EXT}`;
export const USER_SECRETS_CONFIG_FILE_NAME = `user-secrets.${YAML_EXT}`;
export const CONFIG_FILE_NAME = `config.${YAML_EXT}`;
export const MODULE_CONFIG_FILE_NAME = `module.${YAML_EXT}`;
export const SERVICE_CONFIG_FILE_NAME = `service.${YAML_EXT}`;
export const SPELL_CONFIG_FILE_NAME = `spell.${YAML_EXT}`;

export const DEFAULT_SRC_AQUA_FILE_NAME = `main.${AQUA_EXT}`;
export const AQUA_SERVICES_FILE_NAME = `services.${AQUA_EXT}`;
export const AQUA_WORKERS_FILE_NAME = `workers.${AQUA_EXT}`;
export const SPELL_AQUA_FILE_NAME = `spell.${AQUA_EXT}`;

export const GITIGNORE_FILE_NAME = ".gitignore";

export const PACKAGE_JSON_FILE_NAME = `package.${JSON_EXT}`;
export const TS_CONFIG_FILE_NAME = `tsconfig.${JSON_EXT}`;
export const EXTENSIONS_JSON_FILE_NAME = `extensions.${JSON_EXT}`;
export const SETTINGS_JSON_FILE_NAME = `settings.${JSON_EXT}`;

export const INDEX_TS_FILE_NAME = `index.${TS_EXT}`;
export const INDEX_JS_FILE_NAME = `index.${JS_EXT}`;

export const CONFIG_TOML = `Config.${TOML_EXT}`;
export const CARGO_TOML = `Cargo.${TOML_EXT}`;

export const FS_OPTIONS = {
  encoding: "utf8",
} as const;

export const TOP_LEVEL_SCHEMA_ID = "https://fluence.dev/schemas";

export const AUTO_GENERATED = "auto-generated";
export const DEFAULT_DEPLOY_NAME = "default";
export const DEFAULT_WORKER_NAME = "defaultWorker";

const KEY_PAIR_FLAG_NAME = "key-pair-name";
export const KEY_PAIR_FLAG = {
  [KEY_PAIR_FLAG_NAME]: Flags.string({
    char: "k",
    description: "Key pair name",
    helpValue: "<name>",
  }),
} as const;

export type KeyPairFlag = FromFlagsDef<typeof KEY_PAIR_FLAG>;

export const NO_INPUT_FLAG_NAME = "no-input";
export const NO_INPUT_FLAG = {
  [NO_INPUT_FLAG_NAME]: Flags.boolean({
    default: false,
    description: "Don't interactively ask for any input from the user",
  }),
} as const;

export const NETWORK_FLAG_NAME = "network";
export const NETWORK_FLAG = {
  [NETWORK_FLAG_NAME]: Flags.string({
    description: `The network in which the transactions used by the command will be carried out (${CHAIN_NETWORKS.join(
      ", "
    )})`,
    helpValue: "<network>",
    default: "testnet",
  }),
};

export const GLOBAL_FLAG_NAME = "global";
export const GLOBAL_FLAG = {
  [GLOBAL_FLAG_NAME]: Flags.boolean({
    default: false,
    aliases: ["g"],
    description: `Will override dependencies in a global user's ${CONFIG_FILE_NAME} instead of project's ${FLUENCE_CONFIG_FILE_NAME}`,
  }),
};

export const PRIV_KEY_FLAG = {
  privKey: Flags.string({
    description:
      "!WARNING! for debug purposes only. Passing private keys through flags is unsecure",
  }),
};

export const OFF_AQUA_LOGS_FLAG = {
  "off-aqua-logs": Flags.boolean({
    default: false,
    description:
      "Turns off logs from Console.print in aqua and from IPFS service",
  }),
};

export const USE_F64_FLAG = {
  f64: Flags.boolean({
    default: false,
    description:
      "Convert all numbers to f64. Useful for arrays objects that contain numbers of different types in them. Without this flag, numbers will be converted to u64, i64 or f64 depending on their value",
  }),
};

export const NO_BUILD_FLAG = {
  "no-build": Flags.boolean({
    default: false,
    description: "Don't build the project before running the command",
  }),
};

export const IMPORT_FLAG = {
  import: Flags.string({
    description:
      "Path to a directory to import aqua files from. May be used several times",
    helpValue: "<path>",
    multiple: true,
  }),
};

export const TRACING_FLAG = {
  tracing: Flags.boolean({
    description: "Compile aqua in tracing mode (for debugging purposes)",
    default: false,
  }),
};

export const TTL_FLAG_NAME = "ttl";
export const DIAL_TIMEOUT_FLAG_NAME = "dial-timeout";

export const FLUENCE_CLIENT_FLAGS = {
  relay: Flags.string({
    description: "Relay for Fluence js-client to connect to",
    helpValue: "<multiaddress>",
  }),
  [TTL_FLAG_NAME]: Flags.integer({
    description:
      "Particle Time To Live since 'now'. After that, particle is expired and not processed.",
    default: 60000,
    helpValue: "<milliseconds>",
  }),
  [DIAL_TIMEOUT_FLAG_NAME]: Flags.integer({
    description: "Timeout for Fluence js-client to connect to relay peer",
    default: 60000,
    helpValue: "<milliseconds>",
  }),
  "particle-id": Flags.boolean({
    default: false,
    description: "Print particle ids when running Fluence js-client",
  }),
} as const;

export type FluenceClientFlags = FromFlagsDef<typeof FLUENCE_CLIENT_FLAGS>;

// eslint-disable-next-line @typescript-eslint/no-explicit-any
export type FromFlagsDef<T extends OutputFlags<any>> = Omit<
  ParserOutput<T, T>["flags"] extends infer S
    ? {
        [Property in keyof S]: S[Property] extends Flag<infer F> ? F : never;
      }
    : never,
  "json"
>;

export const MODULE_TYPE_RUST = "rust";
export const MODULE_TYPE_COMPILED = "compiled";
export const MODULE_TYPES = [MODULE_TYPE_RUST, MODULE_TYPE_COMPILED] as const;
export type ModuleType = (typeof MODULE_TYPES)[number];

export const TOKENS = ["FakeUSD", "FLT"] as const;
export const TOKENS_STRING = TOKENS.join(", ");
export type Token = (typeof TOKENS)[number];
export const isToken = getIsStringUnion(TOKENS);

export const TEMPLATES = ["quickstart", "minimal", "ts", "js"] as const;
export type Template = (typeof TEMPLATES)[number];
export const isTemplate = getIsStringUnion(TEMPLATES);

export const AQUA_LOG_LEVELS = [
  "all",
  "trace",
  "debug",
  "info",
  "warn",
  "error",
  "off",
] as const;

export type AquaLogLevel = (typeof AQUA_LOG_LEVELS)[number];
export const isAquaLogLevel = getIsStringUnion(AQUA_LOG_LEVELS);

export const aquaLogLevelsString = `Must be one of: ${AQUA_LOG_LEVELS.join(
  ", "
)}`;

export const PACKAGE_NAME_AND_VERSION_ARG_NAME =
  "PACKAGE-NAME | PACKAGE-NAME@VERSION";

export const RECOMMENDED_GITIGNORE_CONTENT = `.idea
.DS_Store
${DOT_FLUENCE_DIR_NAME}
**/node_modules
**/target/
.repl_history
.vscode/settings.json
src/ts/src/aqua
src/js/src/aqua`;

export const IS_TTY = process.stdout.isTTY && process.stdin.isTTY;
export const IS_DEVELOPMENT = process.env["NODE_ENV"] === "development";

export const MARINE_CARGO_DEPENDENCY = "marine";
export const MREPL_CARGO_DEPENDENCY = "mrepl";
export const MARINE_RS_SDK_CARGO_DEPENDENCY = "marine-rs-sdk";
export const MARINE_RS_SDK_TEST_CARGO_DEPENDENCY = "marine-rs-sdk-test";

const AQUA_LIB_NPM_DEPENDENCY = "@fluencelabs/aqua-lib";
const REGISTRY_NPM_DEPENDENCY = "@fluencelabs/registry";
const SPELL_NPM_DEPENDENCY = "@fluencelabs/spell";
export const JS_CLIENT_NODE_NPM_DEPENDENCY = "@fluencelabs/js-client.node";
export const JS_CLIENT_API_NPM_DEPENDENCY = "@fluencelabs/js-client.api";
export const FLUENCE_NETWORK_ENVIRONMENT_NPM_DEPENDENCY =
  "@fluencelabs/fluence-network-environment";

export const fluenceNPMDependencies = [
  AQUA_LIB_NPM_DEPENDENCY,
  REGISTRY_NPM_DEPENDENCY,
  SPELL_NPM_DEPENDENCY,
] as const;

export const isFluenceNPMDependency = getIsStringUnion(fluenceNPMDependencies);

export const fluenceCargoDependencies = [
  MARINE_CARGO_DEPENDENCY,
  MREPL_CARGO_DEPENDENCY,
] as const;

export const isFluenceCargoDependency = getIsStringUnion(
  fluenceCargoDependencies
);

export const SEPARATOR = `\n\n${color.yellow(
  `^^^^^^^^^^^^^^^^^^^^^^^^^^^^^^^^^^^^^^^^^^^^^^^^^^^^^^^^^^^^^^^^^^^^^^^^^^^^^^^^`
)}\n\n`;

<<<<<<< HEAD
const MAIN_AQUA_FILE_STATUS_TEXT = `
-- example of running services deployed using 'flox deal deploy'
=======
const RUN_DEPLOYED_SERVICE_AQUA = `
-- example of running services deployed using 'fluence deal deploy'
>>>>>>> 7cb925ef
-- with worker '${DEFAULT_WORKER_NAME}' which has service 'MyService' with method 'greeting'

export runDeployedServices

data Answer:
    answer: string
    peer: string

func runDeployedServices() -> *Answer:
    workersInfo <- getWorkersInfo()
    dealId = workersInfo.deals.defaultWorker!.dealId
    answers: *Answer
    workers <- resolveSubnetwork(dealId)
    for w <- workers! par:
        on w.metadata.peer_id via w.metadata.relay_id:
            answer <- MyService.greeting("fluence")
            answers <<- Answer(answer=answer, peer=w.metadata.relay_id!)

    join answers[workers!.length - 1]
    par Peer.timeout(PARTICLE_TTL / 2, "TIMED OUT")
    <- answers`;

const RUN_DEPLOYED_SERVICE_AQUA_COMMENT = aquaComment(
  RUN_DEPLOYED_SERVICE_AQUA
);

export const getMainAquaFileContent = (
  commentOutRunDeployedServicesAqua: boolean
) => {
  return `aqua Main

import "${AQUA_LIB_NPM_DEPENDENCY}/builtin.aqua"
import "${REGISTRY_NPM_DEPENDENCY}/subnetwork.aqua"

import "${AQUA_WORKERS_FILE_NAME}"
import "services.aqua"

-- IMPORTANT: Add exports for all functions that you want to run
export helloWorld, helloWorldRemote, getInfo, getInfos, getInfosInParallel

-- DOCUMENTATION:
-- https://fluence.dev


${
  commentOutRunDeployedServicesAqua
    ? RUN_DEPLOYED_SERVICE_AQUA_COMMENT
    : RUN_DEPLOYED_SERVICE_AQUA
}

-- local
func helloWorld(name: string) -> string:
    <- Op.concat_strings("Hello, ", name)

-- remote
func helloWorldRemote(name: string) -> string:
    on HOST_PEER_ID:
        hello_msg <- helloWorld(name)
        from_msg <- Op.concat_strings(hello_msg, "! From ")
        from_peer_msg <- Op.concat_strings(from_msg, HOST_PEER_ID)
    <- from_peer_msg

-- request response
func getInfo() -> Info, PeerId:
    on HOST_PEER_ID:
        info <- Peer.identify()
    <- info, HOST_PEER_ID

-- iterate through several peers
func getInfos(peers: []PeerId) -> []Info:
    infos: *Info
    for p <- peers:
        on p:
            infos <- Peer.identify()
    <- infos

-- parallel computation
func getInfosInParallel(peers: []PeerId) -> []Info:
    infos: *Info
    for p <- peers par:
        on p:
            infos <- Peer.identify()

    join infos[Op.array_length(peers) - 1] -- "-1" because it's 0-based
    par Peer.timeout(PARTICLE_TTL / 2, "")

    <- infos
`;
};

const DISABLE_TS_AND_ES_LINT = `/* eslint-disable */
// @ts-nocheck`;

const NODES_CONST = "nodes";

const getPeersImportStatement = (peersToImport: string): string => {
  return `import { ${peersToImport} as ${NODES_CONST} } from "@fluencelabs/fluence-network-environment";`;
};

const PEERS = {
  kras: getPeersImportStatement("krasnodar"),
  stage: getPeersImportStatement("stage"),
  testnet: getPeersImportStatement("testNet"),
  local: `const ${NODES_CONST} = ${jsonStringify(local)}`,
  // This typescript error happens only when running config docs generation script that's why type assertion is used
  // eslint-disable-next-line @typescript-eslint/consistent-type-assertions, @typescript-eslint/no-unnecessary-type-assertion
}[process.env[FLUENCE_ENV] as FluenceEnv];

export const TEMPLATE_INDEX_FILE_CONTENT = `${DISABLE_TS_AND_ES_LINT}
import "@fluencelabs/js-client.node";
import { Fluence } from "@fluencelabs/js-client.api";
${PEERS}

import {
  helloWorld,
  helloWorldRemote,
  getInfo,
  getInfos,
  getInfosInParallel,
} from "./aqua/main.js";

const peerIds = ${NODES_CONST}.map(({ peerId }) => peerId);
const connectTo = ${NODES_CONST}[0].multiaddr;
if (typeof connectTo !== "string") {
  throw new Error("connectTo is not a string");
}

const main = async () => {
  await Fluence.connect(connectTo);

  const helloWorldResult = await helloWorld("Fluence");
  const helloWorldRemoteResult = await helloWorldRemote("Fluence");
  const getInfoResult = await getInfo();
  const getInfosInParallelResult = await getInfosInParallel(peerIds);

  console.log(helloWorldResult);

  process.exit(0);
};

main().catch((error) => {
  console.error(error);
});`;

export const SPELL_AQUA_FILE_CONTENT = `import Op, Debug from "@fluencelabs/aqua-lib/builtin.aqua"
import Spell from "@fluencelabs/spell/spell_service.aqua"

func spell():
    msg = "Spell is working!"
    str <- Debug.stringify(msg)
    Spell "worker-spell"
    Spell.list_push_string("logs", str)
`;<|MERGE_RESOLUTION|>--- conflicted
+++ resolved
@@ -352,13 +352,8 @@
   `^^^^^^^^^^^^^^^^^^^^^^^^^^^^^^^^^^^^^^^^^^^^^^^^^^^^^^^^^^^^^^^^^^^^^^^^^^^^^^^^`
 )}\n\n`;
 
-<<<<<<< HEAD
-const MAIN_AQUA_FILE_STATUS_TEXT = `
+const RUN_DEPLOYED_SERVICE_AQUA = `
 -- example of running services deployed using 'flox deal deploy'
-=======
-const RUN_DEPLOYED_SERVICE_AQUA = `
--- example of running services deployed using 'fluence deal deploy'
->>>>>>> 7cb925ef
 -- with worker '${DEFAULT_WORKER_NAME}' which has service 'MyService' with method 'greeting'
 
 export runDeployedServices
