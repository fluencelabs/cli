--- conflicted
+++ resolved
@@ -320,13 +320,6 @@
 };
 
 export const PROVIDER_CONFIG_FLAGS = {
-<<<<<<< HEAD
-  config: Flags.string({
-    description: "Name of the directory with provider config",
-    char: "c",
-  }),
-=======
->>>>>>> e702db13
   [ENV_FLAG_NAME]: Flags.string({
     description: "Environment to use when generating the provider config",
     helpValue: `<${CONTRACTS_ENV.join(" | ")}>`,
