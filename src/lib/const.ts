/**
 * Copyright 2023 Fluence Labs Limited
 *
 * Licensed under the Apache License, Version 2.0 (the "License");
 * you may not use this file except in compliance with the License.
 * You may obtain a copy of the License at
 *
 *     http://www.apache.org/licenses/LICENSE-2.0
 *
 * Unless required by applicable law or agreed to in writing, software
 * distributed under the License is distributed on an "AS IS" BASIS,
 * WITHOUT WARRANTIES OR CONDITIONS OF ANY KIND, either express or implied.
 * See the License for the specific language governing permissions and
 * limitations under the License.
 */

import {
  type ChainNetwork,
  CHAIN_NETWORKS,
} from "@fluencelabs/deal-aurora/dist/client/config.js";
import oclifColor from "@oclif/color";
const color = oclifColor.default;
import { Flags } from "@oclif/core";
import type {
  Flag,
  OutputFlags,
  ParserOutput,
} from "@oclif/core/lib/interfaces/parser.js";

import { aquaComment } from "./helpers/comment.js";
import { jsonStringify } from "./helpers/jsonStringify.js";
import { local } from "./localNodes.js";
import type { FluenceEnv } from "./multiaddres.js";
import { FLUENCE_ENV } from "./setupEnvironment.js";
import { getIsStringUnion } from "./typeHelpers.js";

export const CLI_NAME = "fluence";
export const CLI_NAME_FULL = "Fluence CLI";
export const GITHUB_REPO_NAME = "https://github.com/fluencelabs/cli";
export const PACKAGE_NAME = "@fluencelabs/cli";
export const NODE_JS_MAJOR_VERSION = 18;

export const TS_NODE_RECOMMENDED_VERSION = "10.9.1";
export const TYPESCRIPT_RECOMMENDED_VERSION = "4.8.4";
export const RUST_WASM32_WASI_TARGET = "wasm32-wasi";

export const U32_MAX = 4_294_967_295;
export const CHECK_FOR_UPDATES_INTERVAL = 1000 * 60 * 60 * 24; // 1 day

<<<<<<< HEAD
=======
export const CHAIN_NETWORKS = [
  "local",
  "testnet",
  //  "mainnet"
] as const;

export const DEFAULT_CHAIN_NETWORK = CHAIN_NETWORKS[1];

>>>>>>> 6156b561
export const isChainNetwork = getIsStringUnion(CHAIN_NETWORKS);

export type ChainConfig = {
  ethereumNodeUrl: string;
  chainId: number;
};

export const CLI_CONNECTOR_URL = "https://cli-connector.fluence.dev";
export const WC_PROJECT_ID = "70c1c5ed2a23e7383313de1044ddce7e";
export const WC_METADATA = {
  name: CLI_NAME,
  description: `${CLI_NAME_FULL} is designed to be the only tool that you need to manage the life cycle of applications written on Fluence.`,
  url: GITHUB_REPO_NAME,
  icons: [],
};
export const DEAL_CONFIG: Record<ChainNetwork, ChainConfig> = {
  testnet: {
    ethereumNodeUrl: "https://testnet.aurora.dev",
    chainId: 1313161555,
  },
  local: {
    ethereumNodeUrl: "http://127.0.0.1:8545",
    chainId: 31_337,
  },
};
export const DEAL_RPC_CONFIG = {
  31_337: DEAL_CONFIG["local"].ethereumNodeUrl,
  1313161555: DEAL_CONFIG["testnet"].ethereumNodeUrl,
};

export const AQUA_EXT = "aqua";
export const TS_EXT = "ts";
export const JS_EXT = "js";
export const JSON_EXT = "json";
export const YAML_EXT = "yaml";
export const YML_EXT = "yml";
export const WASM_EXT = "wasm";
export const TOML_EXT = "toml";

export const DOT_FLUENCE_DIR_NAME = ".fluence";
export const SCHEMAS_DIR_NAME = "schemas";
export const SRC_DIR_NAME = "src";
export const TS_DIR_NAME = "ts";
export const JS_DIR_NAME = "js";
export const TMP_DIR_NAME = "tmp";
export const VSCODE_DIR_NAME = ".vscode";
export const NODE_MODULES_DIR_NAME = "node_modules";
export const AQUA_DIR_NAME = "aqua";
export const MODULES_DIR_NAME = "modules";
export const SERVICES_DIR_NAME = "services";
export const SPELLS_DIR_NAME = "spells";
export const NPM_DIR_NAME = "npm";
export const CARGO_DIR_NAME = "cargo";
export const BIN_DIR_NAME = "bin";
export const COUNTLY_DIR_NAME = "countly";

export const FLUENCE_CONFIG_FILE_NAME = `fluence`;
export const WORKERS_CONFIG_FILE_NAME = `workers`;
export const PROJECT_SECRETS_CONFIG_FILE_NAME = `project-secrets`;
export const USER_SECRETS_CONFIG_FILE_NAME = `user-secrets`;
export const GLOBAL_CONFIG_FILE_NAME = `config`;
export const MODULE_CONFIG_FILE_NAME = `module`;
export const SERVICE_CONFIG_FILE_NAME = `service`;
export const SPELL_CONFIG_FILE_NAME = `spell`;

export const FLUENCE_CONFIG_FULL_FILE_NAME = `${FLUENCE_CONFIG_FILE_NAME}.${YAML_EXT}`;
export const WORKERS_CONFIG_FULL_FILE_NAME = `${WORKERS_CONFIG_FILE_NAME}.${YAML_EXT}`;
export const PROJECT_SECRETS_FULL_CONFIG_FILE_NAME = `${PROJECT_SECRETS_CONFIG_FILE_NAME}.${YAML_EXT}`;
export const USER_SECRETS_CONFIG_FULL_FILE_NAME = `${USER_SECRETS_CONFIG_FILE_NAME}.${YAML_EXT}`;
export const GLOBAL_CONFIG_FULL_FILE_NAME = `${GLOBAL_CONFIG_FILE_NAME}.${YAML_EXT}`;
export const MODULE_CONFIG_FULL_FILE_NAME = `${MODULE_CONFIG_FILE_NAME}.${YAML_EXT}`;
export const SERVICE_CONFIG_FULL_FILE_NAME = `${SERVICE_CONFIG_FILE_NAME}.${YAML_EXT}`;
export const SPELL_CONFIG_FULL_FILE_NAME = `${SPELL_CONFIG_FILE_NAME}.${YAML_EXT}`;

export const DEFAULT_SRC_AQUA_FILE_NAME = `main.${AQUA_EXT}`;
export const AQUA_SERVICES_FILE_NAME = `services.${AQUA_EXT}`;
export const AQUA_WORKERS_FILE_NAME = `workers.${AQUA_EXT}`;
export const SPELL_AQUA_FILE_NAME = `spell.${AQUA_EXT}`;

export const GITIGNORE_FILE_NAME = ".gitignore";

export const PACKAGE_JSON_FILE_NAME = `package.${JSON_EXT}`;
export const TS_CONFIG_FILE_NAME = `tsconfig.${JSON_EXT}`;
export const EXTENSIONS_JSON_FILE_NAME = `extensions.${JSON_EXT}`;
export const SETTINGS_JSON_FILE_NAME = `settings.${JSON_EXT}`;

export const INDEX_TS_FILE_NAME = `index.${TS_EXT}`;
export const INDEX_JS_FILE_NAME = `index.${JS_EXT}`;

export const CONFIG_TOML = `Config.${TOML_EXT}`;
export const CARGO_TOML = `Cargo.${TOML_EXT}`;

export const FS_OPTIONS = {
  encoding: "utf8",
} as const;

export const TOP_LEVEL_SCHEMA_ID = "https://fluence.dev/schemas";

export const AUTO_GENERATED = "auto-generated";
export const DEFAULT_DEPLOY_NAME = "default";
export const DEFAULT_WORKER_NAME = "defaultWorker";

const KEY_PAIR_FLAG_NAME = "key-pair-name";
export const KEY_PAIR_FLAG = {
  [KEY_PAIR_FLAG_NAME]: Flags.string({
    char: "k",
    description: "Key pair name",
    helpValue: "<name>",
  }),
} as const;

export type KeyPairFlag = FromFlagsDef<typeof KEY_PAIR_FLAG>;

export const NO_INPUT_FLAG_NAME = "no-input";
export const NO_INPUT_FLAG = {
  [NO_INPUT_FLAG_NAME]: Flags.boolean({
    default: false,
    description: "Don't interactively ask for any input from the user",
  }),
} as const;

export const NETWORK_FLAG_NAME = "network";
export const NETWORK_FLAG = {
  [NETWORK_FLAG_NAME]: Flags.string({
    description: `The network in which the transactions used by the command will be carried out (${CHAIN_NETWORKS.join(
      ", ",
    )})`,
    helpValue: "<network>",
    default: DEFAULT_CHAIN_NETWORK,
  }),
};

export const GLOBAL_FLAG_NAME = "global";
export const GLOBAL_FLAG = {
  [GLOBAL_FLAG_NAME]: Flags.boolean({
    default: false,
    aliases: ["g"],
    description: `Will override dependencies in a global user's ${GLOBAL_CONFIG_FULL_FILE_NAME} instead of project's ${FLUENCE_CONFIG_FULL_FILE_NAME}`,
  }),
};

export const PRIV_KEY_FLAG = {
  privKey: Flags.string({
    description:
      "!WARNING! for debug purposes only. Passing private keys through flags is unsecure",
  }),
};

export const OFF_AQUA_LOGS_FLAG = {
  "off-aqua-logs": Flags.boolean({
    default: false,
    description:
      "Turns off logs from Console.print in aqua and from IPFS service",
  }),
};

export const USE_F64_FLAG = {
  f64: Flags.boolean({
    default: false,
    description:
      "Convert all numbers to f64. Useful for arrays objects that contain numbers of different types in them. Without this flag, numbers will be converted to u64, i64 or f64 depending on their value",
  }),
};

export const NO_BUILD_FLAG = {
  "no-build": Flags.boolean({
    default: false,
    description: "Don't build the project before running the command",
  }),
};

export const IMPORT_FLAG = {
  import: Flags.string({
    description:
      "Path to a directory to import aqua files from. May be used several times",
    helpValue: "<path>",
    multiple: true,
  }),
};

export const TRACING_FLAG = {
  tracing: Flags.boolean({
    description: "Compile aqua in tracing mode (for debugging purposes)",
    default: false,
  }),
};

export const TTL_FLAG_NAME = "ttl";
export const DIAL_TIMEOUT_FLAG_NAME = "dial-timeout";

export const FLUENCE_CLIENT_FLAGS = {
  relay: Flags.string({
    description: "Relay for Fluence js-client to connect to",
    helpValue: "<multiaddress>",
  }),
  [TTL_FLAG_NAME]: Flags.integer({
    description:
      "Particle Time To Live since 'now'. After that, particle is expired and not processed.",
    default: 120_000,
    helpValue: "<milliseconds>",
  }),
  [DIAL_TIMEOUT_FLAG_NAME]: Flags.integer({
    description: "Timeout for Fluence js-client to connect to relay peer",
    default: 60000,
    helpValue: "<milliseconds>",
  }),
  "particle-id": Flags.boolean({
    default: false,
    description: "Print particle ids when running Fluence js-client",
  }),
} as const;

export type FluenceClientFlags = FromFlagsDef<typeof FLUENCE_CLIENT_FLAGS>;

// eslint-disable-next-line @typescript-eslint/no-explicit-any
export type FromFlagsDef<T extends OutputFlags<any>> = Omit<
  ParserOutput<T, T>["flags"] extends infer S
    ? {
        [Property in keyof S]: S[Property] extends Flag<infer F> ? F : never;
      }
    : never,
  "json"
>;

export const MODULE_TYPE_RUST = "rust";
export const MODULE_TYPE_COMPILED = "compiled";
export const MODULE_TYPES = [MODULE_TYPE_RUST, MODULE_TYPE_COMPILED] as const;
export type ModuleType = (typeof MODULE_TYPES)[number];

export const TOKENS = ["FakeUSD", "FLT"] as const;
export const TOKENS_STRING = TOKENS.join(", ");
export type Token = (typeof TOKENS)[number];
export const isToken = getIsStringUnion(TOKENS);

export const TEMPLATES = ["quickstart", "minimal", "ts", "js"] as const;
export type Template = (typeof TEMPLATES)[number];
export const isTemplate = getIsStringUnion(TEMPLATES);

export const AQUA_LOG_LEVELS = [
  "all",
  "trace",
  "debug",
  "info",
  "warn",
  "error",
  "off",
] as const;

export type AquaLogLevel = (typeof AQUA_LOG_LEVELS)[number];
export const isAquaLogLevel = getIsStringUnion(AQUA_LOG_LEVELS);

export const aquaLogLevelsString = `Must be one of: ${AQUA_LOG_LEVELS.join(
  ", ",
)}`;

export const PACKAGE_NAME_AND_VERSION_ARG_NAME =
  "PACKAGE-NAME | PACKAGE-NAME@VERSION";

export const RECOMMENDED_GITIGNORE_CONTENT = `.idea
.DS_Store
${DOT_FLUENCE_DIR_NAME}
**/node_modules
**/target/
.repl_history
.vscode/settings.json
src/ts/src/aqua
src/js/src/aqua`;

export const IS_TTY = process.stdout.isTTY && process.stdin.isTTY;
export const IS_DEVELOPMENT = process.env["NODE_ENV"] === "development";

export const MARINE_CARGO_DEPENDENCY = "marine";
export const MREPL_CARGO_DEPENDENCY = "mrepl";
export const MARINE_RS_SDK_CARGO_DEPENDENCY = "marine-rs-sdk";
export const MARINE_RS_SDK_TEST_CARGO_DEPENDENCY = "marine-rs-sdk-test";

const AQUA_LIB_NPM_DEPENDENCY = "@fluencelabs/aqua-lib";
const REGISTRY_NPM_DEPENDENCY = "@fluencelabs/registry";
const SPELL_NPM_DEPENDENCY = "@fluencelabs/spell";
export const JS_CLIENT_NODE_NPM_DEPENDENCY = "@fluencelabs/js-client.node";
export const JS_CLIENT_API_NPM_DEPENDENCY = "@fluencelabs/js-client.api";
export const FLUENCE_NETWORK_ENVIRONMENT_NPM_DEPENDENCY =
  "@fluencelabs/fluence-network-environment";

export const fluenceNPMDependencies = [
  AQUA_LIB_NPM_DEPENDENCY,
  REGISTRY_NPM_DEPENDENCY,
  SPELL_NPM_DEPENDENCY,
] as const;

export const isFluenceNPMDependency = getIsStringUnion(fluenceNPMDependencies);

export const fluenceCargoDependencies = [
  MARINE_CARGO_DEPENDENCY,
  MREPL_CARGO_DEPENDENCY,
] as const;

export const isFluenceCargoDependency = getIsStringUnion(
  fluenceCargoDependencies,
);

export const SEPARATOR = `\n\n${color.yellow(
  `^^^^^^^^^^^^^^^^^^^^^^^^^^^^^^^^^^^^^^^^^^^^^^^^^^^^^^^^^^^^^^^^^^^^^^^^^^^^^^^^`,
)}\n\n`;

const RUN_DEPLOYED_SERVICE_AQUA = `
-- example of running services deployed using \`${CLI_NAME} deal deploy\`
-- with worker '${DEFAULT_WORKER_NAME}' which has service 'MyService' with method 'greeting'

export runDeployedServices

data Answer:
    answer: string
    peer: string

func runDeployedServices() -> *Answer:
    workersInfo <- getWorkersInfo()
    dealId = workersInfo.deals.defaultWorker!.dealId
    answers: *Answer
    workers <- resolveSubnetwork(dealId)
    for w <- workers! par:
        on w.metadata.peer_id via w.metadata.relay_id:
            answer <- MyService.greeting("fluence")
            answers <<- Answer(answer=answer, peer=w.metadata.relay_id!)

    join answers[workers!.length - 1]
    par Peer.timeout(PARTICLE_TTL / 2, "TIMED OUT")
    <- answers`;

const RUN_DEPLOYED_SERVICE_AQUA_COMMENT = aquaComment(
  RUN_DEPLOYED_SERVICE_AQUA,
);

export const getMainAquaFileContent = (
  commentOutRunDeployedServicesAqua: boolean,
) => {
  return `aqua Main

import "${AQUA_LIB_NPM_DEPENDENCY}/builtin.aqua"
import "${REGISTRY_NPM_DEPENDENCY}/subnetwork.aqua"

import "${AQUA_WORKERS_FILE_NAME}"
import "services.aqua"

-- IMPORTANT: Add exports for all functions that you want to run
export helloWorld, helloWorldRemote, getInfo, getInfos, getInfosInParallel

-- DOCUMENTATION:
-- https://fluence.dev


${
  commentOutRunDeployedServicesAqua
    ? RUN_DEPLOYED_SERVICE_AQUA_COMMENT
    : RUN_DEPLOYED_SERVICE_AQUA
}

-- local
func helloWorld(name: string) -> string:
    <- Op.concat_strings("Hello, ", name)

-- remote
func helloWorldRemote(name: string) -> string:
    on HOST_PEER_ID:
        hello_msg <- helloWorld(name)
        from_msg <- Op.concat_strings(hello_msg, "! From ")
        from_peer_msg <- Op.concat_strings(from_msg, HOST_PEER_ID)
    <- from_peer_msg

-- request response
func getInfo() -> Info, PeerId:
    on HOST_PEER_ID:
        info <- Peer.identify()
    <- info, HOST_PEER_ID

-- iterate through several peers
func getInfos(peers: []PeerId) -> []Info:
    infos: *Info
    for p <- peers:
        on p:
            infos <- Peer.identify()
    <- infos

-- parallel computation
func getInfosInParallel(peers: []PeerId) -> []Info:
    infos: *Info
    for p <- peers par:
        on p:
            infos <- Peer.identify()

    join infos[Op.array_length(peers) - 1] -- "-1" because it's 0-based
    par Peer.timeout(PARTICLE_TTL / 2, "")

    <- infos
`;
};

const DISABLE_TS_AND_ES_LINT = `/* eslint-disable */
// @ts-nocheck`;

const NODES_CONST = "nodes";

const getPeersImportStatement = (peersToImport: string): string => {
  return `import { ${peersToImport} as ${NODES_CONST} } from "@fluencelabs/fluence-network-environment";`;
};

const PEERS = {
  kras: getPeersImportStatement("krasnodar"),
  stage: getPeersImportStatement("stage"),
  testnet: getPeersImportStatement("testNet"),
  local: `const ${NODES_CONST} = ${jsonStringify(local)}`,
  // This typescript error happens only when running config docs generation script that's why type assertion is used
  // eslint-disable-next-line @typescript-eslint/consistent-type-assertions, @typescript-eslint/no-unnecessary-type-assertion
}[process.env[FLUENCE_ENV] as FluenceEnv];

export const TEMPLATE_INDEX_FILE_CONTENT = `${DISABLE_TS_AND_ES_LINT}
import "@fluencelabs/js-client.node";
import { Fluence } from "@fluencelabs/js-client.api";
${PEERS}

import {
  helloWorld,
  helloWorldRemote,
  getInfo,
  getInfos,
  getInfosInParallel,
} from "./aqua/main.js";

const peerIds = ${NODES_CONST}.map(({ peerId }) => peerId);
const connectTo = ${NODES_CONST}[0].multiaddr;
if (typeof connectTo !== "string") {
  throw new Error("connectTo is not a string");
}

const main = async () => {
  await Fluence.connect(connectTo);

  const helloWorldResult = await helloWorld("Fluence");
  const helloWorldRemoteResult = await helloWorldRemote("Fluence");
  const getInfoResult = await getInfo();
  const getInfosInParallelResult = await getInfosInParallel(peerIds);

  console.log(helloWorldResult);

  process.exit(0);
};

main().catch((error) => {
  console.error(error);
});`;

export const SPELL_AQUA_FILE_CONTENT = `import Op, Debug from "@fluencelabs/aqua-lib/builtin.aqua"
import Spell from "@fluencelabs/spell/spell_service.aqua"

func spell():
    msg = "Spell is working!"
    str <- Debug.stringify(msg)
    Spell "worker-spell"
    Spell.list_push_string("logs", str)
`;<|MERGE_RESOLUTION|>--- conflicted
+++ resolved
@@ -47,17 +47,8 @@
 export const U32_MAX = 4_294_967_295;
 export const CHECK_FOR_UPDATES_INTERVAL = 1000 * 60 * 60 * 24; // 1 day
 
-<<<<<<< HEAD
-=======
-export const CHAIN_NETWORKS = [
-  "local",
-  "testnet",
-  //  "mainnet"
-] as const;
-
 export const DEFAULT_CHAIN_NETWORK = CHAIN_NETWORKS[1];
 
->>>>>>> 6156b561
 export const isChainNetwork = getIsStringUnion(CHAIN_NETWORKS);
 
 export type ChainConfig = {
