--- conflicted
+++ resolved
@@ -65,15 +65,9 @@
   },
   testnet: {
     ethereumNodeUrl: "https://testnet.aurora.dev",
-<<<<<<< HEAD
-    coreAddress: "0xf391741Feb1A8728164F7113301b81E09aAd4b97",
-    dealFactoryAddress: "0x401BB065C6596141c2F36C0Bf2B6a4ff17937032",
-    developerFaucetAddress: "0x45A115E70C5e8273FE47798f656EF423de297e2d",
-=======
     coreAddress: "0x63e3C161081Ce2c03C39451E01c9d02b8BB108CC",
     dealFactoryAddress: "0x7489685Eb4559fcE7Fd71D201a773a6562d246b5",
     developerFaucetAddress: "0xAaA84F66894D313274D3CB5C07F3D3322834e78C",
->>>>>>> 53a74466
     chainId: 1_313_161_555,
   },
 };
