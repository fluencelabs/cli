--- conflicted
+++ resolved
@@ -352,11 +352,7 @@
   `^^^^^^^^^^^^^^^^^^^^^^^^^^^^^^^^^^^^^^^^^^^^^^^^^^^^^^^^^^^^^^^^^^^^^^^^^^^^^^^^`
 )}\n\n`;
 
-<<<<<<< HEAD
-const MAIN_AQUA_FILE_STATUS_TEXT = `
-=======
 const RUN_DEPLOYED_SERVICE_AQUA = `
->>>>>>> a44c4748
 -- example of running services deployed using 'flox deal deploy'
 -- with worker '${DEFAULT_WORKER_NAME}' which has service 'MyService' with method 'greeting'
 
