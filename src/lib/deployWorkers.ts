--- conflicted
+++ resolved
@@ -48,7 +48,6 @@
   WorkersConfigReadonly,
 } from "./configs/project/workers.js";
 import { FS_OPTIONS, HOSTS_FILE_NAME, DEALS_FILE_NAME } from "./const.js";
-import { commaSeparatedToArr } from "./helpers/commaSeparatedToArr.js";
 import {
   downloadModule,
   getModuleWasmPath,
@@ -170,11 +169,7 @@
   const workersToDeploy =
     workerNamesString === undefined
       ? workerNamesSet
-<<<<<<< HEAD
-      : commaSeparatedToArr(workerNamesString);
-=======
       : commaSepStrToArr(workerNamesString);
->>>>>>> 2525c443
 
   if (workersToDeploy.length === 0) {
     return commandObj.error(
