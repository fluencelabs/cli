/**
 * Copyright 2023 Fluence Labs Limited
 *
 * Licensed under the Apache License, Version 2.0 (the "License");
 * you may not use this file except in compliance with the License.
 * You may obtain a copy of the License at
 *
 *     http://www.apache.org/licenses/LICENSE-2.0
 *
 * Unless required by applicable law or agreed to in writing, software
 * distributed under the License is distributed on an "AS IS" BASIS,
 * WITHOUT WARRANTIES OR CONDITIONS OF ANY KIND, either express or implied.
 * See the License for the specific language governing permissions and
 * limitations under the License.
 */

import { writeFile } from "fs/promises";
import assert from "node:assert";
import { join } from "node:path";
import { isAbsolute, resolve } from "path/posix";

import {
  krasnodar,
  stage,
  testNet,
  type Node as AddrAndPeerId,
} from "@fluencelabs/fluence-network-environment";
// TODO: replace with dynamic import
import { multiaddr } from "@multiformats/multiaddr";
import { color } from "@oclif/color";
import sample from "lodash-es/sample.js";

import { commandObj } from "./commandObj.js";
import { envConfig } from "./configs/globalConfigs.js";
import type { FluenceConfig } from "./configs/project/fluence.js";
import { ensureComputerPeerConfigs } from "./configs/project/provider.js";
import {
  FLUENCE_ENVS,
  type FluenceEnv,
  type PublicFluenceEnv,
  CONTRACTS_ENV,
} from "./const.js";
import type { ProviderConfigArgs } from "./generateUserProviderConfig.js";
<<<<<<< HEAD
import { commaSepStrToArr, jsonStringify } from "./helpers/utils.js";
=======
import {
  commaSepStrToArr,
  jsonStringify,
  splitErrorsAndResults,
} from "./helpers/utils.js";
import {
  base64ToUint8Array,
  getSecretKeyOrReturnExisting,
} from "./keyPairs.js";
>>>>>>> c2ee8928
import { projectRootDir } from "./paths.js";
import { input, list } from "./prompt.js";
import { resolveFluenceEnv } from "./resolveFluenceEnv.js";

export function addrsToNodes(multiaddrs: string[]): AddrAndPeerId[] {
  return multiaddrs.map((multiaddr) => {
    return {
      peerId: getPeerId(multiaddr),
      multiaddr,
    };
  });
}

async function ensureLocalAddrsAndPeerIds(args: ProviderConfigArgs) {
  return (await ensureComputerPeerConfigs(args)).map(
    ({ peerId, overriddenNoxConfig }): AddrAndPeerId => {
      return {
        multiaddr: `/ip4/127.0.0.1/tcp/${overriddenNoxConfig.websocketPort}/ws/p2p/${peerId}`,
        peerId,
      };
    },
  );
}

const ADDR_MAP: Record<PublicFluenceEnv, Array<AddrAndPeerId>> = {
  kras: krasnodar,
  stage,
  testnet: testNet,
};

export async function ensureCustomAddrsAndPeerIds(
  fluenceConfig: FluenceConfig | null,
) {
  if (fluenceConfig === null) {
    commandObj.error(
      `You must init fluence project if you want to use ${color.yellow(
        "custom",
      )} fluence env`,
    );
  }

  if (fluenceConfig.customFluenceEnv?.relays !== undefined) {
    let res;

    try {
      res = addrsToNodes(fluenceConfig.customFluenceEnv.relays);
    } catch (e) {
      commandObj.error(
        `${fluenceConfig.$getPath()} at ${color.yellow(
          "customFluenceEnv.relays",
        )}: ${e instanceof Error ? e.message : String(e)}`,
      );
    }

    return res;
  }

  const contractsEnv = await list({
    message: "Select contracts environment for your custom network",
    options: [...CONTRACTS_ENV],
    oneChoiceMessage: (): never => {
      throw new Error("Unreachable: only one contracts env");
    },
    onNoChoices: (): never => {
      throw new Error("Unreachable: no contracts envs");
    },
  });

  const fluenceEnvOrCustomRelays = commaSepStrToArr(
    await input({
      message: "Enter comma-separated list of relays",
      validate: (input: string) => {
        const relays = commaSepStrToArr(input);

        if (relays.length === 0) {
          return "You must specify at least one relay";
        }

        return true;
      },
    }),
  );

  fluenceConfig.customFluenceEnv = {
    contractsEnv,
    relays: fluenceEnvOrCustomRelays,
  };

  await fluenceConfig.$commit();
  return addrsToNodes(fluenceEnvOrCustomRelays);
}

type ResolveNodesArgs = {
  fluenceEnv: FluenceEnv;
  maybeFluenceConfig: FluenceConfig | null;
  noxes?: number | undefined;
};

export async function resolveAddrsAndPeerIds({
  fluenceEnv,
  maybeFluenceConfig,
  noxes,
}: ResolveNodesArgs): Promise<AddrAndPeerId[]> {
  if (fluenceEnv === "custom") {
    return ensureCustomAddrsAndPeerIds(maybeFluenceConfig);
  }

  if (fluenceEnv === "local") {
    return ensureLocalAddrsAndPeerIds({ noxes, env: "local" });
  }

  return ADDR_MAP[fluenceEnv];
}

export async function resolveRelays(
  args: ResolveNodesArgs,
): Promise<Array<string>> {
  return (await resolveAddrsAndPeerIds(args)).map((node) => {
    return node.multiaddr;
  });
}

/**
 * @param maybeRelayName - name of the relay in format `networkName-index`
 * @returns undefined if name is not in format `networkName-index` or AddrAndPeerId if it is
 */
async function getMaybeNamedAddrAndPeerId(
  maybeRelayName: string | undefined,
  maybeFluenceConfig: FluenceConfig | null,
): Promise<(AddrAndPeerId & { fluenceEnv: FluenceEnv }) | undefined> {
  if (maybeRelayName === undefined) {
    return undefined;
  }

  const fluenceEnv = FLUENCE_ENVS.find((networkName) => {
    return maybeRelayName.startsWith(networkName);
  });

  // if ID doesn't start with network name - return undefined
  if (fluenceEnv === undefined) {
    return undefined;
  }

  const relays = await resolveAddrsAndPeerIds({
    fluenceEnv,
    maybeFluenceConfig,
  });

  const [, indexString] = maybeRelayName.split("-");
  const parseResult = parseNamedPeer(indexString, fluenceEnv, relays.length);

  if (typeof parseResult === "string") {
    commandObj.error(
      `Can't parse address ${color.yellow(maybeRelayName)}: ${parseResult}`,
    );
  }

  const relay = relays[parseResult];

  if (relay === undefined) {
    return undefined;
  }

  return { ...relay, fluenceEnv };
}

function parseNamedPeer(
  indexString: string | undefined,
  fluenceEnv: FluenceEnv,
  relaysLength: number,
): number | string {
  if (indexString === undefined) {
    return `You must specify peer index after dash (e.g. ${color.yellow(
      `${fluenceEnv}-0`,
    )})`;
  }

  const index = Number(indexString);

  if (isNaN(index)) {
    return `Index ${color.yellow(indexString)} is not a number`;
  }

  if (index < 0 || index >= relaysLength) {
    return `Index ${index} is out of range`;
  }

  return index;
}

async function getRandomRelayAddr(args: ResolveNodesArgs): Promise<string> {
  const r = sample(await resolveRelays(args));

  assert(
    r !== undefined,
    "Unreachable. resolveRelays must have returned a non-empty array",
  );

  return r;
}

export async function resolveRelay({
  relayFromFlags,
  fluenceEnvFromFlags,
  ...args
}: {
  relayFromFlags: string | undefined;
  fluenceEnvFromFlags: string | undefined;
} & Omit<ResolveNodesArgs, "fluenceEnv">) {
  const namedAddr = await getMaybeNamedAddrAndPeerId(
    relayFromFlags,
    args.maybeFluenceConfig,
  );

  if (namedAddr !== undefined) {
    commandObj.logToStderr(
      `Connecting to ${color.yellow(namedAddr.fluenceEnv)} relay: ${
        namedAddr.multiaddr
      }`,
    );

    return namedAddr.multiaddr;
  }

  if (relayFromFlags !== undefined) {
    commandObj.logToStderr(
      `Connecting to relay: ${color.yellow(relayFromFlags)}`,
    );

    return relayFromFlags;
  }

  const fluenceEnv = await resolveFluenceEnv(fluenceEnvFromFlags);
  const randomRelay = await getRandomRelayAddr({ ...args, fluenceEnv });

  commandObj.logToStderr(
    `Connecting to random ${color.yellow(fluenceEnv)} relay: ${color.yellow(
      randomRelay,
    )}`,
  );

  return randomRelay;
}

export async function resolvePeerId(
  peerIdOrNamedNode: string,
  maybeFluenceConfig: FluenceConfig | null,
) {
  return (
    (await getMaybeNamedAddrAndPeerId(peerIdOrNamedNode, maybeFluenceConfig))
      ?.peerId ?? peerIdOrNamedNode
  );
}

export async function getRandomPeerId(args: ResolveNodesArgs): Promise<string> {
  return getPeerId(await getRandomRelayAddr(args));
}

export function getPeerId(addr: string): string {
  const id = multiaddr(addr).getPeerId();

  if (id === null) {
    return commandObj.error(
      `Can't extract peer id from multiaddr ${color.yellow(addr)}`,
    );
  }

  return id;
}

type UpdateRelaysJSONArgs = {
  fluenceConfig: FluenceConfig | null;
  noxes?: number | undefined;
};

export async function updateRelaysJSON({
  fluenceConfig,
  noxes,
}: UpdateRelaysJSONArgs) {
  if (
    fluenceConfig?.relaysPath === undefined ||
    envConfig?.fluenceEnv === undefined
  ) {
    return;
  }

  const relayPaths =
    typeof fluenceConfig.relaysPath === "string"
      ? [fluenceConfig.relaysPath]
      : fluenceConfig.relaysPath;

  const relays = await resolveAddrsAndPeerIds({
    fluenceEnv: envConfig.fluenceEnv,
    maybeFluenceConfig: fluenceConfig,
    noxes,
  });

  const [absolutePaths, relativePaths] = splitErrorsAndResults(
    relayPaths,
    (relayPath) => {
      return isAbsolute(relayPath)
        ? { error: relayPath }
        : { result: relayPath };
    },
  );

  if (absolutePaths.length > 0) {
    commandObj.error(
      `relaysPath must contain only paths relative to the root project directory. Found: ${absolutePaths.join(
        "\n",
      )}`,
    );
  }

  await Promise.all(
    relativePaths.map((relativePath) => {
      return writeFile(
        join(resolve(projectRootDir, relativePath), "relays.json"),
        jsonStringify(relays),
      );
    }),
  );
}<|MERGE_RESOLUTION|>--- conflicted
+++ resolved
@@ -41,19 +41,11 @@
   CONTRACTS_ENV,
 } from "./const.js";
 import type { ProviderConfigArgs } from "./generateUserProviderConfig.js";
-<<<<<<< HEAD
-import { commaSepStrToArr, jsonStringify } from "./helpers/utils.js";
-=======
 import {
   commaSepStrToArr,
   jsonStringify,
   splitErrorsAndResults,
 } from "./helpers/utils.js";
-import {
-  base64ToUint8Array,
-  getSecretKeyOrReturnExisting,
-} from "./keyPairs.js";
->>>>>>> c2ee8928
 import { projectRootDir } from "./paths.js";
 import { input, list } from "./prompt.js";
 import { resolveFluenceEnv } from "./resolveFluenceEnv.js";
