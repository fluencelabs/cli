--- conflicted
+++ resolved
@@ -68,35 +68,10 @@
 const isAbsolutePath = (v: unknown): v is string =>
   typeof v === "string" && path.isAbsolute(v);
 
-<<<<<<< HEAD
 const isFluenceEnv = (v: unknown): v is FluenceEnv =>
   NETWORKS.some((n) => n === v) || v === "local";
 
 setEnvVariable(FLUENCE_ENV, isFluenceEnv, "kras");
 setEnvVariable(DEBUG_COUNTLY, isTrueOrFalseString, "false");
-setEnvVariable(FLUENCE_USER_DIR, isAbsolutePath);
-=======
-process.env[FLUENCE_ENV] = resolveEnvVariable(
-  FLUENCE_ENV,
-  (v): v is FluenceEnv => NETWORKS.some((n) => n === v) || v === "local",
-  "kras"
-);
-
-process.env[DEBUG_COUNTLY] = resolveEnvVariable(
-  DEBUG_COUNTLY,
-  isTrueOrFalseString,
-  "false"
-);
-
-process.env[RUN_TESTS_IN_PARALLEL] = resolveEnvVariable(
-  RUN_TESTS_IN_PARALLEL,
-  isTrueOrFalseString,
-  "true"
-);
-
-process.env[FLUENCE_USER_DIR] = resolveEnvVariable(
-  FLUENCE_USER_DIR,
-  isAbsolutePath,
-  undefined
-);
->>>>>>> 6ab49d44
+setEnvVariable(RUN_TESTS_IN_PARALLEL, isTrueOrFalseString, "true");
+setEnvVariable(FLUENCE_USER_DIR, isAbsolutePath);