{
  "nox": "fluencelabs/nox:0.4.0",
<<<<<<< HEAD
  "chain": "fluencelabs/chain-rpc:0.2.20",
=======
  "chain": "fluencelabs/chain-rpc:0.2.17",
>>>>>>> 2bff233c
  "rust-toolchain": "nightly-2023-08-27-x86_64",
  "npm": {
    "@fluencelabs/aqua-lib": "0.7.7",
    "@fluencelabs/spell": "0.5.28",
    "@fluencelabs/registry": "0.8.7"
  },
  "cargo": {
    "marine": "0.17.0",
    "mrepl": "0.24.0",
    "marine-rs-sdk": "0.10.1",
    "marine-rs-sdk-test": "0.11.0"
  }
}<|MERGE_RESOLUTION|>--- conflicted
+++ resolved
@@ -1,10 +1,6 @@
 {
   "nox": "fluencelabs/nox:0.4.0",
-<<<<<<< HEAD
   "chain": "fluencelabs/chain-rpc:0.2.20",
-=======
-  "chain": "fluencelabs/chain-rpc:0.2.17",
->>>>>>> 2bff233c
   "rust-toolchain": "nightly-2023-08-27-x86_64",
   "npm": {
     "@fluencelabs/aqua-lib": "0.7.7",
