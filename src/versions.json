--- conflicted
+++ resolved
@@ -3,13 +3,8 @@
   "chain": "fluencelabs/chain-rpc:0.2.20",
   "rust-toolchain": "nightly-2023-08-27-x86_64",
   "npm": {
-<<<<<<< HEAD
-    "@fluencelabs/aqua-lib": "0.9.0",
+    "@fluencelabs/aqua-lib": "0.9.1",
     "@fluencelabs/spell": "0.6.9",
-=======
-    "@fluencelabs/aqua-lib": "0.9.1",
-    "@fluencelabs/spell": "0.6.8",
->>>>>>> 1400b660
     "@fluencelabs/registry": "0.9.4"
   },
   "cargo": {
