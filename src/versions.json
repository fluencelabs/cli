--- conflicted
+++ resolved
@@ -1,9 +1,5 @@
 {
-<<<<<<< HEAD
-  "nox": "docker.fluence.dev/nox:FLU-494",
-=======
   "nox": "fluencelabs/nox:0.4.0",
->>>>>>> 185a9058
   "chain": "docker.fluence.dev/aurora:0.2.11",
   "rust-toolchain": "nightly-2023-08-27-x86_64",
   "npm": {
