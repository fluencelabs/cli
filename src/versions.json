{
  "nox": "fluencelabs/nox:0.2.7",
  "rust-toolchain": "nightly-2023-06-14-x86_64",
  "npm": {
<<<<<<< HEAD
    "@fluencelabs/aqua-lib": "0.7.7",
=======
    "@fluencelabs/aqua-lib": "0.7.6",
>>>>>>> e197fa32
    "@fluencelabs/spell": "0.5.20",
    "@fluencelabs/registry": "0.8.7",
    "@fluencelabs/js-client": "0.1.7",
    "@fluencelabs/fluence-network-environment": "1.1.2"
  },
  "cargo": {
    "marine": "0.17.0",
    "mrepl": "0.24.0",
    "marine-rs-sdk": "0.10.0",
    "marine-rs-sdk-test": "0.10.0"
  }
}<|MERGE_RESOLUTION|>--- conflicted
+++ resolved
@@ -2,11 +2,7 @@
   "nox": "fluencelabs/nox:0.2.7",
   "rust-toolchain": "nightly-2023-06-14-x86_64",
   "npm": {
-<<<<<<< HEAD
     "@fluencelabs/aqua-lib": "0.7.7",
-=======
-    "@fluencelabs/aqua-lib": "0.7.6",
->>>>>>> e197fa32
     "@fluencelabs/spell": "0.5.20",
     "@fluencelabs/registry": "0.8.7",
     "@fluencelabs/js-client": "0.1.7",
