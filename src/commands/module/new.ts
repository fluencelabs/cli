/**
 * Copyright 2023 Fluence Labs Limited
 *
 * Licensed under the Apache License, Version 2.0 (the "License");
 * you may not use this file except in compliance with the License.
 * You may obtain a copy of the License at
 *
 *     http://www.apache.org/licenses/LICENSE-2.0
 *
 * Unless required by applicable law or agreed to in writing, software
 * distributed under the License is distributed on an "AS IS" BASIS,
 * WITHOUT WARRANTIES OR CONDITIONS OF ANY KIND, either express or implied.
 * See the License for the specific language governing permissions and
 * limitations under the License.
 */

import { join, relative } from "path";

import oclifColor from "@oclif/color";
const color = oclifColor.default;
import { Args, Flags } from "@oclif/core";

import { BaseCommand, baseFlags } from "../../baseCommand.js";
import { commandObj } from "../../lib/commandObj.js";
<<<<<<< HEAD
import { ensureServiceConfig } from "../../lib/configs/project/service.js";
=======
>>>>>>> 6156b561
import { generateNewModule } from "../../lib/generateNewModule.js";
import { isUrl } from "../../lib/helpers/downloadFile.js";
import { initCli } from "../../lib/lifeCycle.js";
import { ensureSrcModulesDir } from "../../lib/paths.js";
import { input } from "../../lib/prompt.js";

export default class New extends BaseCommand<typeof New> {
  static override description = "Create new marine module template";
  static override examples = ["<%= config.bin %> <%= command.id %>"];
  static override flags = {
    ...baseFlags,
    path: Flags.string({
      description: "Path to module dir (default: src/modules)",
      helpValue: "<path>",
    }),
    service: Flags.string({
      description:
        "Name or relative path to the service to add the created module to",
      helpValue: "<name | relative_path>",
    }),
  };
  static override args = {
    name: Args.string({
      description: "Module name",
    }),
  };
  async run(): Promise<void> {
    const { args, flags, maybeFluenceConfig } = await initCli(
      this,
      await this.parse(New),
    );

    if (typeof args.name === "string") {
      const moduleNameValidity = validateModuleName(args.name);

      if (moduleNameValidity !== true) {
        commandObj.warn(moduleNameValidity);
        args.name = undefined;
      }
    }

    const moduleName =
      args.name ??
      (await input({
        message: "Enter module name",
        validate: validateModuleName,
      }));

    const pathToModulesDir = flags.path ?? (await ensureSrcModulesDir());
    const pathToModuleDir = join(pathToModulesDir, moduleName);
    await generateNewModule(pathToModuleDir);

    commandObj.log(
      `Successfully generated template for new module at ${color.yellow(
        pathToModuleDir,
      )}`,
    );

    if (flags.service === undefined) {
      return;
    }

    if (isUrl(flags.service)) {
      return commandObj.error(
        "Can't update service by URL. Please, specify service name or path to the service config",
      );
    }

    const serviceConfig = await ensureServiceConfig(
      flags.service,
      maybeFluenceConfig,
    );

    serviceConfig.modules[moduleName] = {
      get: relative(serviceConfig.$getDirPath(), pathToModuleDir),
    };

    await serviceConfig.$commit();

    commandObj.log(
      `Added module ${color.yellow(
        pathToModuleDir,
      )} to service ${serviceConfig.$getPath()}`,
    );
  }
}

const validateModuleName = (name: string): string | true => {
  if (
    name.length === 0 ||
    name.includes(" ") ||
    name.includes("\\") ||
    name.includes("/")
  ) {
    return "Module name cannot be empty, contain spaces or slashes";
  }

  return true;
};<|MERGE_RESOLUTION|>--- conflicted
+++ resolved
@@ -22,10 +22,7 @@
 
 import { BaseCommand, baseFlags } from "../../baseCommand.js";
 import { commandObj } from "../../lib/commandObj.js";
-<<<<<<< HEAD
 import { ensureServiceConfig } from "../../lib/configs/project/service.js";
-=======
->>>>>>> 6156b561
 import { generateNewModule } from "../../lib/generateNewModule.js";
 import { isUrl } from "../../lib/helpers/downloadFile.js";
 import { initCli } from "../../lib/lifeCycle.js";
