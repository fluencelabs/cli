--- conflicted
+++ resolved
@@ -17,13 +17,8 @@
 import { Args } from "@oclif/core";
 
 import { BaseCommand, baseFlags } from "../../baseCommand.js";
-<<<<<<< HEAD
 import { collateralRewardWithdraw } from "../../lib/chain/commitment.js";
-import { CHAIN_FLAGS, FLT_SYMBOL } from "../../lib/const.js";
-=======
-import { withdrawCollateralRewards } from "../../lib/chain/commitment.js";
 import { CC_IDS_FLAG_NAME, CHAIN_FLAGS, FLT_SYMBOL } from "../../lib/const.js";
->>>>>>> e7f20d56
 import { initCli } from "../../lib/lifeCycle.js";
 
 export default class RewardWithdraw extends BaseCommand<typeof RewardWithdraw> {
@@ -40,12 +35,7 @@
   };
 
   async run(): Promise<void> {
-<<<<<<< HEAD
     const { args } = await initCli(this, await this.parse(RewardWithdraw));
-    await collateralRewardWithdraw({ ids: args.IDS });
-=======
-    const { args } = await initCli(this, await this.parse(WithdrawReward));
-    await withdrawCollateralRewards({ [CC_IDS_FLAG_NAME]: args.IDS });
->>>>>>> e7f20d56
+    await collateralRewardWithdraw({ [CC_IDS_FLAG_NAME]: args.IDS });
   }
 }