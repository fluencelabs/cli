--- conflicted
+++ resolved
@@ -93,31 +93,23 @@
     await waitTx(approveTx);
 
     const multihash = digest.decode(base58.base58btc.decode("z" + peerId));
-    const bytes = multihash.bytes.subarray(6)
+    const bytes = multihash.bytes.subarray(6);
 
-<<<<<<< HEAD
-    const tx = await matcher.addWorkersSlots(
-      multihash.bytes.subarray(4),
-      workersCount,
-    );
-
-    promptConfirmTx(flags.privKey);
-    await waitTx(tx);
-
-    this.log(
-      color.green(
-        `Successfully added ${workersCount} worker slots to compute peer ${peerId}`,
-      ),
-    );
-=======
-    const tx = await matcher.addWorkersSlots(bytes,workersCount);
+    const tx = await matcher.addWorkersSlots(bytes, workersCount);
     promptConfirmTx(flags.privKey);
     await waitTx(tx);
 
     const provider = await signer.getAddress();
     const free = await matcher.getFreeWorkersSolts(provider, bytes);
 
-    this.log(color.green(`Added ${color.bold(workersCount)} worker slots. Compute peer ${color.bold(peerId)} now has ${color.bold(free)} free worker slots.`));
->>>>>>> 74f09c82
+    this.log(
+      color.green(
+        `Added ${color.bold(
+          workersCount,
+        )} worker slots. Compute peer ${color.bold(
+          peerId,
+        )} now has ${color.bold(free)} free worker slots.`,
+      ),
+    );
   }
 }