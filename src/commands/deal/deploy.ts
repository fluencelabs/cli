--- conflicted
+++ resolved
@@ -67,16 +67,12 @@
     ...IMPORT_FLAG,
     ...NO_BUILD_FLAG,
     ...TRACING_FLAG,
-<<<<<<< HEAD
-    ...MARINE_BUILD_ARGS,
+    ...MARINE_BUILD_ARGS_FLAG,
     "auto-match": Flags.boolean({
       description: `Disable automatic matching`,
       allowNo: true,
       default: true,
     }),
-=======
-    ...MARINE_BUILD_ARGS_FLAG,
->>>>>>> 48d3f73d
   };
   static override args = {
     "WORKER-NAMES": Args.string({
