/**
 * Copyright 2022 Fluence Labs Limited
 *
 * Licensed under the Apache License, Version 2.0 (the "License");
 * you may not use this file except in compliance with the License.
 * You may obtain a copy of the License at
 *
 *     http://www.apache.org/licenses/LICENSE-2.0
 *
 * Unless required by applicable law or agreed to in writing, software
 * distributed under the License is distributed on an "AS IS" BASIS,
 * WITHOUT WARRANTIES OR CONDITIONS OF ANY KIND, either express or implied.
 * See the License for the specific language governing permissions and
 * limitations under the License.
 */

import assert from "node:assert";

import { Flags } from "@oclif/core";
import { BigNumber, utils } from "ethers";

import { BaseCommand } from "../../baseCommand";
import { initCli } from "../../lib/lifecyle";
import {
  getFactoryContract,
  getUSDContract,
  getSigner,
} from "../../lib/provider";
import type { ChainNetwork } from "../../lib/const";

export default class Create extends BaseCommand<typeof Create> {
  static override description =
    "Create your deal with the specified parameters";
  static override flags = {
    privKey: Flags.string({
      char: "k",
      description:
        "Private key with which transactions will be signed through cli",
      required: false,
    }),
    network: Flags.string({
      char: "n",
      description:
        "The network in which the deal will be created (local, testnet, mainnet)",
      required: false,
      default: "local",
    }),
    subnetId: Flags.string({
      description: "Subnet ID for a deal",
      required: true,
    }),
    pricePerEpoch: Flags.string({
      description: "The price that you will pay to resource owners per epoch",
      required: true,
    }),
    requiredStake: Flags.string({
      description:
        "Required collateral in FLT tokens to join a deal for resource owners.",
      required: true,
    }),
  };

  async run(): Promise<void> {
    const { flags } = await initCli(this, await this.parse(Create));

<<<<<<< HEAD
    const network = flags.network as ChainNetwork;

    const signer = await getSigner(network, flags.privKey);
    const factory = getFactoryContract(signer, network);
=======
    const wallet = getWallet(flags.privKey);
    const factory = getFactoryContract(wallet);

>>>>>>> fc72a097
    const tx = await factory.createDeal(
      utils.keccak256(utils.toUtf8Bytes(flags["subnetId"])), // TODO: base64?
      {
        paymentToken: (await getUSDContract(signer, network)).address,
        pricePerEpoch: BigNumber.from(flags["pricePerEpoch"]).mul(
          BigNumber.from(10).pow(18)
        ),
        requiredStake: BigNumber.from(flags["requiredStake"]).mul(
          BigNumber.from(10).pow(18)
        ),
      }
    );

    const res = await tx.wait();
    const eventTopic = factory.interface.getEventTopic("CreateDeal");
    const log = res.logs.find(({ topics }) => topics[0] === eventTopic);
    assert(log !== undefined);
    const dealAddress: unknown = factory.interface.parseLog(log).args["deal"];
    assert(typeof dealAddress === "string");
    this.log(`Deal contract created: ${dealAddress}`);
  }
}<|MERGE_RESOLUTION|>--- conflicted
+++ resolved
@@ -63,16 +63,11 @@
   async run(): Promise<void> {
     const { flags } = await initCli(this, await this.parse(Create));
 
-<<<<<<< HEAD
     const network = flags.network as ChainNetwork;
 
     const signer = await getSigner(network, flags.privKey);
     const factory = getFactoryContract(signer, network);
-=======
-    const wallet = getWallet(flags.privKey);
-    const factory = getFactoryContract(wallet);
 
->>>>>>> fc72a097
     const tx = await factory.createDeal(
       utils.keccak256(utils.toUtf8Bytes(flags["subnetId"])), // TODO: base64?
       {
