--- conflicted
+++ resolved
@@ -42,15 +42,7 @@
     await initNewReadonlyProviderConfig(flags);
 
     commandObj.logToStderr(
-<<<<<<< HEAD
-      `Configuration is generated at ${
-        flags.config === undefined
-          ? getFluenceDir()
-          : join(projectRootDir, flags.config)
-      }`,
-=======
       `Config.toml files for nox are generated at:\n${await ensureFluenceConfigsDir()}\n\nsecrets are generated at:\n${getFluenceSecretsDir()}`,
->>>>>>> e702db13
     );
   }
 }