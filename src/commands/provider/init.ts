--- conflicted
+++ resolved
@@ -39,7 +39,6 @@
   async run(): Promise<void> {
     const { flags } = await initCli(this, await this.parse(Init));
 
-<<<<<<< HEAD
     // uint256 minPricePerWorkerEpoch,
     //   address paymentToken,
     //   CIDV1[] calldata effectors,
@@ -47,10 +46,7 @@
 
     // duration, address delegator, uint256 rewardDelegationRate
 
-    let providerConfig = await initReadonlyProviderConfig(flags.config);
-=======
     let providerConfig = await initReadonlyProviderConfig();
->>>>>>> e702db13
 
     if (providerConfig !== null) {
       const isOverwriting = await confirm({
