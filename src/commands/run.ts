--- conflicted
+++ resolved
@@ -262,11 +262,7 @@
   });
 };
 
-<<<<<<< HEAD
 type RunData =  Parameters<typeof callAquaFunction>[0]['args'];
-=======
-type RunData = Record<string, Parameters<typeof v5_callFunction>[0][1]>;
->>>>>>> f20a8a56
 
 const runDataSchema: JSONSchemaType<RunData> = {
   type: "object",
