--- conflicted
+++ resolved
@@ -56,7 +56,6 @@
 } from "../lib/paths.js";
 import { input, list } from "../lib/prompt.js";
 
-
 // const perfObserver = new PerformanceObserver((items) => {
 //   items.getEntries().forEach((entry) => {
 //     console.log(entry);
@@ -264,11 +263,7 @@
   });
 };
 
-<<<<<<< HEAD
 type RunData =  Record<string, Parameters<typeof js2aqua>[0]>;
-=======
-type RunData = Parameters<typeof callAquaFunction>[0]["args"];
->>>>>>> 6320aa1f
 
 const runDataSchema: JSONSchemaType<RunData> = {
   type: "object",
@@ -419,21 +414,10 @@
   const schema = functionCall.funcDef;
 
   // TODO: remove this after DXJ-535 is done
-<<<<<<< HEAD
-  const validatedRunData = Object.fromEntries(Object.entries(args.runData ?? {}).map(([argName, argValue]) => {
-    const fields = schema.arrow.domain.tag === 'nil' ? {} : schema.arrow.domain.fields;
-    const argSchema = fields[argName];
-=======
   const validatedRunData = Object.fromEntries(
     Object.entries(args.runData ?? {}).map(([argName, argValue]) => {
-      assert(
-        typeof argValue !== "function",
-        "Should be impossible to pass function as an argument to fluence run",
-      );
-
       const fields =
         schema.arrow.domain.tag === "nil" ? {} : schema.arrow.domain.fields;
->>>>>>> 6320aa1f
 
       const argSchema = fields[argName];
 
