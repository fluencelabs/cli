--- conflicted
+++ resolved
@@ -55,13 +55,8 @@
   "dependencies": {
     "@fluencelabs/air-beautify-wasm": "0.3.4",
     "@fluencelabs/aqua-api": "0.12.4",
-<<<<<<< HEAD
     "@fluencelabs/aqua-to-js": "https://npm.fluence.dev/@fluencelabs/aqua-to-js/-/aqua-to-js-0.2.0-review-fixes-c26bcea-1928-1.tgz",
-    "@fluencelabs/deal-aurora": "0.2.20",
-=======
-    "@fluencelabs/aqua-to-js": "0.1.0",
     "@fluencelabs/deal-aurora": "0.2.22",
->>>>>>> c18253b7
     "@fluencelabs/fluence-network-environment": "1.1.2",
     "@fluencelabs/js-client": "https://npm.fluence.dev/@fluencelabs/js-client/-/js-client-0.4.4-review-fixes-c26bcea-1928-1.tgz",
     "@iarna/toml": "^2.2.5",
