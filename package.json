{
  "name": "@fluencelabs/cli",
  "packageManager": "yarn@3.6.1",
  "type": "module",
  "version": "0.6.1",
  "description": "CLI for working with Fluence network",
  "author": "Fluence Labs",
  "bin": {
    "fluence": "bin/run.js"
  },
  "homepage": "https://github.com/fluencelabs/cli",
  "license": "Apache-2.0",
  "main": "dist/index.js",
  "repository": {
    "type": "git",
    "url": "git+https://github.com/fluencelabs/cli.git"
  },
  "files": [
    "/bin",
    "/dist",
    "/npm-shrinkwrap.json",
    "/oclif.manifest.json"
  ],
  "scripts": {
    "before-build": "ts-node src/beforeBuild.ts",
    "build": "shx rm -rf dist && tsc -b",
    "lint": "eslint . --ext .ts --ext .js",
    "lint-fix": "eslint . --ext .ts --ext .js --cache --fix",
    "prettier": "prettier --write .",
    "find-dead-code": "ts-prune",
    "postpack": "shx rm -f oclif.manifest.json",
    "prepack": "yarn before-build && yarn build",
    "jest": "node --experimental-vm-modules node_modules/jest/bin/jest.js",
    "clean": "shx rm -rf tmp && shx rm -rf dist",
    "pack-linux-x64": "yarn clean && oclif pack tarballs -t 'linux-x64'",
    "pack-darwin-x64": "yarn clean && oclif pack tarballs -t 'darwin-x64'",
    "pack-darwin-arm64": "yarn clean && oclif pack tarballs -t 'darwin-arm64'",
    "test-linux-x64": "yarn pack-linux-x64 && yarn test",
    "test-darwin-x64": "yarn pack-darwin-x64 && yarn test",
    "test-darwin-arm64": "yarn pack-darwin-arm64 && yarn test",
    "test": "ts-node ./test/setupTests.ts && yarn jest",
    "check": "yarn before-build && yarn build && yarn lint-fix && yarn prettier && yarn circular",
    "circular": "madge --circular --extensions ts ./",
    "on-each-commit": "yarn check && yarn gen-config-docs && cd docs/commands && oclif readme --no-aliases",
    "gen-config-docs": "shx rm -rf schemas && shx rm -rf docs/configs && ts-node ./src/genConfigDocs.ts",
    "unused-exports": "ts-unused-exports tsconfig.json",
    "upgrade-dependencies": "npm-check-updates -u",
<<<<<<< HEAD
    "oclif-pack": "shx rm -rf tmp && shx rm -rf dist && oclif pack tarballs -t 'linux-x64,darwin-x64,darwin-arm64'",
    "oclif-upload-linux": "shx rm -rf tmp && shx rm -rf dist && oclif upload tarballs -t 'linux-x64'",
=======
    "oclif-pack": "yarn clean && oclif pack tarballs -t 'linux-x64,darwin-x64,darwin-arm64'"
>>>>>>> 4ff3d4e6
  },
  "dependencies": {
    "@fluencelabs/air-beautify-wasm": "^0.3.2",
    "@fluencelabs/aqua-api": "0.11.10",
    "@fluencelabs/deal-aurora": "0.1.8",
    "@fluencelabs/fluence-network-environment": "^1.1.2",
    "@fluencelabs/js-client.api": "^0.12.1",
    "@fluencelabs/js-client.node": "^0.7.1",
    "@iarna/toml": "^2.2.5",
    "@mswjs/interceptors": "^0.23.0",
    "@multiformats/multiaddr": "^12.1.6",
    "@oclif/color": "^1.0.10",
    "@oclif/core": "^2.11.5",
    "@oclif/plugin-autocomplete": "^2.3.3",
    "@oclif/plugin-help": "^5.2.15",
    "@oclif/plugin-not-found": "^2.3.34",
    "@walletconnect/universal-provider": "^2.4.7",
    "ajv": "^8.12.0",
    "camelcase": "^7.0.1",
    "chokidar": "^3.5.3",
    "countly-sdk-nodejs": "^22.6.0",
    "decompress": "^4.2.1",
    "dotenv": "^16.3.1",
    "ethers": "^5.7.2",
    "filenamify": "^6.0.0",
    "get-random-values": "^2.1.0",
    "inquirer": "^9.2.9",
    "ipfs-http-client": "^60.0.1",
    "lodash-es": "^4.17.21",
    "lokijs": "^1.5.12",
    "platform": "^1.3.6",
    "replace-homedir": "^2.0.0",
    "semver": "^7.5.4",
    "yaml": "^2.3.1",
    "yaml-diff-patch": "^2.0.0"
  },
  "devDependencies": {
    "@fluencelabs/installation-spell": "^0.5.16",
    "@swc/core": "^1.3.74",
    "@total-typescript/ts-reset": "^0.4.2",
    "@tsconfig/node18-strictest-esm": "^1.0.1",
    "@types/decompress": "^4.2.4",
    "@types/iarna__toml": "^2.0.2",
    "@types/inquirer": "^9.0.3",
    "@types/jest": "^29.5.3",
    "@types/lodash-es": "^4.17.8",
    "@types/node": "^18.17.2",
    "@types/platform": "^1.3.4",
    "@types/semver": "^7.5.0",
    "@typescript-eslint/eslint-plugin": "^6.2.1",
    "@typescript-eslint/parser": "^6.2.1",
    "eslint": "^8.46.0",
    "eslint-config-prettier": "^8.9.0",
    "eslint-plugin-import": "^2.28.0",
    "eslint-plugin-license-header": "^0.6.0",
    "eslint-plugin-node": "^11.1.0",
    "eslint-plugin-unused-imports": "^3.0.0",
    "globby": "^13",
    "jest": "^29.6.2",
    "madge": "^6.1.0",
    "npm-check-updates": "^16.10.18",
    "oclif": "^3.11.0",
    "prettier": "^3.0.0",
    "shx": "^0.3.4",
    "ts-jest": "^29.1.1",
    "ts-node": "^10.9.1",
    "ts-prune": "^0.10.3",
    "ts-unused-exports": "^9.0.5",
    "tslib": "^2.6.1",
    "typescript": "^5.1.6",
    "undici": "^5.23.0"
  },
  "oclif": {
    "bin": "fluence",
    "dirname": "fluence",
    "commands": "./dist/commands",
    "topics": {
      "dep": {},
      "dep:cargo": {},
      "dep:npm": {}
    },
    "plugins": [
      "@oclif/plugin-help",
      "@oclif/plugin-not-found",
      "@oclif/plugin-autocomplete"
    ],
    "topicSeparator": " "
  },
  "engines": {
    "node": "=18"
  },
  "bugs": {
    "url": "https://github.com/fluencelabs/cli/issues"
  },
  "keywords": [
    "oclif"
  ],
  "types": "dist/index.d.ts",
  "prettier": {},
  "eslintConfig": {
    "parser": "@typescript-eslint/parser",
    "parserOptions": {
      "ecmaVersion": 2022,
      "project": [
        "./tsconfig.json",
        "./tsconfig.eslint.json",
        "./test/tsconfig.json"
      ]
    },
    "extends": [
      "eslint:recommended",
      "plugin:node/recommended",
      "plugin:@typescript-eslint/recommended",
      "plugin:@typescript-eslint/recommended-requiring-type-checking",
      "plugin:import/recommended",
      "plugin:import/typescript",
      "prettier"
    ],
    "plugins": [
      "@typescript-eslint",
      "import",
      "license-header",
      "unused-imports"
    ],
    "rules": {
      "eqeqeq": [
        "error",
        "always"
      ],
      "no-console": [
        "error"
      ],
      "arrow-body-style": [
        "error",
        "always"
      ],
      "import/extensions": [
        "error",
        "always"
      ],
      "import/no-unresolved": "off",
      "node/no-unpublished-import": "off",
      "no-empty": [
        "error",
        {
          "allowEmptyCatch": true
        }
      ],
      "no-plusplus": "error",
      "operator-assignment": [
        "error",
        "never"
      ],
      "curly": [
        "error",
        "all"
      ],
      "no-unused-expressions": [
        "error"
      ],
      "dot-notation": [
        "off"
      ],
      "object-curly-spacing": [
        "error",
        "always"
      ],
      "padding-line-between-statements": [
        "error",
        {
          "blankLine": "always",
          "prev": "multiline-expression",
          "next": "*"
        },
        {
          "blankLine": "always",
          "prev": "*",
          "next": "multiline-expression"
        },
        {
          "blankLine": "always",
          "prev": "multiline-block-like",
          "next": "*"
        },
        {
          "blankLine": "always",
          "prev": "*",
          "next": "multiline-block-like"
        },
        {
          "blankLine": "always",
          "prev": "multiline-const",
          "next": "*"
        },
        {
          "blankLine": "always",
          "prev": "*",
          "next": "multiline-const"
        },
        {
          "blankLine": "always",
          "prev": "multiline-let",
          "next": "*"
        },
        {
          "blankLine": "always",
          "prev": "*",
          "next": "multiline-let"
        },
        {
          "blankLine": "any",
          "prev": "case",
          "next": "case"
        }
      ],
      "import/no-cycle": [
        "error"
      ],
      "@typescript-eslint/explicit-member-accessibility": [
        "error",
        {
          "accessibility": "no-public"
        }
      ],
      "@typescript-eslint/strict-boolean-expressions": [
        "error",
        {
          "allowString": false,
          "allowNumber": false,
          "allowNullableObject": false,
          "allowNullableBoolean": false,
          "allowNullableString": false,
          "allowNullableNumber": false,
          "allowAny": false
        }
      ],
      "@typescript-eslint/consistent-type-assertions": [
        "error",
        {
          "assertionStyle": "never"
        }
      ],
      "import/order": [
        "error",
        {
          "newlines-between": "always",
          "alphabetize": {
            "order": "asc",
            "caseInsensitive": true
          }
        }
      ],
      "unused-imports/no-unused-imports": "error",
      "license-header/header": [
        "error",
        "./resources/license-header.js"
      ],
      "node/no-missing-import": "off"
    }
  },
  "eslintIgnore": [
    "/dist",
    "/src/ts/**/*",
    "tmp",
    "resources"
  ],
  "directories": {
    "test": "test"
  }
}<|MERGE_RESOLUTION|>--- conflicted
+++ resolved
@@ -45,12 +45,8 @@
     "gen-config-docs": "shx rm -rf schemas && shx rm -rf docs/configs && ts-node ./src/genConfigDocs.ts",
     "unused-exports": "ts-unused-exports tsconfig.json",
     "upgrade-dependencies": "npm-check-updates -u",
-<<<<<<< HEAD
-    "oclif-pack": "shx rm -rf tmp && shx rm -rf dist && oclif pack tarballs -t 'linux-x64,darwin-x64,darwin-arm64'",
-    "oclif-upload-linux": "shx rm -rf tmp && shx rm -rf dist && oclif upload tarballs -t 'linux-x64'",
-=======
-    "oclif-pack": "yarn clean && oclif pack tarballs -t 'linux-x64,darwin-x64,darwin-arm64'"
->>>>>>> 4ff3d4e6
+    "oclif-pack": "yarn clean && oclif pack tarballs -t 'linux-x64,darwin-x64,darwin-arm64'",
+    "oclif-upload-linux": "yarn clean && oclif upload tarballs -t 'linux-x64'",
   },
   "dependencies": {
     "@fluencelabs/air-beautify-wasm": "^0.3.2",
