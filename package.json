--- conflicted
+++ resolved
@@ -61,13 +61,8 @@
     "@fluencelabs/air-beautify-wasm": "0.3.6",
     "@fluencelabs/aqua-api": "0.14.5",
     "@fluencelabs/aqua-to-js": "0.3.5",
-<<<<<<< HEAD
     "@fluencelabs/deal-ts-clients": "0.13.7",
-    "@fluencelabs/fluence-network-environment": "1.1.2",
-=======
-    "@fluencelabs/deal-ts-clients": "0.13.6",
     "@fluencelabs/fluence-network-environment": "1.2.0",
->>>>>>> b5aac8e1
     "@fluencelabs/js-client": "0.9.0",
     "@fluencelabs/npm-aqua-compiler": "0.0.3",
     "@iarna/toml": "2.2.5",
