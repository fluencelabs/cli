--- conflicted
+++ resolved
@@ -59,11 +59,7 @@
     "@fluencelabs/air-beautify-wasm": "0.3.9",
     "@fluencelabs/aqua-api": "0.14.10",
     "@fluencelabs/aqua-to-js": "0.3.13",
-<<<<<<< HEAD
-    "@fluencelabs/deal-ts-clients": "0.16.2-move-to-workers-5dc6304-5897-1.0",
-=======
     "@fluencelabs/deal-ts-clients": "0.18.0",
->>>>>>> 1a8bb827
     "@fluencelabs/fluence-network-environment": "1.2.2",
     "@fluencelabs/js-client": "0.9.0",
     "@fluencelabs/npm-aqua-compiler": "0.0.3",
