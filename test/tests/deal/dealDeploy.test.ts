/**
 * Copyright 2024 Fluence DAO
 *
 * Licensed under the Apache License, Version 2.0 (the "License");
 * you may not use this file except in compliance with the License.
 * You may obtain a copy of the License at
 *
 *     http://www.apache.org/licenses/LICENSE-2.0
 *
 * Unless required by applicable law or agreed to in writing, software
 * distributed under the License is distributed on an "AS IS" BASIS,
 * WITHOUT WARRANTIES OR CONDITIONS OF ANY KIND, either express or implied.
 * See the License for the specific language governing permissions and
 * limitations under the License.
 */

import assert from "node:assert";
import { join, relative } from "node:path";

<<<<<<< HEAD
=======
import { describe } from "vitest";

>>>>>>> 0e9f42ca
import { initServiceConfig } from "../../../src/lib/configs/project/service.js";
import { DEFAULT_DEPLOYMENT_NAME } from "../../../src/lib/const.js";
import { fluence } from "../../helpers/commonWithSetupTests.js";
import { MY_SERVICE_NAME, NEW_SPELL_NAME } from "../../helpers/constants.js";
import { getServiceDirPath } from "../../helpers/paths.js";
import {
  assertLogsAreValid,
  createSpellAndAddToDeal,
  deployDealAndWaitUntilDeployed,
  initializeTemplate,
  updateFluenceConfigForTest,
  waitUntilShowSubnetReturnsExpected,
} from "../../helpers/sharedSteps.js";
import { wrappedTest } from "../../helpers/utils.js";

<<<<<<< HEAD
// TODO: remove when decider is updated on nox
// jest.retryTimes(2);

=======
>>>>>>> 0e9f42ca
describe("fluence deploy tests", () => {
  wrappedTest(
    "should deploy deals with spell and service, resolve and run services on them",
    async () => {
      const cwd = join("tmp", "shouldDeployDealsAndRunCodeOnThem");
      await initializeTemplate(cwd, "quickstart");
      const pathToNewServiceDir = getServiceDirPath(cwd, MY_SERVICE_NAME);

      const newServiceConfig = await initServiceConfig(
        relative(cwd, pathToNewServiceDir),
        cwd,
      );

      assert(
        newServiceConfig !== null,
        `quickstart template is expected to create a service at ${pathToNewServiceDir} by default`,
      );

      await newServiceConfig.$commit();

      await updateFluenceConfigForTest(cwd);
      await createSpellAndAddToDeal(cwd, NEW_SPELL_NAME);

      await deployDealAndWaitUntilDeployed(cwd);

      await waitUntilShowSubnetReturnsExpected(
        cwd,
        [MY_SERVICE_NAME],
        [NEW_SPELL_NAME],
      );

      const logs = await fluence({
        args: ["deal", "logs", DEFAULT_DEPLOYMENT_NAME],
        cwd,
      });

      assertLogsAreValid(logs);
    },
  );
});<|MERGE_RESOLUTION|>--- conflicted
+++ resolved
@@ -17,11 +17,8 @@
 import assert from "node:assert";
 import { join, relative } from "node:path";
 
-<<<<<<< HEAD
-=======
 import { describe } from "vitest";
 
->>>>>>> 0e9f42ca
 import { initServiceConfig } from "../../../src/lib/configs/project/service.js";
 import { DEFAULT_DEPLOYMENT_NAME } from "../../../src/lib/const.js";
 import { fluence } from "../../helpers/commonWithSetupTests.js";
@@ -37,12 +34,6 @@
 } from "../../helpers/sharedSteps.js";
 import { wrappedTest } from "../../helpers/utils.js";
 
-<<<<<<< HEAD
-// TODO: remove when decider is updated on nox
-// jest.retryTimes(2);
-
-=======
->>>>>>> 0e9f42ca
 describe("fluence deploy tests", () => {
   wrappedTest(
     "should deploy deals with spell and service, resolve and run services on them",
