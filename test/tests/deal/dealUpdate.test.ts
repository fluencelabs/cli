/**
 * Copyright 2024 Fluence DAO
 *
 * Licensed under the Apache License, Version 2.0 (the "License");
 * you may not use this file except in compliance with the License.
 * You may obtain a copy of the License at
 *
 *     http://www.apache.org/licenses/LICENSE-2.0
 *
 * Unless required by applicable law or agreed to in writing, software
 * distributed under the License is distributed on an "AS IS" BASIS,
 * WITHOUT WARRANTIES OR CONDITIONS OF ANY KIND, either express or implied.
 * See the License for the specific language governing permissions and
 * limitations under the License.
 */

import { cp } from "fs/promises";
import { join } from "node:path";

<<<<<<< HEAD
=======
import { describe } from "vitest";

>>>>>>> 0e9f42ca
import { DEFAULT_DEPLOYMENT_NAME } from "../../../src/lib/const.js";
import { fluence } from "../../helpers/commonWithSetupTests.js";
import {
  MY_SERVICE_NAME,
  NEW_MODULE_NAME,
  NEW_SERVICE_2_NAME,
  NEW_SPELL_NAME,
} from "../../helpers/constants.js";
import { TEST_AQUA_DIR_PATH } from "../../helpers/paths.js";
import {
  assertLogsAreValid,
  build,
  createModuleAndAddToService,
  createServiceAndAddToDeal,
  createSpellAndAddToDeal,
  deployDealAndWaitUntilDeployed,
  initializeTemplate,
  updateFluenceConfigForTest,
  updateMainRs,
  updateSpellAqua,
  waitUntilAquaScriptReturnsExpected,
  waitUntilRunDeployedServicesReturnsExpected,
  waitUntilShowSubnetReturnsExpected,
} from "../../helpers/sharedSteps.js";
import { wrappedTest } from "../../helpers/utils.js";

<<<<<<< HEAD
// TODO: remove when decider is updated on nox
// jest.retryTimes(2);

=======
>>>>>>> 0e9f42ca
describe("Deal update tests", () => {
  wrappedTest("should update deal after new spell is created", async () => {
    const cwd = join("tmp", "shouldUpdateDealsAfterNewSpellIsCreated");
    await initializeTemplate(cwd, "quickstart");

    await updateFluenceConfigForTest(cwd);

    await deployDealAndWaitUntilDeployed(cwd);

    await createSpellAndAddToDeal(cwd, NEW_SPELL_NAME);

    await deployDealAndWaitUntilDeployed(cwd, true);

    await waitUntilShowSubnetReturnsExpected(
      cwd,
      [MY_SERVICE_NAME],
      [NEW_SPELL_NAME],
    );

    const logs = await fluence({
      args: ["deal", "logs", DEFAULT_DEPLOYMENT_NAME],
      cwd,
    });

    assertLogsAreValid(logs);
  });

  wrappedTest("should update deal after new service is created", async () => {
    const cwd = join("tmp", "shouldUpdateDealsAfterNewServiceIsCreated");
    await initializeTemplate(cwd, "quickstart");

    await updateFluenceConfigForTest(cwd);

    await deployDealAndWaitUntilDeployed(cwd);

    await createServiceAndAddToDeal(cwd, NEW_SERVICE_2_NAME);

    await build(cwd);

    await deployDealAndWaitUntilDeployed(cwd, true);

    await waitUntilShowSubnetReturnsExpected(
      cwd,
      [MY_SERVICE_NAME, NEW_SERVICE_2_NAME],
      [],
    );

    const logs = await fluence({
      args: ["deal", "logs", DEFAULT_DEPLOYMENT_NAME],
      cwd,
    });

    assertLogsAreValid(logs);
  });

  wrappedTest("should update deal after new module is created", async () => {
    const cwd = join("tmp", "shouldUpdateDealAfterNewModuleIsCreated");
    await initializeTemplate(cwd, "quickstart");

    await updateFluenceConfigForTest(cwd);

    await deployDealAndWaitUntilDeployed(cwd);

    await createModuleAndAddToService(cwd, NEW_MODULE_NAME, MY_SERVICE_NAME);

    await updateMainRs(cwd, NEW_MODULE_NAME, NEW_MODULE_CONTENT);

    await updateMainRs(
      cwd,
      MY_SERVICE_NAME,
      FACADE_MODULE_CONTENT,
      MY_SERVICE_NAME,
    );

    await deployDealAndWaitUntilDeployed(cwd, true);

    await waitUntilRunDeployedServicesReturnsExpected(
      cwd,
      `Hey, fluence! I'm The New Module.`,
    );

    const logs = await fluence({
      args: ["deal", "logs", DEFAULT_DEPLOYMENT_NAME],
      cwd,
    });

    assertLogsAreValid(logs);
  });

  wrappedTest("should update deal after changing a service", async () => {
    const cwd = join("tmp", "shouldUpdateDealAfterChangingAService");
    await initializeTemplate(cwd, "quickstart");

    await updateFluenceConfigForTest(cwd);

    await deployDealAndWaitUntilDeployed(cwd);

    await updateMainRs(
      cwd,
      MY_SERVICE_NAME,
      UPDATED_SERVICE_CONTENT,
      MY_SERVICE_NAME,
    );

    await deployDealAndWaitUntilDeployed(cwd, true);

    await waitUntilRunDeployedServicesReturnsExpected(
      cwd,
      `Hey, fluence! I've been updated.`,
    );

    const logs = await fluence({
      args: ["deal", "logs", DEFAULT_DEPLOYMENT_NAME],
      cwd,
    });

    assertLogsAreValid(logs);
  });

  wrappedTest("should update deal after changing a spell", async () => {
    const cwd = join("tmp", "shouldUpdateDealAfterChangingASpell");
    await initializeTemplate(cwd, "quickstart");

    await cp(
      join(TEST_AQUA_DIR_PATH, GET_SPELL_LOGS_AQUA_FILE_NAME),
      join(cwd, GET_SPELL_LOGS_AQUA_FILE_NAME),
    );

    await updateFluenceConfigForTest(cwd);

    await createSpellAndAddToDeal(cwd, NEW_SPELL_NAME);

    await deployDealAndWaitUntilDeployed(cwd);

    await updateSpellAqua(cwd, NEW_SPELL_NAME, UPDATED_SPELL_CONTENT);

    await deployDealAndWaitUntilDeployed(cwd, true);

    await waitUntilAquaScriptReturnsExpected(
      cwd,
      NEW_SPELL_NAME,
      "getSpellLogs",
      "getSpellLogs.aqua",
      SPELL_MESSAGE,
    );

    const logs = await fluence({
      args: ["deal", "logs", DEFAULT_DEPLOYMENT_NAME],
      cwd,
    });

    assertLogsAreValid(logs);
  });
});

const NEW_MODULE_CONTENT = `#![allow(non_snake_case)]
use marine_rs_sdk::marine;
use marine_rs_sdk::module_manifest;

module_manifest!();

pub fn main() {}

#[marine]
pub fn newModuleGreeting(name: String) -> String {
    format!("Hey, {}! I'm The New Module.", name)
}
`;

const FACADE_MODULE_CONTENT = `#![allow(non_snake_case)]
use marine_rs_sdk::marine;
use marine_rs_sdk::module_manifest;

module_manifest!();

pub fn main() {}

#[marine]
pub fn greeting(name: String) -> String {
    newModuleGreeting(name)
}

#[marine]
#[module_import("${NEW_MODULE_NAME}")]
extern "C" {
    fn newModuleGreeting(name: String) -> String;
}`;

const UPDATED_SERVICE_CONTENT = `#![allow(non_snake_case)]
use marine_rs_sdk::marine;
use marine_rs_sdk::module_manifest;

module_manifest!();

pub fn main() {}

#[marine]
pub fn greeting(name: String) -> String {
    format!("Hey, {}! I've been updated.", name)
}
`;

const GET_SPELL_LOGS_AQUA_FILE_NAME = "getSpellLogs.aqua";
const SPELL_MESSAGE = '"if you see this, then the spell is working"';

const UPDATED_SPELL_CONTENT = `aqua Spell
export spell

import Op, Debug from "@fluencelabs/aqua-lib/builtin.aqua"
import Spell from "@fluencelabs/spell/spell_service.aqua"

func spell():
    msg = ${SPELL_MESSAGE}
    str <- Debug.stringify(msg)
    Spell "spell"
    Spell.store_log(str)
`;<|MERGE_RESOLUTION|>--- conflicted
+++ resolved
@@ -17,11 +17,8 @@
 import { cp } from "fs/promises";
 import { join } from "node:path";
 
-<<<<<<< HEAD
-=======
 import { describe } from "vitest";
 
->>>>>>> 0e9f42ca
 import { DEFAULT_DEPLOYMENT_NAME } from "../../../src/lib/const.js";
 import { fluence } from "../../helpers/commonWithSetupTests.js";
 import {
@@ -48,12 +45,6 @@
 } from "../../helpers/sharedSteps.js";
 import { wrappedTest } from "../../helpers/utils.js";
 
-<<<<<<< HEAD
-// TODO: remove when decider is updated on nox
-// jest.retryTimes(2);
-
-=======
->>>>>>> 0e9f42ca
 describe("Deal update tests", () => {
   wrappedTest("should update deal after new spell is created", async () => {
     const cwd = join("tmp", "shouldUpdateDealsAfterNewSpellIsCreated");
