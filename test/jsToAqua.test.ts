--- conflicted
+++ resolved
@@ -14,40 +14,6 @@
  * limitations under the License.
  */
 
-<<<<<<< HEAD
-import { jsToAquaImpl, makeOptional } from "../src/lib/helpers/jsToAqua.js";
-
-const WRAPPER_FUNCTION_NAME = "res";
-
-const obj = [
-  [1, 2, 3],
-  [1, -2, 3],
-  [1.1, 2, 3],
-  [["1"], ["2"], ["3"]],
-  { a: -1, b: 2.2 },
-  { a: { b: [2] }, c: null, d: [], e: [{ f: "4" }, { f: "5" }] },
-  {
-    a: makeOptional(undefined, 1),
-    b: makeOptional(null, 2.2),
-    e: makeOptional([{ f: "4" }, { f: "5" }], [{ f: "5" }]),
-  },
-] as const;
-
-describe("Conversion from js to aqua", () => {
-  test.each`
-    js           | value       | type        | typeDefs
-    ${"abc"}     | ${'"abc"'}  | ${"string"} | ${undefined}
-    ${true}      | ${"true"}   | ${"bool"}   | ${undefined}
-    ${false}     | ${"false"}  | ${"bool"}   | ${undefined}
-    ${null}      | ${"nil"}    | ${"?u8"}    | ${undefined}
-    ${undefined} | ${"nil"}    | ${"?u8"}    | ${undefined}
-    ${[]}        | ${"nil"}    | ${"?u8"}    | ${undefined}
-    ${{}}        | ${"nil"}    | ${"?u8"}    | ${undefined}
-    ${1}         | ${"1"}      | ${"u64"}    | ${undefined}
-    ${-1}        | ${"-1"}     | ${"i64"}    | ${undefined}
-    ${1.234}     | ${"1.234"}  | ${"f64"}    | ${undefined}
-    ${-1.234}    | ${"-1.234"} | ${"f64"}    | ${undefined}
-=======
 import { stringifyUnknown } from "../src/lib/helpers/jsonStringify.js";
 import {
   jsToAqua,
@@ -73,7 +39,6 @@
     ${-1.234}               | ${"-1.234"} | ${"f64"}     | ${undefined}
     ${makeOptional(1, 1)}   | ${"?[1]"}   | ${"?u64"}    | ${undefined}
     ${makeOptional("", "")} | ${'?[""]'}  | ${"?string"} | ${undefined}
->>>>>>> 377fd862
   `(
     "js: $js. value: $value. type: $type. typeDefs: $typeDefs",
     ({ js, value, type, typeDefs }) => {
@@ -88,11 +53,6 @@
     }
   );
 
-<<<<<<< HEAD
-  test("Expect objects to match snapshot", () => {
-    obj.forEach((o) => {
-      expect(jsToAquaImpl(o, WRAPPER_FUNCTION_NAME, "")).toMatchSnapshot();
-=======
   [
     1,
     makeOptional(1, 1),
@@ -122,7 +82,6 @@
       testCase
     )}`, () => {
       expect(jsToAqua(testCase, WRAPPER_FUNCTION_NAME)).toMatchSnapshot();
->>>>>>> 377fd862
     });
   });
 
