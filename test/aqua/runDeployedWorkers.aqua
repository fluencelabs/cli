aqua Main

import "@fluencelabs/aqua-lib/builtin.aqua"

import "workers.aqua"
import "services.aqua"

export runDeployedServices

data Answer:
    answer: string
    peer: string

func runDeployedServices() -> *Answer:
    workersInfo <- getWorkersInfo()
<<<<<<< HEAD
    installationSpells = workersInfo.hosts!.defaultWorker!.installationSpells
=======
    installationSpells = workersInfo.hosts.defaultWorker!.installationSpells
>>>>>>> 377fd862
    answers: *Answer
    for s <- installationSpells par:
        on s.workerId via s.hostId:
            answer <- NewService.greeting("fluence")
            answers <<- Answer(answer=answer, peer=s.hostId)

    join answers[installationSpells.length - 1]
    par Peer.timeout(PARTICLE_TTL / 2, "TIMED OUT")
    <- answers<|MERGE_RESOLUTION|>--- conflicted
+++ resolved
@@ -13,11 +13,7 @@
 
 func runDeployedServices() -> *Answer:
     workersInfo <- getWorkersInfo()
-<<<<<<< HEAD
-    installationSpells = workersInfo.hosts!.defaultWorker!.installationSpells
-=======
     installationSpells = workersInfo.hosts.defaultWorker!.installationSpells
->>>>>>> 377fd862
     answers: *Answer
     for s <- installationSpells par:
         on s.workerId via s.hostId:
