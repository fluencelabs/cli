--- conflicted
+++ resolved
@@ -14,11 +14,7 @@
 
 func runDeployedServices() -> *Answer:
     workersInfo <- getWorkersInfo()
-<<<<<<< HEAD
-    dealId = workersInfo.deals!.defaultWorker!.dealId
-=======
     dealId = workersInfo.deals.defaultWorker!.dealId
->>>>>>> 377fd862
     answers: *Answer
     workers <- resolveSubnetwork(dealId)
     for w <- workers! par:
