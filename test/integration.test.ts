--- conflicted
+++ resolved
@@ -488,13 +488,7 @@
         cwd,
       });
 
-<<<<<<< HEAD
-      log(`deal deployed:`, dealDeploy);
-
-      let runDeployedServicesTimeoutReached: boolean = false;
-=======
       let runDeployedServicesTimeoutReached = false;
->>>>>>> 1e6480ed
       let maybeRunDeployedError: unknown = null;
 
       const runDeployedServicesTimeout = setTimeout(() => {
