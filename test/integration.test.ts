/**
 * Copyright 2023 Fluence Labs Limited
 *
 * Licensed under the Apache License, Version 2.0 (the "License");
 * you may not use this file except in compliance with the License.
 * You may obtain a copy of the License at
 *
 *     http://www.apache.org/licenses/LICENSE-2.0
 *
 * Unless required by applicable law or agreed to in writing, software
 * distributed under the License is distributed on an "AS IS" BASIS,
 * WITHOUT WARRANTIES OR CONDITIONS OF ANY KIND, either express or implied.
 * See the License for the specific language governing permissions and
 * limitations under the License.
 */

import assert from "node:assert";
import { readFile, writeFile } from "node:fs/promises";
import { join } from "node:path";

import { CLIError } from "@oclif/core/lib/errors/index.js";

import {
  setCommandObjAndIsInteractive,
  type CommandObj,
} from "../src/lib/commandObj.js";
import { initFluenceConfigWithPath } from "../src/lib/configs/project/fluence.js";
import { initServiceConfig } from "../src/lib/configs/project/service.js";
import { DEFAULT_WORKER_NAME, FS_OPTIONS } from "../src/lib/const.js";
import { execPromise } from "../src/lib/execPromise.js";
import { local } from "../src/lib/localNodes.js";

import {
  flox,
  init,
  maybeConcurrentTest,
  multiaddrs,
  sortPeers,
  assertHasPeer,
} from "./helpers.js";

const EXPECTED_TS_OR_JS_RUN_RESULT = "Hello, Fluence";

describe("integration tests", () => {
  beforeAll(() => {
    setCommandObjAndIsInteractive(
      // eslint-disable-next-line @typescript-eslint/consistent-type-assertions
      {
        log(msg: string) {
          console.log(msg);
        },
        error(msg: string) {
          throw new CLIError(msg);
        },
      } as CommandObj,
      false
    );
  });

  maybeConcurrentTest("should work with minimal template", async () => {
    const cwd = join("tmp", "shouldWorkWithMinimalTemplate");
    await init(cwd, "minimal");
    await addAdderServiceToFluenceYAML(cwd);

    await flox({
      args: ["run"],
      flags: {
        f: 'helloWorld("Fluence")',
      },
      cwd,
    });

    await flox({
      args: ["run"],
      flags: {
        f: 'helloWorld("Fluence")',
      },
      cwd,
    });
  });

  maybeConcurrentTest("should work with ts template", async () => {
    const cwd = join("tmp", "shouldWorkWithTSTemplate");
    await init(cwd, "ts");
    await addAdderServiceToFluenceYAML(cwd);
    await compileAqua(cwd);

    expect(
      (
        await execPromise({
          command: "npx",
          args: ["ts-node", getIndexJSorTSPath("ts", cwd)],
          printOutput: true,
        })
      ).trim()
    ).toBe(EXPECTED_TS_OR_JS_RUN_RESULT);
  });

  maybeConcurrentTest("should work with js template", async () => {
    const cwd = join("tmp", "shouldWorkWithJSTemplate");
    await init(cwd, "js");
    await addAdderServiceToFluenceYAML(cwd);
    await compileAqua(cwd);

    expect(
      (
        await execPromise({
          command: "node",
          args: [getIndexJSorTSPath("js", cwd)],
          printOutput: true,
        })
      ).trim()
    ).toBe(EXPECTED_TS_OR_JS_RUN_RESULT);
  });

  maybeConcurrentTest("should work without project", async () => {
<<<<<<< HEAD
=======
    const relay = multiaddrs[0]?.multiaddr;
    assert(typeof relay === "string");

>>>>>>> a44c4748
    const result = await flox({
      args: ["run"],
      flags: {
        relay,
        f: "identify()",
        i: join("test", "aqua", "smoke.aqua"),
        quiet: true,
      },
    });

    const parsedResult = JSON.parse(result);
    expect(parsedResult).toHaveProperty("air_version");
  });

  maybeConcurrentTest(
    "should deploy workers with spell and service, resolve and run services on them",
    async () => {
      const cwd = join("tmp", "shouldDeployWorkersAndRunCodeOnThem");
      await init(cwd, "minimal");

      await writeFile(
        join(cwd, "src", "aqua", "main.aqua"),
        await readFile(
          join("test", "aqua", "runDeployedWorkers.aqua"),
          FS_OPTIONS
        ),
        FS_OPTIONS
      );

      const pathToNewServiceDir = join("src", "services", "newService");

      await flox({
        args: ["service", "new", "newService"],
        cwd,
      });

      const newServiceConfig = await initServiceConfig(
        pathToNewServiceDir,
        cwd
      );

      assert(newServiceConfig !== null);
      newServiceConfig.modules.facade.envs = { A: "B" };
      await newServiceConfig.$commit();

      const pathToNewSpell = join("src", "spells", "newSpell");

      await flox({
        args: ["spell", "new", "newSpell"],
        cwd,
      });

      const fluenceConfig = await initFluenceConfigWithPath(cwd);

      assert(fluenceConfig !== null);

      fluenceConfig.spells = {
        newSpell: {
          get: pathToNewSpell,
        },
      };

      assert(
        fluenceConfig.workers !== undefined &&
          fluenceConfig.workers[DEFAULT_WORKER_NAME] !== undefined &&
          fluenceConfig.hosts !== undefined &&
          fluenceConfig.hosts[DEFAULT_WORKER_NAME] !== undefined
      );

      fluenceConfig.workers[DEFAULT_WORKER_NAME].services = ["newService"];
      fluenceConfig.workers[DEFAULT_WORKER_NAME].spells = ["newSpell"];

      const peers = [
        "12D3KooWBM3SdXWqGaawQDGQ6JprtwswEg3FWGvGhmgmMez1vRbR",
        "12D3KooWQdpukY3p2DhDfUfDgphAqsGu5ZUrmQ4mcHSGrRag6gQK",
        "12D3KooWRT8V5awYdEZm6aAV9HWweCEbhWd7df4wehqHZXAB7yMZ",
      ];

      fluenceConfig.hosts[DEFAULT_WORKER_NAME].peerIds = peers;
      await fluenceConfig.$commit();

      await flox({
        args: ["workers", "deploy"],
        cwd,
      });

      const result = await flox({
        args: ["run"],
        flags: {
          f: "runDeployedServices()",
          quiet: true,
        },
        cwd,
      });

      const parsedResult = JSON.parse(result);
      assert(Array.isArray(parsedResult));

      const arrayOfResults = parsedResult.map(assertHasPeer).sort(sortPeers);

      const expected = peers.map((peer) => {
        return {
          answer: "Hi, fluence",
          peer,
        };
      });

      expect(arrayOfResults).toEqual(expected);
    }
  );

  maybeConcurrentTest(
    "should deploy deals with spell and service, resolve and run services on them",
    async () => {
      const cwd = join("tmp", "shouldDeployDealsAndRunCodeOnThem");
<<<<<<< HEAD
      await init(cwd, "minimal");

      await writeFile(
        join(cwd, "src", "aqua", "main.aqua"),
        await readFile(
          join("test", "aqua", "runDeployedDeals.aqua"),
          FS_OPTIONS
        ),
        FS_OPTIONS
      );

      const pathToNewServiceDir = join("src", "services", "newService");

      await flox({
        args: ["service", "new", "newService"],
        cwd,
      });
=======
      await init(cwd, "quickstart");
      const pathToNewServiceDir = join("src", "services", "myService");
>>>>>>> a44c4748

      const newServiceConfig = await initServiceConfig(
        pathToNewServiceDir,
        cwd
      );

      assert(newServiceConfig !== null);
      newServiceConfig.modules.facade.envs = { A: "B" };
      await newServiceConfig.$commit();

      const pathToNewSpell = join("src", "spells", "newSpell");

      await flox({
        args: ["spell", "new", "newSpell"],
        cwd,
      });

      const fluenceConfig = await initFluenceConfigWithPath(cwd);

      assert(fluenceConfig !== null);

      fluenceConfig.spells = {
        newSpell: {
          get: pathToNewSpell,
        },
      };

      assert(
        fluenceConfig.workers !== undefined &&
          fluenceConfig.workers[DEFAULT_WORKER_NAME] !== undefined &&
          fluenceConfig.hosts !== undefined &&
          fluenceConfig.hosts[DEFAULT_WORKER_NAME] !== undefined
      );

      fluenceConfig.workers[DEFAULT_WORKER_NAME].services = ["myService"];
      fluenceConfig.workers[DEFAULT_WORKER_NAME].spells = ["newSpell"];

      await fluenceConfig.$commit();

      await flox({
        args: [
          "deal",
          "deploy",
          "--privKey",
          "0x3cc23e0227bd17ea5d6ea9d42b5eaa53ad41b1974de4755c79fe236d361a6fd5",
          "--network",
          "local",
        ],
        cwd,
      });

      let result = "[]";

      // Jest has a global timeout for each test and if it runs out test will fail
      // eslint-disable-next-line no-constant-condition
      while (true) {
        const res = await flox({
          args: ["run"],
          flags: {
            f: "runDeployedServices()",
            quiet: true,
          },
          cwd,
        });

        const parsedRes = JSON.parse(res);
        assert(Array.isArray(parsedRes));

        if (parsedRes.length === local.length) {
          result = res;
          break;
        }
      }

      const parsedResult = JSON.parse(result);
      assert(Array.isArray(parsedResult));

      const arrayOfResults = parsedResult.map(assertHasPeer).sort(sortPeers);

      const expected = local
        .map((peer) => {
          return {
            answer: "Hi, fluence",
            peer: peer.peerId,
          };
        })
        .sort(sortPeers);

      expect(arrayOfResults).toEqual(expected);
    }
  );
});

const addAdderServiceToFluenceYAML = (cwd: string) => {
  return flox({
    args: [
      "service",
      "add",
      "https://github.com/fluencelabs/services/blob/master/adder.tar.gz?raw=true",
    ],
    cwd,
  });
};

const compileAqua = (cwd: string) => {
  return flox({
    args: ["aqua"],
    cwd,
  });
};

const getIndexJSorTSPath = (JSOrTs: "js" | "ts", cwd: string): string => {
  return join(cwd, "src", JSOrTs, "src", `index.${JSOrTs}`);
};<|MERGE_RESOLUTION|>--- conflicted
+++ resolved
@@ -114,12 +114,9 @@
   });
 
   maybeConcurrentTest("should work without project", async () => {
-<<<<<<< HEAD
-=======
     const relay = multiaddrs[0]?.multiaddr;
     assert(typeof relay === "string");
 
->>>>>>> a44c4748
     const result = await flox({
       args: ["run"],
       flags: {
@@ -235,28 +232,8 @@
     "should deploy deals with spell and service, resolve and run services on them",
     async () => {
       const cwd = join("tmp", "shouldDeployDealsAndRunCodeOnThem");
-<<<<<<< HEAD
-      await init(cwd, "minimal");
-
-      await writeFile(
-        join(cwd, "src", "aqua", "main.aqua"),
-        await readFile(
-          join("test", "aqua", "runDeployedDeals.aqua"),
-          FS_OPTIONS
-        ),
-        FS_OPTIONS
-      );
-
-      const pathToNewServiceDir = join("src", "services", "newService");
-
-      await flox({
-        args: ["service", "new", "newService"],
-        cwd,
-      });
-=======
       await init(cwd, "quickstart");
       const pathToNewServiceDir = join("src", "services", "myService");
->>>>>>> a44c4748
 
       const newServiceConfig = await initServiceConfig(
         pathToNewServiceDir,
