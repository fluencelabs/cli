/**
 * Copyright 2023 Fluence Labs Limited
 *
 * Licensed under the Apache License, Version 2.0 (the "License");
 * you may not use this file except in compliance with the License.
 * You may obtain a copy of the License at
 *
 *     http://www.apache.org/licenses/LICENSE-2.0
 *
 * Unless required by applicable law or agreed to in writing, software
 * distributed under the License is distributed on an "AS IS" BASIS,
 * WITHOUT WARRANTIES OR CONDITIONS OF ANY KIND, either express or implied.
 * See the License for the specific language governing permissions and
 * limitations under the License.
 */

import assert from "node:assert";
import { readFile, writeFile, mkdir } from "node:fs/promises";
import { join, relative, resolve } from "node:path";

import { CLIError } from "@oclif/core/lib/errors/index.js";

import {
  setCommandObjAndIsInteractive,
  type CommandObj,
} from "../src/lib/commandObj.js";
import { initFluenceConfigWithPath } from "../src/lib/configs/project/fluence.js";
import { initServiceConfig } from "../src/lib/configs/project/service.js";
import {
  DEFAULT_DEAL_NAME,
  DEFAULT_WORKER_NAME,
  DOT_FLUENCE_DIR_NAME,
  FLUENCE_CONFIG_FULL_FILE_NAME,
  FS_OPTIONS,
  RUN_DEPLOYED_SERVICES_FUNCTION_CALL,
  WORKERS_CONFIG_FULL_FILE_NAME,
} from "../src/lib/const.js";
import {
  jsonStringify,
  LOGS_RESOLVE_SUBNET_ERROR_START,
  LOGS_GET_ERROR_START,
} from "../src/lib/helpers/utils.js";
import {
  getServicesDir,
  getFluenceAquaServicesPath,
  getAquaMainPath,
  getSpellsDir,
<<<<<<< HEAD
  getSrcIndexTSorJSPath,
=======
>>>>>>> 185a9058
} from "../src/lib/paths.js";
import { hasKey } from "../src/lib/typeHelpers.js";

import {
  fluence,
  init,
  maybeConcurrentTest,
  sortPeers,
  assertHasWorkerAndAnswer,
  assertHasPeer,
  fluenceEnv,
  pathToTheTemplateWhereLocalEnvironmentIsSpunUp,
} from "./helpers.js";
import { NO_PROJECT, multiaddrs } from "./setupTests.js";

const peerIds = multiaddrs
  .map(({ peerId }) => {
    return peerId;
  })
  .sort();

describe("integration tests", () => {
  beforeAll(() => {
    setCommandObjAndIsInteractive(
      // eslint-disable-next-line @typescript-eslint/consistent-type-assertions
      {
        log(msg: string) {
          // eslint-disable-next-line no-console
          console.log(msg);
        },
        error(msg: string) {
          throw new CLIError(msg);
        },
      } as CommandObj,
      false,
    );
  });

  afterAll(async () => {
    if (process.env.CI === "false") {
      await fluence({
        args: ["local", "down"],
        cwd: pathToTheTemplateWhereLocalEnvironmentIsSpunUp,
      });
    }
  });

  maybeConcurrentTest("should work with minimal template", async () => {
    const cwd = join("tmp", "shouldWorkWithMinimalTemplate");
    await init(cwd, "minimal");

    await fluence({
      args: ["run"],
      flags: {
        f: 'helloWorld("Fluence")',
      },
      cwd,
    });
  });

<<<<<<< HEAD
  maybeConcurrentTest("should work with ts template", async () => {
    const cwd = join("tmp", "shouldWorkWithTSTemplate");
    await init(cwd, "ts");
    await compileAqua(cwd);

    const resultOfRunningAquaUsingTSNode = (
      await execPromise({
        command: "npx",
        args: ["ts-node", getSrcIndexTSorJSPath(false, cwd)],
        printOutput: true,
      })
    ).trim();

    // we expect to see "Hello, Fluence" printed when running typescript code
    expect(
      resultOfRunningAquaUsingTSNode.includes(EXPECTED_TS_OR_JS_RUN_RESULT),
    ).toBe(true);
  });

  maybeConcurrentTest("should work with js template", async () => {
    const cwd = join("tmp", "shouldWorkWithJSTemplate");
    await init(cwd, "js");
    await compileAqua(cwd);

    const resultOfRunningAquaUsingNode = (
      await execPromise({
        command: "node",
        args: [getSrcIndexTSorJSPath(true, cwd)],
        printOutput: true,
      })
    ).trim();

    // we expect to see "Hello, Fluence" printed when running javascript code
    expect(
      resultOfRunningAquaUsingNode.includes(EXPECTED_TS_OR_JS_RUN_RESULT),
    ).toBe(true);
  });

=======
>>>>>>> 185a9058
  maybeConcurrentTest("should work without project", async () => {
    const cwd = join("tmp", NO_PROJECT);
    await mkdir(cwd, { recursive: true });

    const result = await fluence({
      args: ["run"],
      flags: {
        relay: multiaddrs[0]?.multiaddr,
        env: fluenceEnv,
        f: "identify()",
        i: resolve(join("test", "aqua", "smoke.aqua")),
        quiet: true,
      },
      cwd,
    });

    const parsedResult = JSON.parse(result);
    // Peer.identify() is supposed to return an object with air_version key
    expect(parsedResult).toHaveProperty("air_version");
  });

  maybeConcurrentTest(
    "hajsldkfhsdjfhlkjsahdflk should deploy workers with spell and service, resolve and run services on them",
    async () => {
      const cwd = join("tmp", "shouldDeployWorkersAndRunCodeOnThem");
      await init(cwd, "minimal");

      await writeFile(
        getAquaMainPath(cwd),
        await readFile(
          join("test", "aqua", "runDeployedWorkers.aqua"),
          FS_OPTIONS,
        ),
        FS_OPTIONS,
      );

      await fluence({
        args: ["service", "new", WD_NEW_SERVICE_NAME],
        cwd,
      });

      const readInterfacesFile = async () => {
        return readFile(getFluenceAquaServicesPath(cwd), FS_OPTIONS);
      };

      let interfacesFileContent = await readInterfacesFile();
      // we expect to a NewService interface in services.aqua file
      expect(interfacesFileContent).toBe(`${WD_NEW_SERVICE_INTERFACE}\n`);

      const pathToNewServiceDir = join(
        getServicesDir(cwd),
        WD_NEW_SERVICE_NAME,
      );

      const newServiceConfig = await initServiceConfig(
        relative(cwd, pathToNewServiceDir),
        cwd,
      );

      assert(
        newServiceConfig !== null,
        `we create a service at ${pathToNewServiceDir} above - so the config is expected to exist`,
      );

      newServiceConfig.modules.facade.envs = { A: "B" };
      await newServiceConfig.$commit();

      // update first service module source code so it contains a struct

      await writeFile(
        join(
          pathToNewServiceDir,
          join("modules", WD_NEW_SERVICE_NAME, "src", "main.rs"),
        ),
        WD_MAIN_RS_CONTENT,
        FS_OPTIONS,
      );

      await fluence({
        args: ["service", "new", WD_NEW_SERVICE_2_NAME],
        cwd,
      });

      interfacesFileContent = await readInterfacesFile();

      // we expect to see both service interfaces in services.aqua file and the first one should not be updated because we didn't build it, even though we changed it above
      expect(interfacesFileContent).toBe(WD_SERVICE_INTERFACES);

      await fluence({
        args: ["build"],
        cwd,
      });

      interfacesFileContent = await readInterfacesFile();

      // we expect to see both service interfaces in services.aqua file and the first one should be updated because we built all the services above including the first one
      expect(interfacesFileContent).toBe(WD_UPDATED_SERVICE_INTERFACES);

      const NEW_SPELL_NAME = "newSpell";

      await fluence({
        args: ["spell", "new", NEW_SPELL_NAME],
        cwd,
      });

      const fluenceConfig = await initFluenceConfigWithPath(cwd);

      assert(
        fluenceConfig !== null,
        `We initialized the project at ${cwd} above, so the fluence config is expected to exist in that dir`,
      );

      const pathToNewSpell = relative(
        cwd,
        join(getSpellsDir(cwd), NEW_SPELL_NAME),
      );

      fluenceConfig.spells = {
        newSpell: {
          get: pathToNewSpell,
        },
      };

      fluenceConfig.hosts = {
        [DEFAULT_WORKER_NAME]: {
          peerIds,
          services: [WD_NEW_SERVICE_2_NAME],
          spells: [NEW_SPELL_NAME],
        },
      };

      await fluenceConfig.$commit();

      await fluence({
        args: ["workers", "deploy"],
        cwd,
      });

      let runDeployedServicesTimeoutReached = false;
      let maybeRunDeployedError: unknown = null;

      const runDeployedServicesTimeout = setTimeout(() => {
        runDeployedServicesTimeoutReached = true;
      }, RUN_DEPLOYED_SERVICES_TIMEOUT);

      let isAttemptingToRunDeployedServices = true;

      while (isAttemptingToRunDeployedServices) {
        isAttemptingToRunDeployedServices = !runDeployedServicesTimeoutReached;

        try {
          const result = await fluence({
            args: ["run"],
            flags: {
              f: RUN_DEPLOYED_SERVICES_FUNCTION_CALL,
            },
            cwd,
          });

          const parsedResult = JSON.parse(result);

          assert(
            Array.isArray(parsedResult),
            `result of running ${RUN_DEPLOYED_SERVICES_FUNCTION_CALL} is expected to be an array but it is: ${result}`,
          );

          const arrayOfResults = parsedResult
            .map((u) => {
              return assertHasPeer(u);
            })
            .sort((a, b) => {
              return sortPeers(a, b);
            });

          const expected = peerIds.map((peer) => {
            return {
              answer: "Hi, fluence",
              peer,
            };
          });

          // running the deployed services is expected to return a result from each of the localPeers we deployed to
          expect(arrayOfResults).toEqual(expected);
          clearTimeout(runDeployedServicesTimeout);
          isAttemptingToRunDeployedServices = false;
        } catch (e) {
          maybeRunDeployedError = e;
        }
      }

      // TODO: check worker logs
      // const logs = await fluence({ args: ["workers", "logs"], cwd });
      // assertLogsAreValid(logs);

      assert(
        !runDeployedServicesTimeoutReached,
        `${RUN_DEPLOYED_SERVICES_FUNCTION_CALL} didn't run successfully in ${RUN_DEPLOYED_SERVICES_TIMEOUT}ms, error: ${
          maybeRunDeployedError instanceof Error
            ? maybeRunDeployedError.message
            : String(maybeRunDeployedError)
        }`,
      );

      const workersConfigPath = join(
        cwd,
        DOT_FLUENCE_DIR_NAME,
        WORKERS_CONFIG_FULL_FILE_NAME,
      );

      const workersConfig = await readFile(workersConfigPath, FS_OPTIONS);

      let allWorkersAreRemoved = await fluence({
        args: ["run"],
        flags: {
          f: "areAllWorkersRemoved()",
        },
        cwd,
      });

      expect(allWorkersAreRemoved.trim()).toBe("false");

      await fluence({
        args: ["workers", "remove"],
        cwd,
      });

      const newWorkersConfig = await readFile(workersConfigPath, FS_OPTIONS);

      assert(
        !newWorkersConfig.includes("hosts:"),
        `'hosts' property in workers.yaml config is expected to be removed. Got:\n\n${newWorkersConfig}`,
      );

      // Check workers where actually removed

      await writeFile(workersConfigPath, workersConfig, FS_OPTIONS);

      // Update "hosts.aqua" to contain previously removed workers
      await fluence({
        args: ["build"],
        cwd,
      });

      allWorkersAreRemoved = await fluence({
        args: ["run"],
        flags: {
          f: "areAllWorkersRemoved()",
        },
        cwd,
      });

      expect(allWorkersAreRemoved.trim()).toBe("true");
    },
  );

  maybeConcurrentTest(
    "hajsldkfhsdjfhlkjsahdflk should deploy deals with spell and service, resolve and run services on them",
    async () => {
      const cwd = join("tmp", "shouldDeployDealsAndRunCodeOnThem");
      await init(cwd, "quickstart");

      await fluence({
        args: ["provider", "register"],
        flags: { "priv-key": PRIV_KEY },
        cwd,
      });

      await fluence({
        args: ["provider", "add-peer"],
        flags: { "priv-key": PRIV_KEY },
        cwd,
      });

      const MY_SERVICE_NAME = "myService";
      const pathToNewServiceDir = join(getServicesDir(cwd), MY_SERVICE_NAME);

      const newServiceConfig = await initServiceConfig(
        relative(cwd, pathToNewServiceDir),
        cwd,
      );

      assert(
        newServiceConfig !== null,
        `quickstart template is expected to create a service at ${pathToNewServiceDir} by default`,
      );

      newServiceConfig.modules.facade.envs = { A: "B" };
      await newServiceConfig.$commit();

      const NEW_SPELL_NAME = "newSpell";

      await fluence({
        args: ["spell", "new", NEW_SPELL_NAME],
        cwd,
      });

      const fluenceConfig = await initFluenceConfigWithPath(cwd);

      assert(
        fluenceConfig !== null,
        `every fluence template is expected to have a ${FLUENCE_CONFIG_FULL_FILE_NAME}, but found nothing at ${cwd}`,
      );

      const pathToNewSpell = join(getSpellsDir(cwd), NEW_SPELL_NAME);

      fluenceConfig.spells = {
        newSpell: {
          get: relative(cwd, pathToNewSpell),
        },
      };

      assert(
        fluenceConfig.deals !== undefined &&
          fluenceConfig.deals[DEFAULT_DEAL_NAME] !== undefined,
        `${DEFAULT_DEAL_NAME} is expected to be in deals property of ${fluenceConfig.$getPath()} by default when the project is initialized`,
      );

      fluenceConfig.deals[DEFAULT_DEAL_NAME].minWorkers = 3;
      fluenceConfig.deals[DEFAULT_DEAL_NAME].services = [MY_SERVICE_NAME];
      fluenceConfig.deals[DEFAULT_DEAL_NAME].spells = [NEW_SPELL_NAME];
      await fluenceConfig.$commit();

      await fluence({
        args: ["deal", "deploy"],
        flags: { "priv-key": PRIV_KEY },
        cwd,
      });

      let runDeployedServicesTimeoutReached = false;
      let maybeRunDeployedError: unknown = null;

      const runDeployedServicesTimeout = setTimeout(() => {
        runDeployedServicesTimeoutReached = true;
      }, RUN_DEPLOYED_SERVICES_TIMEOUT);

      let isAttemptingToRunDeployedServices = true;

      while (isAttemptingToRunDeployedServices) {
        isAttemptingToRunDeployedServices = !runDeployedServicesTimeoutReached;

        try {
          const result = await fluence({
            args: ["run"],
            flags: {
              f: RUN_DEPLOYED_SERVICES_FUNCTION_CALL,
              quiet: true,
            },
            cwd,
          });

          const parsedResult = JSON.parse(result);

          assert(
            Array.isArray(parsedResult),
            `result of running ${RUN_DEPLOYED_SERVICES_FUNCTION_CALL} aqua function is expected to be an array, but it is: ${result}`,
          );

          const arrayOfResults = parsedResult.map((u) => {
            return assertHasWorkerAndAnswer(u);
          });

          const resultsWithNoAnswer = arrayOfResults.filter(({ answer }) => {
            return answer === null;
          });

          assert(
            resultsWithNoAnswer.length === 0,
            `When running ${RUN_DEPLOYED_SERVICES_FUNCTION_CALL} nox returned workers from blockchain that has worker_id == null: ${resultsWithNoAnswer
              .map(({ worker }) => {
                return jsonStringify(worker);
              })
              .join("\n")}`,
          );

          const expected = multiaddrs
            .map((peer) => {
              return {
                answer: "Hi, fluence",
                peer: peer.peerId,
              };
            })
            .sort((a, b) => {
              return sortPeers(a, b);
            });

          const res = arrayOfResults
            .map(({ answer, worker }) => {
              return {
                answer,
                peer: worker.host_id,
              };
            })
            .sort((a, b) => {
              return sortPeers(a, b);
            });

          // We expect to have one result from each of the local peers, because we requested 3 workers and we have 3 local peers
          expect(res).toEqual(expected);

          clearTimeout(runDeployedServicesTimeout);
          isAttemptingToRunDeployedServices = false;
        } catch (e) {
          maybeRunDeployedError = e;
        }
      }

      assert(
        !runDeployedServicesTimeoutReached,
        `${RUN_DEPLOYED_SERVICES_FUNCTION_CALL} didn't run successfully in ${RUN_DEPLOYED_SERVICES_TIMEOUT}ms, error: ${
          maybeRunDeployedError instanceof Error
            ? maybeRunDeployedError.message
            : String(maybeRunDeployedError)
        }`,
      );

      const showSubnetResult = await fluence({
        args: ["run"],
        flags: {
          f: "showSubnet()",
          quiet: true,
        },
        cwd,
      });

      const parsedShowSubnetResult = JSON.parse(showSubnetResult);

      function isWorkerService(unknown: unknown) {
        return (
          hasKey("services", unknown) &&
          Array.isArray(unknown.services) &&
          unknown.services.every((i) => {
            return typeof i === "string";
          }) &&
          hasKey("worker_id", unknown) &&
          unknown.worker_id !== null &&
          hasKey("host_id", unknown) &&
          typeof unknown.host_id === "string"
        );
      }

      assert(
        Array.isArray(parsedShowSubnetResult) &&
          parsedShowSubnetResult.every((unknown) => {
            return isWorkerService(unknown);
          }),
        `result of running showSubnet aqua function is expected to be an array of WorkerServices, but it is: ${showSubnetResult}`,
      );

      const logs = await fluence({ args: ["deal", "logs"], cwd });

      if (logs.includes(LOGS_RESOLVE_SUBNET_ERROR_START)) {
        throw new Error(
          `Failed to resolve subnet when getting deal logs:\n\n${logs}`,
        );
      }

      assertLogsAreValid(logs);
    },
  );
});

<<<<<<< HEAD
const compileAqua = (cwd: string) => {
  return fluence({
    args: ["aqua"],
    cwd,
  });
};

=======
>>>>>>> 185a9058
const RUN_DEPLOYED_SERVICES_TIMEOUT = 1000 * 60 * 3;
// Private Key: 0x3cc23e0227bd17ea5d6ea9d42b5eaa53ad41b1974de4755c79fe236d361a6fd5
// Private Key: 0x089162470bcfc93192b95bff0a1860d063266875c782af9d882fcca125323b41
// Private Key: 0xdacd4b197ee7e9efdd5db1921c6c558d88e2c8b69902b8bafc812fb226a6b5e0
// Private Key: 0xa22813cba71d9795475e88d8d84fd3ef6e9ed4e3d5f3c34462ae1645cd1f7f16
// Private Key: 0xf96cde07b5743540fbad99faaabc7ac3158d5665f1eed0ec7ad913622b121903
// Private Key: 0xfeb277a2fb0e226a729174c44bcc7dcb94dcfef7d4c1eb77e60e83a176f812cd
// Private Key: 0xfdc4ba94809c7930fe4676b7d845cbf8fa5c1beae8744d959530e5073004cf3f
// Private Key: 0xc9b5b488586bf92ed1fe35a985b48b92392087e86da2011896c289e0010fc6bf
// Private Key: 0xe6776a7310afaffed6aeca2b54b1547d72dbfc9268ed05850584ddce53cf87a1
// Private Key: 0xb454e1649f031838a3b63b2fb693635266e048754f23cae6d9718250e3fb8905
// Private Key: 0xb8849e63d7c25960af6eaff78fd82fe916b2c20cf569aaf4fa259c15faedd146
// Private Key: 0x53513db9b03255c58b5f535e6d9e15bb3bfed583839094126b9a42ce2aa7469c
// Private Key: 0x66486a3148467413a10cc8891b657bf092d307e066a08b833b892913607aede0
// Private Key: 0x5918ecc0f743222dee4ae4f2be17965e785435af6223ad3bdff80354d893f0c2
// Private Key: 0xb76b8ce771bfccf0167c3b2a51993e7687a4d8cbfb9ced61a98f601a772bda08
// Private Key: 0xcb448613322f0ae09bb111e6bfd5be93480f1ec521b062a614f9af025c8f1852
// Private Key: 0x147840cb64e7c4ae02917144897c37b521b859ac643bf55ec83444c11c3a8a30
// Private Key: 0x1a1bf9026a097f33ce1a51f5aa0c4102e4a1432c757d922200ef37df168ae504
// Private Key: 0xbb3457514f768615c8bc4061c7e47f817c8a570c5c3537479639d4fad052a98a
// Private Key: 0xfbd9e512cc1b62db1ca689737c110afa9a3799e1bc04bf12c1c34ac39e0e2dd5

const PRIV_KEY =
  "0x089162470bcfc93192b95bff0a1860d063266875c782af9d882fcca125323b41";

const WD_MAIN_RS_CONTENT = `#![allow(non_snake_case)]
use marine_rs_sdk::marine;
use marine_rs_sdk::module_manifest;

module_manifest!();

pub fn main() {}

#[marine]
pub struct MyStruct {
    a: i32,
    b: i32,
}

#[marine]
pub fn greeting() -> MyStruct {
  MyStruct{
    a: 1,
    b: 2,
  }
}
`;

const WD_NEW_SERVICE_NAME = "newService";

const WD_NEW_SERVICE_INTERFACE = `service NewService("${WD_NEW_SERVICE_NAME}"):
  greeting(name: string) -> string`;

const WD_NEW_SERVICE_2_NAME = "newService2";

const WD_NEW_SERVICE_2_INTERFACE = `service NewService2("${WD_NEW_SERVICE_2_NAME}"):
  greeting(name: string) -> string`;

const WD_SERVICE_INTERFACES = `${WD_NEW_SERVICE_INTERFACE}


${WD_NEW_SERVICE_2_INTERFACE}
`;

const WD_UPDATED_SERVICE_INTERFACES = `data MyStruct:
  a: i32
  b: i32

service NewService("${WD_NEW_SERVICE_NAME}"):
  greeting() -> MyStruct


${WD_NEW_SERVICE_2_INTERFACE}
`;

function assertLogsAreValid(logs: string) {
  assert(logs.trim() !== "", "logs are expected to be non-empty");

  if (logs.includes(LOGS_GET_ERROR_START)) {
    throw new Error(`Failed to get deal logs:\n\n${logs}`);
  }
}<|MERGE_RESOLUTION|>--- conflicted
+++ resolved
@@ -45,10 +45,6 @@
   getFluenceAquaServicesPath,
   getAquaMainPath,
   getSpellsDir,
-<<<<<<< HEAD
-  getSrcIndexTSorJSPath,
-=======
->>>>>>> 185a9058
 } from "../src/lib/paths.js";
 import { hasKey } from "../src/lib/typeHelpers.js";
 
@@ -109,47 +105,6 @@
     });
   });
 
-<<<<<<< HEAD
-  maybeConcurrentTest("should work with ts template", async () => {
-    const cwd = join("tmp", "shouldWorkWithTSTemplate");
-    await init(cwd, "ts");
-    await compileAqua(cwd);
-
-    const resultOfRunningAquaUsingTSNode = (
-      await execPromise({
-        command: "npx",
-        args: ["ts-node", getSrcIndexTSorJSPath(false, cwd)],
-        printOutput: true,
-      })
-    ).trim();
-
-    // we expect to see "Hello, Fluence" printed when running typescript code
-    expect(
-      resultOfRunningAquaUsingTSNode.includes(EXPECTED_TS_OR_JS_RUN_RESULT),
-    ).toBe(true);
-  });
-
-  maybeConcurrentTest("should work with js template", async () => {
-    const cwd = join("tmp", "shouldWorkWithJSTemplate");
-    await init(cwd, "js");
-    await compileAqua(cwd);
-
-    const resultOfRunningAquaUsingNode = (
-      await execPromise({
-        command: "node",
-        args: [getSrcIndexTSorJSPath(true, cwd)],
-        printOutput: true,
-      })
-    ).trim();
-
-    // we expect to see "Hello, Fluence" printed when running javascript code
-    expect(
-      resultOfRunningAquaUsingNode.includes(EXPECTED_TS_OR_JS_RUN_RESULT),
-    ).toBe(true);
-  });
-
-=======
->>>>>>> 185a9058
   maybeConcurrentTest("should work without project", async () => {
     const cwd = join("tmp", NO_PROJECT);
     await mkdir(cwd, { recursive: true });
@@ -611,16 +566,6 @@
   );
 });
 
-<<<<<<< HEAD
-const compileAqua = (cwd: string) => {
-  return fluence({
-    args: ["aqua"],
-    cwd,
-  });
-};
-
-=======
->>>>>>> 185a9058
 const RUN_DEPLOYED_SERVICES_TIMEOUT = 1000 * 60 * 3;
 // Private Key: 0x3cc23e0227bd17ea5d6ea9d42b5eaa53ad41b1974de4755c79fe236d361a6fd5
 // Private Key: 0x089162470bcfc93192b95bff0a1860d063266875c782af9d882fcca125323b41
