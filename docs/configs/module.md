# module.yaml

<<<<<<< HEAD
Defines [Marine Module](https://fluence.dev/docs/build/concepts/#modules). You can use `fluence module new` command to generate a template for new module

## Properties

| Property          | Type                       | Required | Description                                                                                                                                                                                          |
|-------------------|----------------------------|----------|------------------------------------------------------------------------------------------------------------------------------------------------------------------------------------------------------|
| `name`            | string                     | **Yes**  | "name" property from the Cargo.toml (for module type "rust") or name of the precompiled .wasm file (for module type "compiled")                                                                      |
| `version`         | number                     | **Yes**  |                                                                                                                                                                                                      |
| `envs`            | [object](#envs)            | No       | environment variables accessible by a particular module with standard Rust env API like this: std::env::var(IPFS_ADDR_ENV_NAME).                                                                     |
|                   |                            |          |                                                                                                                                                                                                      |
|                   |                            |          | Please note that Marine adds three additional environment variables. Module environment variables could be examined with repl                                                                        |
| `loggerEnabled`   | boolean                    | No       | Set true to allow module to use the Marine SDK logger                                                                                                                                                |
| `loggingMask`     | number                     | No       | Used for logging management. Example:                                                                                                                                                                |
|                   |                            |          | ```rust                                                                                                                                                                                              |
|                   |                            |          | const TARGET_MAP: [(&str, i64); 4] = [                                                                                                                                                               |
|                   |                            |          | ("instruction", 1 << 1),                                                                                                                                                                             |
|                   |                            |          | ("data_cache", 1 << 2),                                                                                                                                                                              |
|                   |                            |          | ("next_peer_pks", 1 << 3),                                                                                                                                                                           |
|                   |                            |          | ("subtree_complete", 1 << 4),                                                                                                                                                                        |
|                   |                            |          | ];                                                                                                                                                                                                   |
|                   |                            |          | pub fn main() {                                                                                                                                                                                      |
|                   |                            |          | use std::collections::HashMap;                                                                                                                                                                       |
|                   |                            |          | use std::iter::FromIterator;                                                                                                                                                                         |
|                   |                            |          |                                                                                                                                                                                                      |
|                   |                            |          | let target_map = HashMap::from_iter(TARGET_MAP.iter().cloned());                                                                                                                                     |
|                   |                            |          |                                                                                                                                                                                                      |
|                   |                            |          | marine_rs_sdk::WasmLoggerBuilder::new()                                                                                                                                                              |
|                   |                            |          |     .with_target_map(target_map)                                                                                                                                                                     |
|                   |                            |          |     .build()                                                                                                                                                                                         |
|                   |                            |          |     .unwrap();                                                                                                                                                                                       |
|                   |                            |          | }                                                                                                                                                                                                    |
|                   |                            |          | #[marine]                                                                                                                                                                                            |
|                   |                            |          | pub fn foo() {                                                                                                                                                                                       |
|                   |                            |          | log::info!(target: "instruction", "this will print if (loggingMask & 1) != 0");                                                                                                                      |
|                   |                            |          | log::info!(target: "data_cache", "this will print if (loggingMask & 2) != 0");                                                                                                                       |
|                   |                            |          | }                                                                                                                                                                                                    |
|                   |                            |          | ```                                                                                                                                                                                                  |
| `maxHeapSize`     | string                     | No       | Max size of the heap that a module can allocate in format: [number][whitespace?][specificator?] where ? is an optional field and specificator is one from the following (case-insensitive):          |
|                   |                            |          |                                                                                                                                                                                                      |
|                   |                            |          | K, Kb - kilobyte                                                                                                                                                                                     |
|                   |                            |          |                                                                                                                                                                                                      |
|                   |                            |          | Ki, KiB - kibibyte                                                                                                                                                                                   |
|                   |                            |          |                                                                                                                                                                                                      |
|                   |                            |          | M, Mb - megabyte                                                                                                                                                                                     |
|                   |                            |          |                                                                                                                                                                                                      |
|                   |                            |          | Mi, MiB - mebibyte                                                                                                                                                                                   |
|                   |                            |          |                                                                                                                                                                                                      |
|                   |                            |          | G, Gb - gigabyte                                                                                                                                                                                     |
|                   |                            |          |                                                                                                                                                                                                      |
|                   |                            |          | Gi, GiB - gibibyte                                                                                                                                                                                   |
|                   |                            |          |                                                                                                                                                                                                      |
|                   |                            |          | Current limit is 4 GiB                                                                                                                                                                               |
| `mountedBinaries` | [object](#mountedbinaries) | No       | A map of binary executable files that module is allowed to call. Example: curl: /usr/bin/curl                                                                                                        |
| `type`            | string                     | No       | Module type "compiled" is for the precompiled modules. Module type "rust" is for the source code written in rust which can be compiled into a Marine module Possible values are: `rust`, `compiled`. |
| `volumes`         | [object](#volumes)         | No       | A map of accessible files and their aliases. Aliases should be used in Marine module development because it's hard to know the full path to a file                                                   |

## envs

environment variables accessible by a particular module with standard Rust env API like this: std::env::var(IPFS_ADDR_ENV_NAME).

Please note that Marine adds three additional environment variables. Module environment variables could be examined with repl

=======
Defines [Marine Module](https://fluence.dev/docs/build/concepts/#modules). You can use 'fluence module new' command to generate a template for new module

## Properties

| Property          | Type                       | Required | Description                                                                                                                                                                                                                                                    |
|-------------------|----------------------------|----------|----------------------------------------------------------------------------------------------------------------------------------------------------------------------------------------------------------------------------------------------------------------|
| `name`            | string                     | **Yes**  | "name" property from the Cargo.toml (for module type "rust") or name of the precompiled .wasm file (for module type "compiled")                                                                                                                                |
| `version`         | number                     | **Yes**  |                                                                                                                                                                                                                                                                |
| `envs`            | [object](#envs)            | No       | environment variables accessible by a particular module with standard Rust env API like this: std::env::var(IPFS_ADDR_ENV_NAME). Please note that Marine adds three additional environment variables. Module environment variables could be examined with repl |
| `loggerEnabled`   | boolean                    | No       | Set true to allow module to use the Marine SDK logger                                                                                                                                                                                                          |
| `loggingMask`     | number                     | No       | manages the logging targets, described in detail: https://fluence.dev/docs/marine-book/marine-rust-sdk/developing/logging#using-target-map                                                                                                                     |
| `maxHeapSize`     | string                     | No       | Max size of the heap that a module can allocate in format: [number][whitespace?][specificator?] where ? is an optional field and specificator is one from the following (case-insensitive):                                                                    |
|                   |                            |          | K, Kb - kilobyte                                                                                                                                                                                                                                               |
|                   |                            |          | Ki, KiB - kibibyte                                                                                                                                                                                                                                             |
|                   |                            |          | M, Mb - megabyte                                                                                                                                                                                                                                               |
|                   |                            |          | Mi, MiB - mebibyte                                                                                                                                                                                                                                             |
|                   |                            |          | G, Gb - gigabyte                                                                                                                                                                                                                                               |
|                   |                            |          | Gi, GiB - gibibyte                                                                                                                                                                                                                                             |
|                   |                            |          | Current limit is 4 GiB                                                                                                                                                                                                                                         |
| `mountedBinaries` | [object](#mountedbinaries) | No       | A map of binary executable files that module is allowed to call. Example: curl: /usr/bin/curl                                                                                                                                                                  |
| `type`            | string                     | No       | Module type "compiled" is for the precompiled modules. Module type "rust" is for the source code written in rust which can be compiled into a Marine module Possible values are: `rust`, `compiled`.                                                           |
| `volumes`         | [object](#volumes)         | No       | A map of accessible files and their aliases. Aliases should be used in Marine module development because it's hard to know the full path to a file                                                                                                             |

## envs

environment variables accessible by a particular module with standard Rust env API like this: std::env::var(IPFS_ADDR_ENV_NAME). Please note that Marine adds three additional environment variables. Module environment variables could be examined with repl

### Properties

| Property                    | Type   | Required | Description                |
|-----------------------------|--------|----------|----------------------------|
| `Environment_variable_name` | string | No       | Environment variable value |
>>>>>>> 865879be

## mountedBinaries

A map of binary executable files that module is allowed to call. Example: curl: /usr/bin/curl

<<<<<<< HEAD

## volumes

A map of accessible files and their aliases. Aliases should be used in Marine module development because it's hard to know the full path to a file

=======
### Properties

| Property              | Type   | Required | Description              |
|-----------------------|--------|----------|--------------------------|
| `Mounted_binary_name` | string | No       | Path to a mounted binary |

## volumes

A map of accessible files and their aliases. Aliases should be used in Marine module development because it's hard to know the full path to a file

### Properties

| Property | Type   | Required | Description |
|----------|--------|----------|-------------|
| `Alias`  | string | No       | path        |
>>>>>>> 865879be
<|MERGE_RESOLUTION|>--- conflicted
+++ resolved
@@ -1,69 +1,5 @@
 # module.yaml
 
-<<<<<<< HEAD
-Defines [Marine Module](https://fluence.dev/docs/build/concepts/#modules). You can use `fluence module new` command to generate a template for new module
-
-## Properties
-
-| Property          | Type                       | Required | Description                                                                                                                                                                                          |
-|-------------------|----------------------------|----------|------------------------------------------------------------------------------------------------------------------------------------------------------------------------------------------------------|
-| `name`            | string                     | **Yes**  | "name" property from the Cargo.toml (for module type "rust") or name of the precompiled .wasm file (for module type "compiled")                                                                      |
-| `version`         | number                     | **Yes**  |                                                                                                                                                                                                      |
-| `envs`            | [object](#envs)            | No       | environment variables accessible by a particular module with standard Rust env API like this: std::env::var(IPFS_ADDR_ENV_NAME).                                                                     |
-|                   |                            |          |                                                                                                                                                                                                      |
-|                   |                            |          | Please note that Marine adds three additional environment variables. Module environment variables could be examined with repl                                                                        |
-| `loggerEnabled`   | boolean                    | No       | Set true to allow module to use the Marine SDK logger                                                                                                                                                |
-| `loggingMask`     | number                     | No       | Used for logging management. Example:                                                                                                                                                                |
-|                   |                            |          | ```rust                                                                                                                                                                                              |
-|                   |                            |          | const TARGET_MAP: [(&str, i64); 4] = [                                                                                                                                                               |
-|                   |                            |          | ("instruction", 1 << 1),                                                                                                                                                                             |
-|                   |                            |          | ("data_cache", 1 << 2),                                                                                                                                                                              |
-|                   |                            |          | ("next_peer_pks", 1 << 3),                                                                                                                                                                           |
-|                   |                            |          | ("subtree_complete", 1 << 4),                                                                                                                                                                        |
-|                   |                            |          | ];                                                                                                                                                                                                   |
-|                   |                            |          | pub fn main() {                                                                                                                                                                                      |
-|                   |                            |          | use std::collections::HashMap;                                                                                                                                                                       |
-|                   |                            |          | use std::iter::FromIterator;                                                                                                                                                                         |
-|                   |                            |          |                                                                                                                                                                                                      |
-|                   |                            |          | let target_map = HashMap::from_iter(TARGET_MAP.iter().cloned());                                                                                                                                     |
-|                   |                            |          |                                                                                                                                                                                                      |
-|                   |                            |          | marine_rs_sdk::WasmLoggerBuilder::new()                                                                                                                                                              |
-|                   |                            |          |     .with_target_map(target_map)                                                                                                                                                                     |
-|                   |                            |          |     .build()                                                                                                                                                                                         |
-|                   |                            |          |     .unwrap();                                                                                                                                                                                       |
-|                   |                            |          | }                                                                                                                                                                                                    |
-|                   |                            |          | #[marine]                                                                                                                                                                                            |
-|                   |                            |          | pub fn foo() {                                                                                                                                                                                       |
-|                   |                            |          | log::info!(target: "instruction", "this will print if (loggingMask & 1) != 0");                                                                                                                      |
-|                   |                            |          | log::info!(target: "data_cache", "this will print if (loggingMask & 2) != 0");                                                                                                                       |
-|                   |                            |          | }                                                                                                                                                                                                    |
-|                   |                            |          | ```                                                                                                                                                                                                  |
-| `maxHeapSize`     | string                     | No       | Max size of the heap that a module can allocate in format: [number][whitespace?][specificator?] where ? is an optional field and specificator is one from the following (case-insensitive):          |
-|                   |                            |          |                                                                                                                                                                                                      |
-|                   |                            |          | K, Kb - kilobyte                                                                                                                                                                                     |
-|                   |                            |          |                                                                                                                                                                                                      |
-|                   |                            |          | Ki, KiB - kibibyte                                                                                                                                                                                   |
-|                   |                            |          |                                                                                                                                                                                                      |
-|                   |                            |          | M, Mb - megabyte                                                                                                                                                                                     |
-|                   |                            |          |                                                                                                                                                                                                      |
-|                   |                            |          | Mi, MiB - mebibyte                                                                                                                                                                                   |
-|                   |                            |          |                                                                                                                                                                                                      |
-|                   |                            |          | G, Gb - gigabyte                                                                                                                                                                                     |
-|                   |                            |          |                                                                                                                                                                                                      |
-|                   |                            |          | Gi, GiB - gibibyte                                                                                                                                                                                   |
-|                   |                            |          |                                                                                                                                                                                                      |
-|                   |                            |          | Current limit is 4 GiB                                                                                                                                                                               |
-| `mountedBinaries` | [object](#mountedbinaries) | No       | A map of binary executable files that module is allowed to call. Example: curl: /usr/bin/curl                                                                                                        |
-| `type`            | string                     | No       | Module type "compiled" is for the precompiled modules. Module type "rust" is for the source code written in rust which can be compiled into a Marine module Possible values are: `rust`, `compiled`. |
-| `volumes`         | [object](#volumes)         | No       | A map of accessible files and their aliases. Aliases should be used in Marine module development because it's hard to know the full path to a file                                                   |
-
-## envs
-
-environment variables accessible by a particular module with standard Rust env API like this: std::env::var(IPFS_ADDR_ENV_NAME).
-
-Please note that Marine adds three additional environment variables. Module environment variables could be examined with repl
-
-=======
 Defines [Marine Module](https://fluence.dev/docs/build/concepts/#modules). You can use 'fluence module new' command to generate a template for new module
 
 ## Properties
@@ -96,19 +32,11 @@
 | Property                    | Type   | Required | Description                |
 |-----------------------------|--------|----------|----------------------------|
 | `Environment_variable_name` | string | No       | Environment variable value |
->>>>>>> 865879be
 
 ## mountedBinaries
 
 A map of binary executable files that module is allowed to call. Example: curl: /usr/bin/curl
 
-<<<<<<< HEAD
-
-## volumes
-
-A map of accessible files and their aliases. Aliases should be used in Marine module development because it's hard to know the full path to a file
-
-=======
 ### Properties
 
 | Property              | Type   | Required | Description              |
@@ -124,4 +52,3 @@
 | Property | Type   | Required | Description |
 |----------|--------|----------|-------------|
 | `Alias`  | string | No       | path        |
->>>>>>> 865879be
