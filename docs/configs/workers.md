# workers.yaml

A result of app deployment. This file is created automatically after successful deployment using `fluence workers deploy` command

## Properties

| Property  | Type             | Required | Description               |
|-----------|------------------|----------|---------------------------|
| `version` | number           | **Yes**  |                           |
| `deals`   | [object](#deals) | No       | A map of created deals    |
| `hosts`   | [object](#hosts) | No       | A map of deployed workers |

## deals

A map of created deals

<<<<<<< HEAD
=======
### Properties

| Property                      | Type                                   | Required | Description |
|-------------------------------|----------------------------------------|----------|-------------|
| `Worker_deployed_using_deals` | [object](#worker_deployed_using_deals) | No       |             |

### Worker_deployed_using_deals

#### Properties

| Property         | Type   | Required | Description                                            |
|------------------|--------|----------|--------------------------------------------------------|
| `chainNetworkId` | number | **Yes**  |                                                        |
| `chainNetwork`   | string | **Yes**  | Possible values are: `local`, `testnet`.               |
| `dealIdOriginal` | string | **Yes**  |                                                        |
| `dealId`         | string | **Yes**  |                                                        |
| `definition`     | string | **Yes**  |                                                        |
| `timestamp`      | string | **Yes**  | ISO timestamp of the time when the worker was deployed |
>>>>>>> 865879be

## hosts

A map of deployed workers

<<<<<<< HEAD
=======
### Properties

| Property                               | Type                                            | Required | Description |
|----------------------------------------|-------------------------------------------------|----------|-------------|
| `Worker_deployed_using_direct_hosting` | [object](#worker_deployed_using_direct_hosting) | No       |             |

### Worker_deployed_using_direct_hosting

#### Properties

| Property              | Type                             | Required | Description                                            |
|-----------------------|----------------------------------|----------|--------------------------------------------------------|
| `definition`          | string                           | **Yes**  |                                                        |
| `installation_spells` | [object](#installation_spells)[] | **Yes**  | A list of installation spells                          |
| `relayId`             | string                           | **Yes**  |                                                        |
| `timestamp`           | string                           | **Yes**  | ISO timestamp of the time when the worker was deployed |

#### installation_spells

##### Properties

| Property    | Type   | Required | Description |
|-------------|--------|----------|-------------|
| `host_id`   | string | **Yes**  |             |
| `spell_id`  | string | **Yes**  |             |
| `worker_id` | string | **Yes**  |             |
>>>>>>> 865879be
<|MERGE_RESOLUTION|>--- conflicted
+++ resolved
@@ -14,8 +14,6 @@
 
 A map of created deals
 
-<<<<<<< HEAD
-=======
 ### Properties
 
 | Property                      | Type                                   | Required | Description |
@@ -34,14 +32,11 @@
 | `dealId`         | string | **Yes**  |                                                        |
 | `definition`     | string | **Yes**  |                                                        |
 | `timestamp`      | string | **Yes**  | ISO timestamp of the time when the worker was deployed |
->>>>>>> 865879be
 
 ## hosts
 
 A map of deployed workers
 
-<<<<<<< HEAD
-=======
 ### Properties
 
 | Property                               | Type                                            | Required | Description |
@@ -68,4 +63,3 @@
 | `host_id`   | string | **Yes**  |             |
 | `spell_id`  | string | **Yes**  |             |
 | `worker_id` | string | **Yes**  |             |
->>>>>>> 865879be
