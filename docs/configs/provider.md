--- conflicted
+++ resolved
@@ -4,46 +4,12 @@
 
 ## Properties
 
-<<<<<<< HEAD
-| Property              | Type                           | Required | Description                                                                                                                                                                                                 |
-|-----------------------|--------------------------------|----------|-------------------------------------------------------------------------------------------------------------------------------------------------------------------------------------------------------------|
-| `computePeers`        | [object](#computepeers)        | **Yes**  | A map with compute peer names as keys and compute peers as values                                                                                                                                           |
-| `offers`              | [object](#offers)              | **Yes**  | A map with offer names as keys and offers as values                                                                                                                                                         |
-| `providerName`        | string                         | **Yes**  | Provider name                                                                                                                                                                                               |
-| `version`             | number                         | **Yes**  | Config version                                                                                                                                                                                              |
-| `capacityCommitments` | [object](#capacitycommitments) | No       | A map with nox names as keys and capacity commitments as values                                                                                                                                             |
-| `env`                 | string                         | No       | DEPRECATED: for simplicity, your project env determines chain environment that is used both for provider and for fluence application developer. To set your project env, use `fluence default env` command. |
-| `nox`                 | [object](#nox)                 | No       | Configuration to pass to the nox compute peer. Config.toml files are generated from this config                                                                                                             |
-
-## capacityCommitments
-
-A map with nox names as keys and capacity commitments as values
-
-### Properties
-
-| Property  | Type               | Required | Description                   |
-|-----------|--------------------|----------|-------------------------------|
-| `noxName` | [object](#noxname) | No       | Defines a capacity commitment |
-
-### noxName
-
-Defines a capacity commitment
-
-#### Properties
-
-| Property               | Type   | Required | Description                                                                   |
-|------------------------|--------|----------|-------------------------------------------------------------------------------|
-| `duration`             | string | **Yes**  | Duration of the commitment in human-readable format. Example: 1 months 1 days |
-| `rewardDelegationRate` | number | **Yes**  | Reward delegation rate in percent                                             |
-| `delegator`            | string | No       | Delegator address                                                             |
-=======
 | Property       | Type                    | Required | Description                                                                                     |
 |----------------|-------------------------|----------|-------------------------------------------------------------------------------------------------|
 | `computePeers` | [object](#computepeers) | **Yes**  | A map with compute peer names as keys and compute peers as values                               |
 | `offers`       | [object](#offers)       | **Yes**  | A map with offer names as keys and offers as values                                             |
 | `version`      | number                  | **Yes**  | Config version                                                                                  |
 | `nox`          | [object](#nox)          | No       | Configuration to pass to the nox compute peer. Config.toml files are generated from this config |
->>>>>>> cbf69fc0
 
 ## computePeers
 
