# fluence.yaml

Defines Fluence Project, most importantly - what exactly you want to deploy and how. You can use `fluence init` command to generate a template for new Fluence project

## Properties

| Property           | Type                    | Required | Description                                                                                                                                                                                                                                                                                                                                                                                                                          |
|--------------------|-------------------------|----------|--------------------------------------------------------------------------------------------------------------------------------------------------------------------------------------------------------------------------------------------------------------------------------------------------------------------------------------------------------------------------------------------------------------------------------------|
| `version`          | number                  | **Yes**  |                                                                                                                                                                                                                                                                                                                                                                                                                                      |
<<<<<<< HEAD
| `appJSPath`        | string                  | No       | Path to the directory where you want to generate app.js after deployment. If you run registerApp() function in your javascript code after initializing FluenceJS client you will be able to access ids of the deployed services in aqua                                                                                                                                                                                              |
| `appTSPath`        | string                  | No       | Path to the directory where you want to generate app.ts after deployment. If you run registerApp() function in your typescript code after initializing FluenceJS client you will be able to access ids of the deployed services in aqua                                                                                                                                                                                              |
=======
>>>>>>> 39419607
| `aquaImports`      | string[]                | No       | A list of path to be considered by aqua compiler to be used as imports. First dependency in the list has the highest priority. Priority of imports is considered in the following order: imports from --import flags, imports from aquaImports property in fluence.yaml, project's .fluence/aqua dir, npm dependencies from fluence.yaml, npm dependencies from user's .fluence/config.yaml, npm dependencies recommended by fluence |
| `aquaInputPath`    | string                  | No       | Path to the aqua file or directory with aqua files that you want to compile by default. Must be relative to the project root dir                                                                                                                                                                                                                                                                                                     |
| `aquaOutputJSPath` | string                  | No       | Path to the default compilation target dir from aqua to js. Must be relative to the project root dir. Overrides 'aquaOutputTSPath' property                                                                                                                                                                                                                                                                                          |
| `aquaOutputTSPath` | string                  | No       | Path to the default compilation target dir from aqua to ts. Must be relative to the project root dir                                                                                                                                                                                                                                                                                                                                 |
| `chainNetwork`     | string                  | No       | The network in which the transactions will be carried out Possible values are: `local`, `testnet`.                                                                                                                                                                                                                                                                                                                                   |
| `cliVersion`       | string                  | No       | The version of the CLI that is compatible with this project. Set this to enforce a particular set of versions of all fluence components                                                                                                                                                                                                                                                                                              |
| `deals`            | [object](#deals)        | No       | A map of objects with worker names as keys, each object defines a deal                                                                                                                                                                                                                                                                                                                                                               |
| `dependencies`     | [object](#dependencies) | No       | (For advanced users) Overrides for the project dependencies                                                                                                                                                                                                                                                                                                                                                                          |
| `hosts`            | [object](#hosts)        | No       | A map of objects with worker names as keys, each object defines a list of peer IDs to host the worker on                                                                                                                                                                                                                                                                                                                             |
| `keyPairName`      | string                  | No       | The name of the Key Pair to use. It is resolved in the following order (from the lowest to the highest priority):                                                                                                                                                                                                                                                                                                                    |
|                    |                         |          | 1. "defaultKeyPairName" property from user-secrets.yaml                                                                                                                                                                                                                                                                                                                                                                              |
|                    |                         |          | 1. "defaultKeyPairName" property from project-secrets.yaml                                                                                                                                                                                                                                                                                                                                                                           |
|                    |                         |          | 1. "keyPairName" property from the top level of fluence.yaml                                                                                                                                                                                                                                                                                                                                                                         |
|                    |                         |          | 1. "keyPairName" property from the "services" level of fluence.yaml                                                                                                                                                                                                                                                                                                                                                                  |
|                    |                         |          | 1. "keyPairName" property from the individual "deploy" property item level of fluence.yaml                                                                                                                                                                                                                                                                                                                                           |
<<<<<<< HEAD
| `peerIds`          | [object](#peerids)      | No       | A map of named peerIds. Example:                                                                                                                                                                                                                                                                                                                                                                                                     |
|                    |                         |          |                                                                                                                                                                                                                                                                                                                                                                                                                                      |
|                    |                         |          | MY_PEER: 12D3KooWCMr9mU894i8JXAFqpgoFtx6qnV1LFPSfVc3Y34N4h4LS                                                                                                                                                                                                                                                                                                                                                                        |
| `relays`           | string, array, or null  | No       | List of Fluence Peer multi addresses or a name of the network. This multi addresses are used for connecting to the Fluence network when deploying. Peer ids from these addresses are also used for deploying in case if you don't specify "peerId" or "peerIds" property in the deployment config. Default: kras                                                                                                                     |
| `services`         | [object](#services)     | No       | A map with service names as keys and Service configs as values. You can have any number of services listed here (According to JSON schema they are called 'additionalProperties') as long as service name keys start with a lowercase letter and contain only letters numbers and underscores. You can use `fluence service add` command to add a service to this config                                                             |
=======
| `relays`           | string, array, or null  | No       | List of Fluence Peer multi addresses or a name of the network. This multi addresses are used for connecting to the Fluence network when deploying. Peer ids from these addresses are also used for deploying in case if you don't specify "peerId" or "peerIds" property in the deployment config. Default: kras                                                                                                                     |
| `services`         | [object](#services)     | No       | A map with service names as keys and Service configs as values. You can have any number of services listed here as long as service name keys start with a lowercase letter and contain only letters numbers and underscores. You can use `fluence service add` command to add a service to this config                                                                                                                               |
>>>>>>> 39419607
| `spells`           | [object](#spells)       | No       | A map with spell names as keys and spell configs as values                                                                                                                                                                                                                                                                                                                                                                           |
| `workers`          | [object](#workers)      | No       | A Map with worker names as keys and worker configs as values                                                                                                                                                                                                                                                                                                                                                                         |

## deals
<<<<<<< HEAD

A map of objects with worker names as keys, each object defines a deal

=======

A map of objects with worker names as keys, each object defines a deal

### Properties

| Property                    | Type                                 | Required | Description |
|-----------------------------|--------------------------------------|----------|-------------|
| `Worker_to_create_deal_for` | [object](#worker_to_create_deal_for) | No       |             |

### Worker_to_create_deal_for

#### Properties

| Property        | Type   | Required | Description                           |
|-----------------|--------|----------|---------------------------------------|
| `minWorkers`    | number | No       | Required workers to activate the deal |
| `targetWorkers` | number | No       | Max workers in the deal               |
>>>>>>> 39419607

## dependencies

(For advanced users) Overrides for the project dependencies

### Properties

| Property | Type             | Required | Description                                                                                                                                |
|----------|------------------|----------|--------------------------------------------------------------------------------------------------------------------------------------------|
| `cargo`  | [object](#cargo) | No       | A map of cargo dependency versions. CLI ensures dependencies are installed each time you run commands that depend on Marine or Marine REPL |
| `npm`    | [object](#npm)   | No       | A map of npm dependency versions. CLI ensures dependencies are installed each time you run aqua                                            |

### cargo

A map of cargo dependency versions. CLI ensures dependencies are installed each time you run commands that depend on Marine or Marine REPL

<<<<<<< HEAD
=======
#### Properties

| Property                | Type   | Required | Description              |
|-------------------------|--------|----------|--------------------------|
| `Cargo_dependency_name` | string | No       | cargo dependency version |
>>>>>>> 39419607

### npm

A map of npm dependency versions. CLI ensures dependencies are installed each time you run aqua

<<<<<<< HEAD
=======
#### Properties

| Property              | Type   | Required | Description            |
|-----------------------|--------|----------|------------------------|
| `npm_dependency_name` | string | No       | npm dependency version |
>>>>>>> 39419607

## hosts

A map of objects with worker names as keys, each object defines a list of peer IDs to host the worker on

<<<<<<< HEAD

## peerIds

A map of named peerIds. Example:

MY_PEER: 12D3KooWCMr9mU894i8JXAFqpgoFtx6qnV1LFPSfVc3Y34N4h4LS


## services

A map with service names as keys and Service configs as values. You can have any number of services listed here (According to JSON schema they are called 'additionalProperties') as long as service name keys start with a lowercase letter and contain only letters numbers and underscores. You can use `fluence service add` command to add a service to this config

=======
### Properties

| Property         | Type                      | Required | Description |
|------------------|---------------------------|----------|-------------|
| `Worker_to_host` | [object](#worker_to_host) | No       |             |

### Worker_to_host

#### Properties

| Property  | Type     | Required | Description                       |
|-----------|----------|----------|-----------------------------------|
| `peerIds` | string[] | **Yes**  | An array of peer IDs to deploy on |

## services

A map with service names as keys and Service configs as values. You can have any number of services listed here as long as service name keys start with a lowercase letter and contain only letters numbers and underscores. You can use `fluence service add` command to add a service to this config

### Properties

| Property       | Type                    | Required | Description                                                       |
|----------------|-------------------------|----------|-------------------------------------------------------------------|
| `Service_name` | [object](#service_name) | No       | Service config. Defines where the service is and how to deploy it |

### Service_name

Service config. Defines where the service is and how to deploy it

#### Properties

| Property          | Type                       | Required | Description                                                                                                       |
|-------------------|----------------------------|----------|-------------------------------------------------------------------------------------------------------------------|
| `get`             | string                     | **Yes**  | Path to service directory or URL to the tar.gz archive with the service                                           |
| `deploy`          | [object](#deploy)[]        | No       | [DEPRECATED!] List of deployments for the particular service                                                      |
| `keyPairName`     | string                     | No       | The name of the Key Pair to use. It is resolved in the following order (from the lowest to the highest priority): |
|                   |                            |          | 1. "defaultKeyPairName" property from user-secrets.yaml                                                           |
|                   |                            |          | 1. "defaultKeyPairName" property from project-secrets.yaml                                                        |
|                   |                            |          | 1. "keyPairName" property from the top level of fluence.yaml                                                      |
|                   |                            |          | 1. "keyPairName" property from the "services" level of fluence.yaml                                               |
|                   |                            |          | 1. "keyPairName" property from the individual "deploy" property item level of fluence.yaml                        |
| `overrideModules` | [object](#overridemodules) | No       | A map of modules to override                                                                                      |

#### deploy

A small config for a particular deployment. You can have specific overrides for each and specific deployment properties like count, etc.

##### Properties

| Property          | Type                       | Required | Description                                                                                                                                                                                        |
|-------------------|----------------------------|----------|----------------------------------------------------------------------------------------------------------------------------------------------------------------------------------------------------|
| `deployId`        | string                     | **Yes**  | This id can be used in Aqua to access actually deployed peer and service ids. The ID must start with a lowercase letter and contain only letters, numbers, and underscores.                        |
| `count`           | number                     | No       | Number of services to deploy. Default: 1 or if "peerIds" property is provided - exactly the number of peerIds                                                                                      |
| `keyPairName`     | string                     | No       | The name of the Key Pair to use. It is resolved in the following order (from the lowest to the highest priority):                                                                                  |
|                   |                            |          | 1. "defaultKeyPairName" property from user-secrets.yaml                                                                                                                                            |
|                   |                            |          | 1. "defaultKeyPairName" property from project-secrets.yaml                                                                                                                                         |
|                   |                            |          | 1. "keyPairName" property from the top level of fluence.yaml                                                                                                                                       |
|                   |                            |          | 1. "keyPairName" property from the "services" level of fluence.yaml                                                                                                                                |
|                   |                            |          | 1. "keyPairName" property from the individual "deploy" property item level of fluence.yaml                                                                                                         |
| `overrideModules` | [object](#overridemodules) | No       | A map of modules to override                                                                                                                                                                       |
| `peerId`          | string                     | No       | Peer id or peer id name to deploy to. Default: Peer ids from the "relay" property of fluence.yaml are selected for each deploy. Named peerIds can be listed in "peerIds" property of fluence.yaml) |
| `peerIds`         | string[]                   | No       | Peer ids or peer id names to deploy to. Overrides "peerId" property. Named peerIds can be listed in "peerIds" property of fluence.yaml)                                                            |

##### overrideModules

A map of modules to override

| Property | Type | Required | Description |
|----------|------|----------|-------------|

#### overrideModules

A map of modules to override

##### Properties

| Property      | Type                   | Required | Description                     |
|---------------|------------------------|----------|---------------------------------|
| `Module_name` | [object](#module_name) | No       | Overrides for the module config |

##### Module_name

Overrides for the module config

###### Properties

| Property          | Type                       | Required | Description                                                                                                                                                                                                                                                    |
|-------------------|----------------------------|----------|----------------------------------------------------------------------------------------------------------------------------------------------------------------------------------------------------------------------------------------------------------------|
| `envs`            | [object](#envs)            | No       | environment variables accessible by a particular module with standard Rust env API like this: std::env::var(IPFS_ADDR_ENV_NAME). Please note that Marine adds three additional environment variables. Module environment variables could be examined with repl |
| `loggerEnabled`   | boolean                    | No       | Set true to allow module to use the Marine SDK logger                                                                                                                                                                                                          |
| `loggingMask`     | number                     | No       | manages the logging targets, described in detail: https://fluence.dev/docs/marine-book/marine-rust-sdk/developing/logging#using-target-map                                                                                                                     |
| `maxHeapSize`     | string                     | No       | Max size of the heap that a module can allocate in format: [number][whitespace?][specificator?] where ? is an optional field and specificator is one from the following (case-insensitive):                                                                    |
|                   |                            |          | K, Kb - kilobyte                                                                                                                                                                                                                                               |
|                   |                            |          | Ki, KiB - kibibyte                                                                                                                                                                                                                                             |
|                   |                            |          | M, Mb - megabyte                                                                                                                                                                                                                                               |
|                   |                            |          | Mi, MiB - mebibyte                                                                                                                                                                                                                                             |
|                   |                            |          | G, Gb - gigabyte                                                                                                                                                                                                                                               |
|                   |                            |          | Gi, GiB - gibibyte                                                                                                                                                                                                                                             |
|                   |                            |          | Current limit is 4 GiB                                                                                                                                                                                                                                         |
| `mountedBinaries` | [object](#mountedbinaries) | No       | A map of binary executable files that module is allowed to call. Example: curl: /usr/bin/curl                                                                                                                                                                  |
| `volumes`         | [object](#volumes)         | No       | A map of accessible files and their aliases. Aliases should be used in Marine module development because it's hard to know the full path to a file                                                                                                             |

###### envs

environment variables accessible by a particular module with standard Rust env API like this: std::env::var(IPFS_ADDR_ENV_NAME). Please note that Marine adds three additional environment variables. Module environment variables could be examined with repl

**Properties**

| Property                    | Type   | Required | Description                |
|-----------------------------|--------|----------|----------------------------|
| `Environment_variable_name` | string | No       | Environment variable value |

###### mountedBinaries

A map of binary executable files that module is allowed to call. Example: curl: /usr/bin/curl

**Properties**

| Property              | Type   | Required | Description              |
|-----------------------|--------|----------|--------------------------|
| `Mounted_binary_name` | string | No       | Path to a mounted binary |

###### volumes

A map of accessible files and their aliases. Aliases should be used in Marine module development because it's hard to know the full path to a file

**Properties**

| Property | Type   | Required | Description |
|----------|--------|----------|-------------|
| `Alias`  | string | No       | path        |
>>>>>>> 39419607

## spells

A map with spell names as keys and spell configs as values

<<<<<<< HEAD

## workers

A Map with worker names as keys and worker configs as values

=======
### Properties

| Property     | Type                  | Required | Description  |
|--------------|-----------------------|----------|--------------|
| `Spell_name` | [object](#spell_name) | No       | Spell config |

### Spell_name

Spell config

#### Properties

| Property       | Type                | Required | Description                                                                                                                                                                                     |
|----------------|---------------------|----------|-------------------------------------------------------------------------------------------------------------------------------------------------------------------------------------------------|
| `get`          | string              | **Yes**  | Path to spell                                                                                                                                                                                   |
| `aquaFilePath` | string              | No       | Path to Aqua file which contains an Aqua function that you want to use as a spell                                                                                                               |
| `clock`        | [object](#clock)    | No       | Trigger the spell execution periodically. If you want to disable this property by overriding it in fluence.yaml - pass empty config for it like this: `clock: {}`                               |
| `function`     | string              | No       | Name of the Aqua function that you want to use as a spell                                                                                                                                       |
| `initArgs`     | [object](#initargs) | No       | A map of Aqua function arguments names as keys and arguments values as values. They will be passed to the spell function and will be stored in the key-value storage for this particular spell. |
| `version`      | number              | No       |                                                                                                                                                                                                 |

#### clock

Trigger the spell execution periodically. If you want to disable this property by overriding it in fluence.yaml - pass empty config for it like this: `clock: {}`

##### Properties

| Property         | Type   | Required | Description                                                                                                                                                                                                                                                                                                                                                                                                                    |
|------------------|--------|----------|--------------------------------------------------------------------------------------------------------------------------------------------------------------------------------------------------------------------------------------------------------------------------------------------------------------------------------------------------------------------------------------------------------------------------------|
| `endDelaySec`    | number | No       | How long to wait before the last execution in seconds. If this property or `endTimestamp` not specified, periodic execution will never end. WARNING! Currently your computer's clock is used to determine a final timestamp that is sent to the server. If it is in the past at the moment of spell creation - the spell will never be executed. This property conflicts with `endTimestamp`. You can specify only one of them |
| `endTimestamp`   | string | No       | An ISO timestamp when the periodic execution should end. If this property or `endDelaySec` not specified, periodic execution will never end. If it is in the past at the moment of spell creation on Rust peer - the spell will never be executed                                                                                                                                                                              |
| `periodSec`      | number | No       | How often the spell will be executed. If set to 0, the spell will be executed only once. If this value not provided at all - the spell will never be executed                                                                                                                                                                                                                                                                  |
| `startDelaySec`  | number | No       | How long to wait before the first execution in seconds. If this property or `startTimestamp` not specified, periodic execution will start immediately. WARNING! Currently your computer's clock is used to determine a final timestamp that is sent to the server. This property conflicts with `startTimestamp`. You can specify only one of them                                                                             |
| `startTimestamp` | string | No       | An ISO timestamp when the periodic execution should start. If this property or `startDelaySec` not specified, periodic execution will start immediately. If it is set to 0 - the spell will never be executed                                                                                                                                                                                                                  |

#### initArgs

A map of Aqua function arguments names as keys and arguments values as values. They will be passed to the spell function and will be stored in the key-value storage for this particular spell.

| Property | Type | Required | Description |
|----------|------|----------|-------------|

## workers

A Map with worker names as keys and worker configs as values

### Properties

| Property | Type              | Required | Description   |
|----------|-------------------|----------|---------------|
| `Worker` | [object](#worker) | No       | Worker config |

### Worker

Worker config

#### Properties

| Property   | Type     | Required | Description                                                                                       |
|------------|----------|----------|---------------------------------------------------------------------------------------------------|
| `services` | string[] | No       | An array of service names to include in this worker. Service names must be listed in fluence.yaml |
| `spells`   | string[] | No       | An array of spell names to include in this worker. Spell names must be listed in fluence.yaml     |
>>>>>>> 39419607
<|MERGE_RESOLUTION|>--- conflicted
+++ resolved
@@ -6,12 +6,7 @@
 
 | Property           | Type                    | Required | Description                                                                                                                                                                                                                                                                                                                                                                                                                          |
 |--------------------|-------------------------|----------|--------------------------------------------------------------------------------------------------------------------------------------------------------------------------------------------------------------------------------------------------------------------------------------------------------------------------------------------------------------------------------------------------------------------------------------|
-| `version`          | number                  | **Yes**  |                                                                                                                                                                                                                                                                                                                                                                                                                                      |
-<<<<<<< HEAD
-| `appJSPath`        | string                  | No       | Path to the directory where you want to generate app.js after deployment. If you run registerApp() function in your javascript code after initializing FluenceJS client you will be able to access ids of the deployed services in aqua                                                                                                                                                                                              |
-| `appTSPath`        | string                  | No       | Path to the directory where you want to generate app.ts after deployment. If you run registerApp() function in your typescript code after initializing FluenceJS client you will be able to access ids of the deployed services in aqua                                                                                                                                                                                              |
-=======
->>>>>>> 39419607
+| `version`          | number                  | **Yes**  |                                                                                                                                                                                                                                                                                                      
 | `aquaImports`      | string[]                | No       | A list of path to be considered by aqua compiler to be used as imports. First dependency in the list has the highest priority. Priority of imports is considered in the following order: imports from --import flags, imports from aquaImports property in fluence.yaml, project's .fluence/aqua dir, npm dependencies from fluence.yaml, npm dependencies from user's .fluence/config.yaml, npm dependencies recommended by fluence |
 | `aquaInputPath`    | string                  | No       | Path to the aqua file or directory with aqua files that you want to compile by default. Must be relative to the project root dir                                                                                                                                                                                                                                                                                                     |
 | `aquaOutputJSPath` | string                  | No       | Path to the default compilation target dir from aqua to js. Must be relative to the project root dir. Overrides 'aquaOutputTSPath' property                                                                                                                                                                                                                                                                                          |
@@ -27,25 +22,12 @@
 |                    |                         |          | 1. "keyPairName" property from the top level of fluence.yaml                                                                                                                                                                                                                                                                                                                                                                         |
 |                    |                         |          | 1. "keyPairName" property from the "services" level of fluence.yaml                                                                                                                                                                                                                                                                                                                                                                  |
 |                    |                         |          | 1. "keyPairName" property from the individual "deploy" property item level of fluence.yaml                                                                                                                                                                                                                                                                                                                                           |
-<<<<<<< HEAD
-| `peerIds`          | [object](#peerids)      | No       | A map of named peerIds. Example:                                                                                                                                                                                                                                                                                                                                                                                                     |
-|                    |                         |          |                                                                                                                                                                                                                                                                                                                                                                                                                                      |
-|                    |                         |          | MY_PEER: 12D3KooWCMr9mU894i8JXAFqpgoFtx6qnV1LFPSfVc3Y34N4h4LS                                                                                                                                                                                                                                                                                                                                                                        |
-| `relays`           | string, array, or null  | No       | List of Fluence Peer multi addresses or a name of the network. This multi addresses are used for connecting to the Fluence network when deploying. Peer ids from these addresses are also used for deploying in case if you don't specify "peerId" or "peerIds" property in the deployment config. Default: kras                                                                                                                     |
-| `services`         | [object](#services)     | No       | A map with service names as keys and Service configs as values. You can have any number of services listed here (According to JSON schema they are called 'additionalProperties') as long as service name keys start with a lowercase letter and contain only letters numbers and underscores. You can use `fluence service add` command to add a service to this config                                                             |
-=======
 | `relays`           | string, array, or null  | No       | List of Fluence Peer multi addresses or a name of the network. This multi addresses are used for connecting to the Fluence network when deploying. Peer ids from these addresses are also used for deploying in case if you don't specify "peerId" or "peerIds" property in the deployment config. Default: kras                                                                                                                     |
 | `services`         | [object](#services)     | No       | A map with service names as keys and Service configs as values. You can have any number of services listed here as long as service name keys start with a lowercase letter and contain only letters numbers and underscores. You can use `fluence service add` command to add a service to this config                                                                                                                               |
->>>>>>> 39419607
 | `spells`           | [object](#spells)       | No       | A map with spell names as keys and spell configs as values                                                                                                                                                                                                                                                                                                                                                                           |
 | `workers`          | [object](#workers)      | No       | A Map with worker names as keys and worker configs as values                                                                                                                                                                                                                                                                                                                                                                         |
 
 ## deals
-<<<<<<< HEAD
-
-A map of objects with worker names as keys, each object defines a deal
-
-=======
 
 A map of objects with worker names as keys, each object defines a deal
 
@@ -63,7 +45,6 @@
 |-----------------|--------|----------|---------------------------------------|
 | `minWorkers`    | number | No       | Required workers to activate the deal |
 | `targetWorkers` | number | No       | Max workers in the deal               |
->>>>>>> 39419607
 
 ## dependencies
 
@@ -80,46 +61,26 @@
 
 A map of cargo dependency versions. CLI ensures dependencies are installed each time you run commands that depend on Marine or Marine REPL
 
-<<<<<<< HEAD
-=======
 #### Properties
 
 | Property                | Type   | Required | Description              |
 |-------------------------|--------|----------|--------------------------|
 | `Cargo_dependency_name` | string | No       | cargo dependency version |
->>>>>>> 39419607
 
 ### npm
 
 A map of npm dependency versions. CLI ensures dependencies are installed each time you run aqua
 
-<<<<<<< HEAD
-=======
 #### Properties
 
 | Property              | Type   | Required | Description            |
 |-----------------------|--------|----------|------------------------|
 | `npm_dependency_name` | string | No       | npm dependency version |
->>>>>>> 39419607
 
 ## hosts
 
 A map of objects with worker names as keys, each object defines a list of peer IDs to host the worker on
 
-<<<<<<< HEAD
-
-## peerIds
-
-A map of named peerIds. Example:
-
-MY_PEER: 12D3KooWCMr9mU894i8JXAFqpgoFtx6qnV1LFPSfVc3Y34N4h4LS
-
-
-## services
-
-A map with service names as keys and Service configs as values. You can have any number of services listed here (According to JSON schema they are called 'additionalProperties') as long as service name keys start with a lowercase letter and contain only letters numbers and underscores. You can use `fluence service add` command to add a service to this config
-
-=======
 ### Properties
 
 | Property         | Type                      | Required | Description |
@@ -250,19 +211,11 @@
 | Property | Type   | Required | Description |
 |----------|--------|----------|-------------|
 | `Alias`  | string | No       | path        |
->>>>>>> 39419607
 
 ## spells
 
 A map with spell names as keys and spell configs as values
 
-<<<<<<< HEAD
-
-## workers
-
-A Map with worker names as keys and worker configs as values
-
-=======
 ### Properties
 
 | Property     | Type                  | Required | Description  |
@@ -324,5 +277,4 @@
 | Property   | Type     | Required | Description                                                                                       |
 |------------|----------|----------|---------------------------------------------------------------------------------------------------|
 | `services` | string[] | No       | An array of service names to include in this worker. Service names must be listed in fluence.yaml |
-| `spells`   | string[] | No       | An array of spell names to include in this worker. Spell names must be listed in fluence.yaml     |
->>>>>>> 39419607
+| `spells`   | string[] | No       | An array of spell names to include in this worker. Spell names must be listed in fluence.yaml     |