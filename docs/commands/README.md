# Commands
<!-- commands -->
* [`fluence aqua`](#fluence-aqua)
* [`fluence aqua json [FUNC] [INPUT] [OUTPUT]`](#fluence-aqua-json-func-input-output)
* [`fluence aqua yml [FUNC] [INPUT] [OUTPUT]`](#fluence-aqua-yml-func-input-output)
* [`fluence autocomplete [SHELL]`](#fluence-autocomplete-shell)
* [`fluence build`](#fluence-build)
* [`fluence deal deploy [WORKER-NAMES]`](#fluence-deal-deploy-worker-names)
* [`fluence default peers [NETWORK]`](#fluence-default-peers-network)
* [`fluence dependency cargo install [PACKAGE-NAME | PACKAGE-NAME@VERSION]`](#fluence-dependency-cargo-install-package-name--package-nameversion)
* [`fluence dependency install`](#fluence-dependency-install)
* [`fluence dependency npm install [PACKAGE-NAME | PACKAGE-NAME@VERSION]`](#fluence-dependency-npm-install-package-name--package-nameversion)
* [`fluence dependency versions`](#fluence-dependency-versions)
* [`fluence help [COMMANDS]`](#fluence-help-commands)
* [`fluence init [PATH]`](#fluence-init-path)
* [`fluence key default [NAME]`](#fluence-key-default-name)
* [`fluence key new [NAME]`](#fluence-key-new-name)
* [`fluence key remove [NAME]`](#fluence-key-remove-name)
* [`fluence module add [PATH | URL]`](#fluence-module-add-path--url)
* [`fluence module new [PATH]`](#fluence-module-new-path)
* [`fluence module remove [NAME | PATH | URL]`](#fluence-module-remove-name--path--url)
* [`fluence resource-owner pat create [DEAL-ADDRESS]`](#fluence-resource-owner-pat-create-deal-address)
* [`fluence run`](#fluence-run)
* [`fluence service add [PATH | URL]`](#fluence-service-add-path--url)
* [`fluence service new [PATH]`](#fluence-service-new-path)
* [`fluence service remove [NAME | PATH | URL]`](#fluence-service-remove-name--path--url)
* [`fluence service repl [NAME | PATH | URL]`](#fluence-service-repl-name--path--url)
* [`fluence workers deploy [WORKER-NAMES]`](#fluence-workers-deploy-worker-names)
* [`fluence workers logs [WORKER-NAMES]`](#fluence-workers-logs-worker-names)
* [`fluence workers upload [WORKER-NAMES]`](#fluence-workers-upload-worker-names)

## `fluence aqua`

Compile aqua file or directory that contains your .aqua files

```
USAGE
  $ fluence aqua [-i <value>] [-o <value>] [--import <value>] [--air | --js | --common-js]
    [--old-fluence-js] [--log-level-compiler <value>] [--const <value>] [--no-relay] [--no-xor] [--dry] [--scheduled]
    [-w] [--no-input]

FLAGS
  -i, --input=<path>            Path to an aqua file or an input directory that contains your .aqua files
  -o, --output=<path>           Path to the output directory. Will be created if it doesn't exists
  -w, --watch                   Watch aqua file or folder for changes and recompile
  --air                         Generate .air file instead of .ts
  --common-js                   Use no extension in generated .ts file
  --const=<NAME=value>...       Constants to be passed to the compiler
  --dry                         Checks if compilation is succeeded, without output
  --import=<path>...            Path to a directory to import from. May be used several times
  --js                          Generate .js file instead of .ts
  --log-level-compiler=<level>  Set log level for the compiler. Must be one of: Must be one of: all, trace, debug, info,
                                warn, error, off
  --no-input                    Don't interactively ask for any input from the user
  --no-relay                    Do not generate a pass through the relay node
  --no-xor                      Do not generate a wrapper that catches and displays errors
  --old-fluence-js              Generate TypeScript or JavaScript files for new JS Client
  --scheduled                   Generate air code for script storage. Without error handling wrappers and hops on relay.
                                Will ignore other options

DESCRIPTION
  Compile aqua file or directory that contains your .aqua files

EXAMPLES
  $ fluence aqua
```

<<<<<<< HEAD
_See code: [dist/commands/aqua.ts](https://github.com/fluencelabs/fluence-cli/blob/v0.3.2/dist/commands/aqua.ts)_
=======
_See code: [dist/commands/aqua.ts](https://github.com/fluencelabs/fluence-cli/blob/v0.3.5/dist/commands/aqua.ts)_
>>>>>>> aa82ef42

## `fluence aqua json [FUNC] [INPUT] [OUTPUT]`

Infers aqua types for an arbitrary json file, generates valid aqua code with a function call that returns an aqua object literal with the same structure as the json file. For valid generation please refer to aqua documentation https://fluence.dev/docs/aqua-book/language/ to learn about what kind of structures are valid in aqua language and what they translate into

```
USAGE
  $ fluence aqua json [FUNC] [INPUT] [OUTPUT] [--no-input]

ARGUMENTS
  FUNC    Name of the exported function
  INPUT   Path to json file
  OUTPUT  Path to for output file

FLAGS
  --no-input  Don't interactively ask for any input from the user

DESCRIPTION
  Infers aqua types for an arbitrary json file, generates valid aqua code with a function call that returns an aqua
  object literal with the same structure as the json file. For valid generation please refer to aqua documentation
  https://fluence.dev/docs/aqua-book/language/ to learn about what kind of structures are valid in aqua language and
  what they translate into
```

## `fluence aqua yml [FUNC] [INPUT] [OUTPUT]`

Infers aqua types for an arbitrary yaml file, generates valid aqua code with a function call that returns an aqua object literal with the same structure as the yaml file. For valid generation please refer to aqua documentation https://fluence.dev/docs/aqua-book/language/ to learn about what kind of structures are valid in aqua language and what they translate into

```
USAGE
  $ fluence aqua yml [FUNC] [INPUT] [OUTPUT] [--no-input]

ARGUMENTS
  FUNC    Name of the exported function
  INPUT   Path to yaml file
  OUTPUT  Path to for output file

FLAGS
  --no-input  Don't interactively ask for any input from the user

DESCRIPTION
  Infers aqua types for an arbitrary yaml file, generates valid aqua code with a function call that returns an aqua
  object literal with the same structure as the yaml file. For valid generation please refer to aqua documentation
  https://fluence.dev/docs/aqua-book/language/ to learn about what kind of structures are valid in aqua language and
  what they translate into

ALIASES
  $ fluence aqua yaml
```

## `fluence autocomplete [SHELL]`

display autocomplete installation instructions

```
USAGE
  $ fluence autocomplete [SHELL] [-r]

ARGUMENTS
  SHELL  shell type

FLAGS
  -r, --refresh-cache  Refresh cache (ignores displaying instructions)

DESCRIPTION
  display autocomplete installation instructions

EXAMPLES
  $ fluence autocomplete

  $ fluence autocomplete bash

  $ fluence autocomplete zsh

  $ fluence autocomplete --refresh-cache
```

_See code: [@oclif/plugin-autocomplete](https://github.com/oclif/plugin-autocomplete/blob/v2.1.3/src/commands/autocomplete/index.ts)_

## `fluence build`

Build all application services, described in fluence.yaml and generate aqua interfaces for them

```
USAGE
  $ fluence build [--no-input]

FLAGS
  --no-input  Don't interactively ask for any input from the user

DESCRIPTION
  Build all application services, described in fluence.yaml and generate aqua interfaces for them

EXAMPLES
  $ fluence build
```

<<<<<<< HEAD
_See code: [dist/commands/build.ts](https://github.com/fluencelabs/fluence-cli/blob/v0.3.2/dist/commands/build.ts)_

## `fluence deal change-app [DEAL-ADDRESS] [NEW-APP-CID]`

Change app id in the deal

```
USAGE
  $ fluence deal change-app [DEAL-ADDRESS] [NEW-APP-CID] [--no-input] [-k <value>] [--network <value>]

ARGUMENTS
  DEAL-ADDRESS  Deal address
  NEW-APP-CID   New app CID for the deal

FLAGS
  -k, --privKey=<value>  !WARNING! for debug purposes only. Passing private keys through flags is unsecure
  --network=<network>    [default: testnet] $The network in which the transactions used by the command will be carried
                         out (local, testnet)
  --no-input             Don't interactively ask for any input from the user

DESCRIPTION
  Change app id in the deal
```

## `fluence deal create`

Create your deal with the specified parameters

```
USAGE
  $ fluence deal create --appCID <value> [--no-input] [--minWorkers <value>] [--targetWorkers <value>] [--network
    <value>] [-k <value>]

FLAGS
  -k, --privKey=<value>    !WARNING! for debug purposes only. Passing private keys through flags is unsecure
  --appCID=<value>         (required) CID of the application that will be deployed
  --minWorkers=<value>     [default: 1] Required workers to activate the deal
  --network=<network>      [default: testnet] $The network in which the transactions used by the command will be carried
                           out (local, testnet)
  --no-input               Don't interactively ask for any input from the user
  --targetWorkers=<value>  [default: 3] Max workers in the deal

DESCRIPTION
  Create your deal with the specified parameters
```
=======
_See code: [dist/commands/build.ts](https://github.com/fluencelabs/fluence-cli/blob/v0.3.5/dist/commands/build.ts)_
>>>>>>> aa82ef42

## `fluence deal deploy [WORKER-NAMES]`

Deploy workers according to deal in 'deals' property in fluence.yaml

```
USAGE
  $ fluence deal deploy [WORKER-NAMES] [--no-input] [--relay <value>] [--timeout <value>] [--ttl <value>] [-k
    <value>] [--off-aqua-logs] [-k <value>] [--network <value>]

ARGUMENTS
  WORKER-NAMES  Names of workers to deploy (by default all deals from 'deals' property in fluence.yaml are deployed)

FLAGS
  -k, --key-pair-name=<name>  Key pair name
  -k, --privKey=<value>       !WARNING! for debug purposes only. Passing private keys through flags is unsecure
  --network=<network>         [default: testnet] $The network in which the transactions used by the command will be
                              carried out (local, testnet)
  --no-input                  Don't interactively ask for any input from the user
  --off-aqua-logs             Turns off logs from Console.print in aqua and from IPFS service
  --relay=<multiaddr>         Relay node multiaddr
  --timeout=<milliseconds>    [default: 60000] Timeout used for command execution
  --ttl=<milliseconds>        Sets the default TTL for all particles originating from the peer with no TTL specified. If
                              the originating particle's TTL is defined then that value will be used If the option is
                              not set default TTL will be 60000

DESCRIPTION
  Deploy workers according to deal in 'deals' property in fluence.yaml

EXAMPLES
  $ fluence deal deploy
```

## `fluence default peers [NETWORK]`

Print default Fluence network peer addresses

```
USAGE
  $ fluence default peers [NETWORK] [--no-input]

ARGUMENTS
  NETWORK  Network to use. One of kras, stage, testnet

FLAGS
  --no-input  Don't interactively ask for any input from the user

DESCRIPTION
  Print default Fluence network peer addresses

EXAMPLES
  $ fluence default peers
```

## `fluence dependency cargo install [PACKAGE-NAME | PACKAGE-NAME@VERSION]`

Install cargo project dependencies (all dependencies are cached inside .fluence/cargo directory of the current user)

```
USAGE
  $ fluence dependency cargo install [PACKAGE-NAME | PACKAGE-NAME@VERSION] [--no-input] [--toolchain <value>] [--force]

ARGUMENTS
  PACKAGE-NAME | PACKAGE-NAME@VERSION  Package name. Installs the latest version of the package by default. If you want
                                       to install a specific version, you can do so by appending @ and the version to
                                       the package name. For example: marine@0.12.4

FLAGS
  --force                       Force install even if the dependency/dependencies is/are already installed
  --no-input                    Don't interactively ask for any input from the user
  --toolchain=<toolchain_name>  Rustup toolchain name (such as stable or nightly-2022-09-15-x86_64)

DESCRIPTION
  Install cargo project dependencies (all dependencies are cached inside .fluence/cargo directory of the current user)

ALIASES
  $ fluence dependency cargo i
  $ fluence dep cargo i

EXAMPLES
  $ fluence dependency cargo install
```

## `fluence dependency install`

Install all project dependencies (dependencies are cached inside .fluence directory of the current user)

```
USAGE
  $ fluence dependency install [--no-input] [--recommended | --latest] [--force]

FLAGS
  --force        Force install even if the dependency/dependencies is/are already installed
  --latest       Set recommended versions of @fluencelabs/aqua, marine and mrepl dependencies and install all
                 dependencies from fluence.yaml
  --no-input     Don't interactively ask for any input from the user
  --recommended  Set latest versions of @fluencelabs/aqua, marine and mrepl dependencies and install all dependencies
                 from fluence.yaml

DESCRIPTION
  Install all project dependencies (dependencies are cached inside .fluence directory of the current user)

ALIASES
  $ fluence dependency i
  $ fluence dep i

EXAMPLES
  $ fluence dependency install
```

## `fluence dependency npm install [PACKAGE-NAME | PACKAGE-NAME@VERSION]`

Install npm project dependencies (all dependencies are cached inside .fluence/npm directory of the current user)

```
USAGE
  $ fluence dependency npm install [PACKAGE-NAME | PACKAGE-NAME@VERSION] [--no-input] [--force]

ARGUMENTS
  PACKAGE-NAME | PACKAGE-NAME@VERSION  Package name. Installs the latest version of the package by default. If you want
                                       to install a specific version, you can do so by appending @ and the version to
                                       the package name. For example: @fluencelabs/aqua-lib@0.6.0

FLAGS
  --force     Force install even if the dependency/dependencies is/are already installed
  --no-input  Don't interactively ask for any input from the user

DESCRIPTION
  Install npm project dependencies (all dependencies are cached inside .fluence/npm directory of the current user)

ALIASES
  $ fluence dependency npm i
  $ fluence dep npm i

EXAMPLES
  $ fluence dependency npm install
```

## `fluence dependency versions`

Get versions of all currently used dependencies

```
USAGE
  $ fluence dependency versions [--no-input]

FLAGS
  --no-input  Don't interactively ask for any input from the user

DESCRIPTION
  Get versions of all currently used dependencies

ALIASES
  $ fluence dependency v
  $ fluence dep v

EXAMPLES
  $ fluence dependency versions
```

## `fluence help [COMMANDS]`

Display help for fluence.

```
USAGE
  $ fluence help [COMMANDS] [-n]

ARGUMENTS
  COMMANDS  Command to show help for.

FLAGS
  -n, --nested-commands  Include all nested commands in the output.

DESCRIPTION
  Display help for fluence.
```

_See code: [@oclif/plugin-help](https://github.com/oclif/plugin-help/blob/v5.2.6/src/commands/help.ts)_

## `fluence init [PATH]`

Initialize fluence project

```
USAGE
  $ fluence init [PATH] [--no-input] [-t <value>]

ARGUMENTS
  PATH  Project path

FLAGS
  -t, --template=<value>  Template to use for the project. One of: minimal, ts, js
  --no-input              Don't interactively ask for any input from the user

DESCRIPTION
  Initialize fluence project

EXAMPLES
  $ fluence init
```

<<<<<<< HEAD
_See code: [dist/commands/init.ts](https://github.com/fluencelabs/fluence-cli/blob/v0.3.2/dist/commands/init.ts)_
=======
_See code: [dist/commands/init.ts](https://github.com/fluencelabs/fluence-cli/blob/v0.3.5/dist/commands/init.ts)_
>>>>>>> aa82ef42

## `fluence key default [NAME]`

Set default key-pair for user or project

```
USAGE
  $ fluence key default [NAME] [--no-input] [--user]

ARGUMENTS
  NAME  Key-pair name

FLAGS
  --no-input  Don't interactively ask for any input from the user
  --user      Set default key-pair for current user instead of current project

DESCRIPTION
  Set default key-pair for user or project

EXAMPLES
  $ fluence key default
```

## `fluence key new [NAME]`

Generate key-pair and store it in user-secrets.yaml or project-secrets.yaml

```
USAGE
  $ fluence key new [NAME] [--no-input] [--user] [--default]

ARGUMENTS
  NAME  Key-pair name

FLAGS
  --default   Set new key-pair as default for current project or user
  --no-input  Don't interactively ask for any input from the user
  --user      Generate key-pair for current user instead of generating key-pair for current project

DESCRIPTION
  Generate key-pair and store it in user-secrets.yaml or project-secrets.yaml

EXAMPLES
  $ fluence key new
```

## `fluence key remove [NAME]`

Remove key-pair from user-secrets.yaml or project-secrets.yaml

```
USAGE
  $ fluence key remove [NAME] [--no-input] [--user]

ARGUMENTS
  NAME  Key-pair name

FLAGS
  --no-input  Don't interactively ask for any input from the user
  --user      Remove key-pair from current user instead of removing key-pair from current project

DESCRIPTION
  Remove key-pair from user-secrets.yaml or project-secrets.yaml

EXAMPLES
  $ fluence key remove
```

## `fluence module add [PATH | URL]`

Add module to service.yaml

```
USAGE
  $ fluence module add [PATH | URL] [--no-input] [--name <value>] [--service <value>]

ARGUMENTS
  PATH | URL  Path to a module or url to .tar.gz archive

FLAGS
  --name=<name>            Override module name
  --no-input               Don't interactively ask for any input from the user
  --service=<name | path>  Service name from fluence.yaml or path to the service config or directory that contains
                           service.yaml

DESCRIPTION
  Add module to service.yaml

EXAMPLES
  $ fluence module add
```

## `fluence module new [PATH]`

Create new marine module template

```
USAGE
  $ fluence module new [PATH] [--no-input]

ARGUMENTS
  PATH  Module path

FLAGS
  --no-input  Don't interactively ask for any input from the user

DESCRIPTION
  Create new marine module template

EXAMPLES
  $ fluence module new
```

## `fluence module remove [NAME | PATH | URL]`

Remove module from service.yaml

```
USAGE
  $ fluence module remove [NAME | PATH | URL] [--no-input] [--service <value>]

ARGUMENTS
  NAME | PATH | URL  Module name from service.yaml, path to a module or url to .tar.gz archive

FLAGS
  --no-input               Don't interactively ask for any input from the user
  --service=<name | path>  Service name from fluence.yaml or path to the service directory

DESCRIPTION
  Remove module from service.yaml

EXAMPLES
  $ fluence module remove
```

## `fluence resource-owner pat create [DEAL-ADDRESS]`

Create provider access token for the deal

```
USAGE
  $ fluence resource-owner pat create [DEAL-ADDRESS] [--no-input] [-k <value>] [--network <value>]

ARGUMENTS
  DEAL-ADDRESS  Deal address

FLAGS
  -k, --privKey=<value>  !WARNING! for debug purposes only. Passing private keys through flags is unsecure
  --network=<network>    [default: testnet] $The network in which the transactions used by the command will be carried
                         out (local, testnet)
  --no-input             Don't interactively ask for any input from the user

DESCRIPTION
  Create provider access token for the deal
```

## `fluence run`

Run aqua script

```
USAGE
  $ fluence run [--no-input] [--relay <value>] [--data <value>] [--data-path <value>] [--import <value>]
    [--log-level-compiler <value>] [--log-level-avm <value>] [--print-particle-id] [--quiet] [--plugin <value>] [--const
    <value>] [--json-service <value>] [-i <value>] [-f <value>] [--no-xor] [--no-relay] [--print-air] [--off-aqua-logs]
    [--timeout <value>] [-k <value>]

FLAGS
  -f, --func=<function-call>    Function call
  -i, --input=<path>            Path to an aqua file or to a directory that contains aqua files
  -k, --key-pair-name=<name>    Key pair name
  --const=<NAME = value>...     Constant that will be used in the aqua code that you run (example of aqua code:
                                SOME_CONST ?= "default_value"). Constant name must be upper cased.
  --data=<json>                 JSON in { [argumentName]: argumentValue } format. You can call a function using these
                                argument names
  --data-path=<path>            Path to a JSON file in { [argumentName]: argumentValue } format. You can call a function
                                using these argument names
  --import=<path>...            Path to a directory to import from. May be used several times
  --json-service=<path>...      Path to a file that contains a JSON formatted service
  --log-level-avm=<level>       Set log level for AquaVM. Must be one of: debug, info, warn, error, off, trace
  --log-level-compiler=<level>  Set log level for the compiler. Must be one of: Must be one of: all, trace, debug, info,
                                warn, error, off
  --no-input                    Don't interactively ask for any input from the user
  --no-relay                    Do not generate a pass through the relay node
  --no-xor                      Do not generate a wrapper that catches and displays errors
  --off-aqua-logs               Turns off logs from Console.print in aqua and from IPFS service
  --plugin=<path>               [experimental] Path to a directory with JS plugins (Read more:
                                https://fluence.dev/docs/aqua-book/aqua-cli/plugins)
  --print-air                   Prints generated AIR code before function execution
  --print-particle-id           If set, newly initiated particle ids will be printed to console. Useful to see what
                                particle id is responsible for aqua function
  --quiet                       Print only execution result. Overrides all --log-level-* flags
  --relay=<multiaddr>           Relay node multiaddr
  --timeout=<milliseconds>      [default: 60000] Timeout used for command execution

DESCRIPTION
  Run aqua script

EXAMPLES
  $ fluence run
```

<<<<<<< HEAD
_See code: [dist/commands/run.ts](https://github.com/fluencelabs/fluence-cli/blob/v0.3.2/dist/commands/run.ts)_
=======
_See code: [dist/commands/run.ts](https://github.com/fluencelabs/fluence-cli/blob/v0.3.5/dist/commands/run.ts)_
>>>>>>> aa82ef42

## `fluence service add [PATH | URL]`

Add service to fluence.yaml

```
USAGE
  $ fluence service add [PATH | URL] [--no-input] [--name <value>]

ARGUMENTS
  PATH | URL  Path to a service or url to .tar.gz archive

FLAGS
  --name=<name>  Override service name (must start with a lowercase letter and contain only letters, numbers, and
                 underscores)
  --no-input     Don't interactively ask for any input from the user

DESCRIPTION
  Add service to fluence.yaml

EXAMPLES
  $ fluence service add
```

## `fluence service new [PATH]`

Create new marine service template

```
USAGE
  $ fluence service new [PATH] [--no-input] [--name <value>]

ARGUMENTS
  PATH  Path to a service

FLAGS
  --name=<name>  Unique service name (must start with a lowercase letter and contain only letters, numbers, and
                 underscores)
  --no-input     Don't interactively ask for any input from the user

DESCRIPTION
  Create new marine service template

EXAMPLES
  $ fluence service new
```

## `fluence service remove [NAME | PATH | URL]`

Remove service from fluence.yaml

```
USAGE
  $ fluence service remove [NAME | PATH | URL] [--no-input]

ARGUMENTS
  NAME | PATH | URL  Service name from fluence.yaml, path to a service or url to .tar.gz archive

FLAGS
  --no-input  Don't interactively ask for any input from the user

DESCRIPTION
  Remove service from fluence.yaml

EXAMPLES
  $ fluence service remove
```

## `fluence service repl [NAME | PATH | URL]`

Open service inside repl (downloads and builds modules if necessary)

```
USAGE
  $ fluence service repl [NAME | PATH | URL] [--no-input]

ARGUMENTS
  NAME | PATH | URL  Service name from fluence.yaml, path to a service or url to .tar.gz archive

FLAGS
  --no-input  Don't interactively ask for any input from the user

DESCRIPTION
  Open service inside repl (downloads and builds modules if necessary)

EXAMPLES
  $ fluence service repl
```

## `fluence workers deploy [WORKER-NAMES]`

Deploy workers to hosts, described in 'hosts' property in fluence.yaml

```
USAGE
  $ fluence workers deploy [WORKER-NAMES] [--no-input] [--relay <value>] [--timeout <value>] [--ttl <value>] [-k
    <value>] [--off-aqua-logs] [-k <value>]

ARGUMENTS
  WORKER-NAMES  Names of workers to deploy (by default all workers from 'hosts' property in fluence.yaml are deployed)

FLAGS
  -k, --key-pair-name=<name>  Key pair name
  -k, --privKey=<value>       !WARNING! for debug purposes only. Passing private keys through flags is unsecure
  --no-input                  Don't interactively ask for any input from the user
  --off-aqua-logs             Turns off logs from Console.print in aqua and from IPFS service
  --relay=<multiaddr>         Relay node multiaddr
  --timeout=<milliseconds>    [default: 60000] Timeout used for command execution
  --ttl=<milliseconds>        Sets the default TTL for all particles originating from the peer with no TTL specified. If
                              the originating particle's TTL is defined then that value will be used If the option is
                              not set default TTL will be 60000

DESCRIPTION
  Deploy workers to hosts, described in 'hosts' property in fluence.yaml

EXAMPLES
  $ fluence workers deploy
```

## `fluence workers logs [WORKER-NAMES]`

Get logs from deployed workers listed in deployed.yaml

```
USAGE
  $ fluence workers logs [WORKER-NAMES] [--no-input] [--relay <value>] [--timeout <value>] [--ttl <value>] [-k
    <value>] [--off-aqua-logs] [-k <value>]

ARGUMENTS
  WORKER-NAMES  Names of workers to deploy (by default all deals from 'deals' property of fluence.yaml are deployed)

FLAGS
  -k, --key-pair-name=<name>  Key pair name
  -k, --privKey=<value>       !WARNING! for debug purposes only. Passing private keys through flags is unsecure
  --no-input                  Don't interactively ask for any input from the user
  --off-aqua-logs             Turns off logs from Console.print in aqua and from IPFS service
  --relay=<multiaddr>         Relay node multiaddr
  --timeout=<milliseconds>    [default: 60000] Timeout used for command execution
  --ttl=<milliseconds>        Sets the default TTL for all particles originating from the peer with no TTL specified. If
                              the originating particle's TTL is defined then that value will be used If the option is
                              not set default TTL will be 60000

DESCRIPTION
  Get logs from deployed workers listed in deployed.yaml

EXAMPLES
  $ fluence workers logs
```

## `fluence workers upload [WORKER-NAMES]`

Upload workers to hosts, described in 'hosts' property in fluence.yaml

```
USAGE
  $ fluence workers upload [WORKER-NAMES] [--no-input] [--relay <value>] [--timeout <value>] [--ttl <value>] [-k
    <value>] [--off-aqua-logs] [-k <value>]

ARGUMENTS
  WORKER-NAMES  Names of workers to deploy (by default all workers from 'hosts' property in fluence.yaml are deployed)

FLAGS
  -k, --key-pair-name=<name>  Key pair name
  -k, --privKey=<value>       !WARNING! for debug purposes only. Passing private keys through flags is unsecure
  --no-input                  Don't interactively ask for any input from the user
  --off-aqua-logs             Turns off logs from Console.print in aqua and from IPFS service
  --relay=<multiaddr>         Relay node multiaddr
  --timeout=<milliseconds>    [default: 60000] Timeout used for command execution
  --ttl=<milliseconds>        Sets the default TTL for all particles originating from the peer with no TTL specified. If
                              the originating particle's TTL is defined then that value will be used If the option is
                              not set default TTL will be 60000

DESCRIPTION
  Upload workers to hosts, described in 'hosts' property in fluence.yaml

EXAMPLES
  $ fluence workers upload
```
<!-- commandsstop --><|MERGE_RESOLUTION|>--- conflicted
+++ resolved
@@ -65,11 +65,7 @@
   $ fluence aqua
 ```
 
-<<<<<<< HEAD
-_See code: [dist/commands/aqua.ts](https://github.com/fluencelabs/fluence-cli/blob/v0.3.2/dist/commands/aqua.ts)_
-=======
-_See code: [dist/commands/aqua.ts](https://github.com/fluencelabs/fluence-cli/blob/v0.3.5/dist/commands/aqua.ts)_
->>>>>>> aa82ef42
+_See code: [dist/commands/aqua.ts](https://github.com/fluencelabs/fluence-cli/blob/v0.3.6/dist/commands/aqua.ts)_
 
 ## `fluence aqua json [FUNC] [INPUT] [OUTPUT]`
 
@@ -167,55 +163,7 @@
   $ fluence build
 ```
 
-<<<<<<< HEAD
-_See code: [dist/commands/build.ts](https://github.com/fluencelabs/fluence-cli/blob/v0.3.2/dist/commands/build.ts)_
-
-## `fluence deal change-app [DEAL-ADDRESS] [NEW-APP-CID]`
-
-Change app id in the deal
-
-```
-USAGE
-  $ fluence deal change-app [DEAL-ADDRESS] [NEW-APP-CID] [--no-input] [-k <value>] [--network <value>]
-
-ARGUMENTS
-  DEAL-ADDRESS  Deal address
-  NEW-APP-CID   New app CID for the deal
-
-FLAGS
-  -k, --privKey=<value>  !WARNING! for debug purposes only. Passing private keys through flags is unsecure
-  --network=<network>    [default: testnet] $The network in which the transactions used by the command will be carried
-                         out (local, testnet)
-  --no-input             Don't interactively ask for any input from the user
-
-DESCRIPTION
-  Change app id in the deal
-```
-
-## `fluence deal create`
-
-Create your deal with the specified parameters
-
-```
-USAGE
-  $ fluence deal create --appCID <value> [--no-input] [--minWorkers <value>] [--targetWorkers <value>] [--network
-    <value>] [-k <value>]
-
-FLAGS
-  -k, --privKey=<value>    !WARNING! for debug purposes only. Passing private keys through flags is unsecure
-  --appCID=<value>         (required) CID of the application that will be deployed
-  --minWorkers=<value>     [default: 1] Required workers to activate the deal
-  --network=<network>      [default: testnet] $The network in which the transactions used by the command will be carried
-                           out (local, testnet)
-  --no-input               Don't interactively ask for any input from the user
-  --targetWorkers=<value>  [default: 3] Max workers in the deal
-
-DESCRIPTION
-  Create your deal with the specified parameters
-```
-=======
-_See code: [dist/commands/build.ts](https://github.com/fluencelabs/fluence-cli/blob/v0.3.5/dist/commands/build.ts)_
->>>>>>> aa82ef42
+_See code: [dist/commands/build.ts](https://github.com/fluencelabs/fluence-cli/blob/v0.3.6/dist/commands/build.ts)_
 
 ## `fluence deal deploy [WORKER-NAMES]`
 
@@ -418,11 +366,7 @@
   $ fluence init
 ```
 
-<<<<<<< HEAD
-_See code: [dist/commands/init.ts](https://github.com/fluencelabs/fluence-cli/blob/v0.3.2/dist/commands/init.ts)_
-=======
-_See code: [dist/commands/init.ts](https://github.com/fluencelabs/fluence-cli/blob/v0.3.5/dist/commands/init.ts)_
->>>>>>> aa82ef42
+_See code: [dist/commands/init.ts](https://github.com/fluencelabs/fluence-cli/blob/v0.3.6/dist/commands/init.ts)_
 
 ## `fluence key default [NAME]`
 
@@ -625,11 +569,7 @@
   $ fluence run
 ```
 
-<<<<<<< HEAD
-_See code: [dist/commands/run.ts](https://github.com/fluencelabs/fluence-cli/blob/v0.3.2/dist/commands/run.ts)_
-=======
-_See code: [dist/commands/run.ts](https://github.com/fluencelabs/fluence-cli/blob/v0.3.5/dist/commands/run.ts)_
->>>>>>> aa82ef42
+_See code: [dist/commands/run.ts](https://github.com/fluencelabs/fluence-cli/blob/v0.3.6/dist/commands/run.ts)_
 
 ## `fluence service add [PATH | URL]`
 
