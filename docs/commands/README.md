--- conflicted
+++ resolved
@@ -225,17 +225,10 @@
   --[no-]auto-match                 Disable automatic matching
   --dial-timeout=<milliseconds>     [default: 60000] Timeout for Fluence js-client to connect to relay peer
   --import=<path>...                Path to a directory to import aqua files from. May be used several times
-<<<<<<< HEAD
   --marine-build-args=<--flag arg>  `cargo build` flags and args to pass to marine build. Overrides 'marineBuildArgs'
                                     property in fluence.yaml
   --network=<network>               [default: local] The network in which the transactions used by the command will be
                                     carried out (testnet, local)
-=======
-  --marine-build-args=<--flag arg>  Space separated `cargo build` flags and args to pass to marine build. Overrides
-                                    'marineBuildArgs' property in fluence.yaml. Default: --release
-  --network=<network>               [default: testnet] The network in which the transactions used by the command will be
-                                    carried out (local, testnet)
->>>>>>> 48d3f73d
   --no-build                        Don't build the project before running the command
   --no-input                        Don't interactively ask for any input from the user
   --off-aqua-logs                   Turns off logs from Console.print in aqua and from IPFS service
