# Commands
<!-- commands -->
* [`fluence air beautify [PATH]`](#fluence-air-beautify-path)
* [`fluence aqua`](#fluence-aqua)
* [`fluence aqua imports`](#fluence-aqua-imports)
* [`fluence aqua json [INPUT] [OUTPUT]`](#fluence-aqua-json-input-output)
* [`fluence aqua yml [INPUT] [OUTPUT]`](#fluence-aqua-yml-input-output)
* [`fluence autocomplete [SHELL]`](#fluence-autocomplete-shell)
* [`fluence build`](#fluence-build)
* [`fluence chain info`](#fluence-chain-info)
* [`fluence chain proof`](#fluence-chain-proof)
* [`fluence deal change-app [DEAL-ADDRESS] [NEW-APP-CID]`](#fluence-deal-change-app-deal-address-new-app-cid)
* [`fluence deal create`](#fluence-deal-create)
* [`fluence deal deposit [AMOUNT] [DEPLOYMENT-NAMES]`](#fluence-deal-deposit-amount-deployment-names)
* [`fluence deal info [DEPLOYMENT-NAMES]`](#fluence-deal-info-deployment-names)
* [`fluence deal logs [DEPLOYMENT-NAMES]`](#fluence-deal-logs-deployment-names)
* [`fluence deal stop [DEPLOYMENT-NAMES]`](#fluence-deal-stop-deployment-names)
* [`fluence deal withdraw [AMOUNT] [DEPLOYMENT-NAMES]`](#fluence-deal-withdraw-amount-deployment-names)
* [`fluence deal workers-add [DEPLOYMENT-NAMES]`](#fluence-deal-workers-add-deployment-names)
* [`fluence deal workers-remove [UNIT-IDS]`](#fluence-deal-workers-remove-unit-ids)
* [`fluence default env [ENV]`](#fluence-default-env-env)
* [`fluence default peers [ENV]`](#fluence-default-peers-env)
* [`fluence delegator collateral-add [IDS]`](#fluence-delegator-collateral-add-ids)
* [`fluence delegator collateral-withdraw [IDS]`](#fluence-delegator-collateral-withdraw-ids)
* [`fluence delegator reward-withdraw [IDS]`](#fluence-delegator-reward-withdraw-ids)
* [`fluence dep install [PACKAGE-NAME | PACKAGE-NAME@VERSION]`](#fluence-dep-install-package-name--package-nameversion)
* [`fluence dep reset`](#fluence-dep-reset)
* [`fluence dep uninstall PACKAGE-NAME`](#fluence-dep-uninstall-package-name)
* [`fluence dep versions`](#fluence-dep-versions)
* [`fluence deploy [DEPLOYMENT-NAMES]`](#fluence-deploy-deployment-names)
* [`fluence help [COMMANDS]`](#fluence-help-commands)
* [`fluence init [PATH]`](#fluence-init-path)
* [`fluence key default [NAME]`](#fluence-key-default-name)
* [`fluence key new [NAME]`](#fluence-key-new-name)
* [`fluence key remove [NAME]`](#fluence-key-remove-name)
* [`fluence local down`](#fluence-local-down)
* [`fluence local init`](#fluence-local-init)
* [`fluence local logs`](#fluence-local-logs)
* [`fluence local ps`](#fluence-local-ps)
* [`fluence local up`](#fluence-local-up)
* [`fluence module add [PATH | URL]`](#fluence-module-add-path--url)
* [`fluence module build [PATH]`](#fluence-module-build-path)
* [`fluence module new [NAME]`](#fluence-module-new-name)
* [`fluence module pack [PATH]`](#fluence-module-pack-path)
* [`fluence module remove [NAME | PATH | URL]`](#fluence-module-remove-name--path--url)
* [`fluence provider cc-activate`](#fluence-provider-cc-activate)
* [`fluence provider cc-create`](#fluence-provider-cc-create)
* [`fluence provider cc-info`](#fluence-provider-cc-info)
* [`fluence provider cc-remove`](#fluence-provider-cc-remove)
* [`fluence provider cc-withdraw-collateral`](#fluence-provider-cc-withdraw-collateral)
* [`fluence provider cc-withdraw-rewards`](#fluence-provider-cc-withdraw-rewards)
* [`fluence provider deal-exit [DEAL-IDS]`](#fluence-provider-deal-exit-deal-ids)
* [`fluence provider deal-list`](#fluence-provider-deal-list)
* [`fluence provider deal-reward-info [DEAL-ADDRESS] [UNIT-ID]`](#fluence-provider-deal-reward-info-deal-address-unit-id)
* [`fluence provider deal-withdraw [DEAL-IDS]`](#fluence-provider-deal-withdraw-deal-ids)
* [`fluence provider gen`](#fluence-provider-gen)
* [`fluence provider init`](#fluence-provider-init)
* [`fluence provider offer-create`](#fluence-provider-offer-create)
* [`fluence provider offer-info`](#fluence-provider-offer-info)
* [`fluence provider offer-update`](#fluence-provider-offer-update)
* [`fluence provider register`](#fluence-provider-register)
* [`fluence provider signing-wallets`](#fluence-provider-signing-wallets)
* [`fluence provider tokens-distribute`](#fluence-provider-tokens-distribute)
* [`fluence provider update`](#fluence-provider-update)
* [`fluence run`](#fluence-run)
* [`fluence service add [PATH | URL]`](#fluence-service-add-path--url)
* [`fluence service new [NAME]`](#fluence-service-new-name)
* [`fluence service remove [NAME | PATH | URL]`](#fluence-service-remove-name--path--url)
* [`fluence service repl [NAME | PATH | URL]`](#fluence-service-repl-name--path--url)
* [`fluence spell build [SPELL-NAMES]`](#fluence-spell-build-spell-names)
* [`fluence spell new [NAME]`](#fluence-spell-new-name)
* [`fluence update [CHANNEL]`](#fluence-update-channel)

## `fluence air beautify [PATH]`

Prints AIR script in human-readable Python-like representation. This representation cannot be executed and is intended to be read by mere mortals.

```
USAGE
  $ fluence air beautify [PATH] [--no-input]

ARGUMENTS
  PATH  Path to an AIR file. Must be relative to the current working directory or absolute

FLAGS
  --no-input  Don't interactively ask for any input from the user

DESCRIPTION
  Prints AIR script in human-readable Python-like representation. This representation cannot be executed and is intended
  to be read by mere mortals.

ALIASES
  $ fluence air b
```

_See code: [src/commands/air/beautify.ts](https://github.com/fluencelabs/cli/blob/v0.15.24/src/commands/air/beautify.ts)_

## `fluence aqua`

Compile aqua defined in 'compileAqua' property of fluence.yaml. If --input flag is used - then content of 'compileAqua' property in fluence.yaml will be ignored

```
USAGE
  $ fluence aqua [-n <value>] [--no-input] [-w] [-o <value>] [--air | --js] [--import <value>] [-i
    <value>] [--const <value>] [--log-level-compiler <value>] [--no-relay] [--no-xor] [--tracing] [--no-empty-response]
    [--dry]

FLAGS
  -i, --input=<path>                Path to an aqua file or a directory that contains your aqua files
  -n, --names=<value>               Comma-separated names of the configs from 'compileAqua' property of fluence.yaml to
                                    compile. If not specified, all configs will be compiled
  -o, --output=<path>               Path to the output directory. Must be relative to the current working directory or
                                    absolute. Will be created if it doesn't exists
  -w, --watch                       Watch aqua file or folder for changes and recompile
      --air                         Generate .air file instead of .ts
      --const=<NAME=value>...       Constants to be passed to the compiler
      --dry                         Checks if compilation succeeded, without output
      --import=<path>...            Path to a directory to import aqua files from. May be used several times
      --js                          Generate .js file instead of .ts
      --log-level-compiler=<level>  Set log level for the compiler. Must be one of: all, trace, debug, info, warn,
                                    error, off
      --no-empty-response           Do not generate response call if there are no returned values
      --no-input                    Don't interactively ask for any input from the user
      --no-relay                    Do not generate a pass through the relay node
      --no-xor                      Do not generate a wrapper that catches and displays errors
      --tracing                     Compile aqua in tracing mode (for debugging purposes)

DESCRIPTION
  Compile aqua defined in 'compileAqua' property of fluence.yaml. If --input flag is used - then content of
  'compileAqua' property in fluence.yaml will be ignored

EXAMPLES
  $ fluence aqua
```

_See code: [src/commands/aqua.ts](https://github.com/fluencelabs/cli/blob/v0.15.24/src/commands/aqua.ts)_

## `fluence aqua imports`

Returns a list of aqua imports that CLI produces

```
USAGE
  $ fluence aqua imports [--no-input]

FLAGS
  --no-input  Don't interactively ask for any input from the user

DESCRIPTION
  Returns a list of aqua imports that CLI produces
```

_See code: [src/commands/aqua/imports.ts](https://github.com/fluencelabs/cli/blob/v0.15.24/src/commands/aqua/imports.ts)_

## `fluence aqua json [INPUT] [OUTPUT]`

Infers aqua types for an arbitrary json file, generates valid aqua code with a function call that returns an aqua object literal with the same structure as the json file. For valid generation please refer to aqua documentation https://fluence.dev/docs/aqua-book/language/ to learn about what kind of structures are valid in aqua language and what they translate into

```
USAGE
  $ fluence aqua json [INPUT] [OUTPUT] [--no-input] [--f64] [--types <value>]

ARGUMENTS
  INPUT   Path to json file
  OUTPUT  Path to the output dir

FLAGS
  --f64           Convert all numbers to f64. Useful for arrays objects that contain numbers of different types in them.
                  Without this flag, numbers will be converted to u64, i64 or f64 depending on their value
  --no-input      Don't interactively ask for any input from the user
  --types=<path>  Experimental! Path to a file with custom types. Must be a list with objects that have 'name' and
                  'properties'. 'properties' must be a list of all custom type properties

DESCRIPTION
  Infers aqua types for an arbitrary json file, generates valid aqua code with a function call that returns an aqua
  object literal with the same structure as the json file. For valid generation please refer to aqua documentation
  https://fluence.dev/docs/aqua-book/language/ to learn about what kind of structures are valid in aqua language and
  what they translate into
```

_See code: [src/commands/aqua/json.ts](https://github.com/fluencelabs/cli/blob/v0.15.24/src/commands/aqua/json.ts)_

## `fluence aqua yml [INPUT] [OUTPUT]`

Infers aqua types for an arbitrary yaml file, generates valid aqua code with a function call that returns an aqua object literal with the same structure as the yaml file. For valid generation please refer to aqua documentation https://fluence.dev/docs/aqua-book/language/ to learn about what kind of structures are valid in aqua language and what they translate into

```
USAGE
  $ fluence aqua yml [INPUT] [OUTPUT] [--no-input] [--f64] [--types <value>]

ARGUMENTS
  INPUT   Path to yaml file
  OUTPUT  Path to the output dir

FLAGS
  --f64           Convert all numbers to f64. Useful for arrays objects that contain numbers of different types in them.
                  Without this flag, numbers will be converted to u64, i64 or f64 depending on their value
  --no-input      Don't interactively ask for any input from the user
  --types=<path>  Experimental! Path to a file with custom types. Must be a list with objects that have 'name' and
                  'properties'. 'properties' must be a list of all custom type properties

DESCRIPTION
  Infers aqua types for an arbitrary yaml file, generates valid aqua code with a function call that returns an aqua
  object literal with the same structure as the yaml file. For valid generation please refer to aqua documentation
  https://fluence.dev/docs/aqua-book/language/ to learn about what kind of structures are valid in aqua language and
  what they translate into

ALIASES
  $ fluence aqua yaml
```

_See code: [src/commands/aqua/yml.ts](https://github.com/fluencelabs/cli/blob/v0.15.24/src/commands/aqua/yml.ts)_

## `fluence autocomplete [SHELL]`

Display autocomplete installation instructions.

```
USAGE
  $ fluence autocomplete [SHELL] [-r]

ARGUMENTS
  SHELL  (zsh|bash|powershell) Shell type

FLAGS
  -r, --refresh-cache  Refresh cache (ignores displaying instructions)

DESCRIPTION
  Display autocomplete installation instructions.

EXAMPLES
  $ fluence autocomplete

  $ fluence autocomplete bash

  $ fluence autocomplete zsh

  $ fluence autocomplete powershell

  $ fluence autocomplete --refresh-cache
```

_See code: [@oclif/plugin-autocomplete](https://github.com/oclif/plugin-autocomplete/blob/v3.0.5/src/commands/autocomplete/index.ts)_

## `fluence build`

Build all application services, described in fluence.yaml and generate aqua interfaces for them

```
USAGE
  $ fluence build [--no-input] [--marine--args <value>] [--import <value>] [--env <value>]

FLAGS
  --env=<dar | kras | stage | local | custom>  Fluence Environment to use when running the command
  --import=<path>...                           Path to a directory to import aqua files from. May be used several times
  --marine-build-args=<--flag arg>             Space separated `cargo build` flags and args to pass to marine build.
                                               Overrides 'marineBuildArgs' property in fluence.yaml. Default: --release
  --no-input                                   Don't interactively ask for any input from the user

DESCRIPTION
  Build all application services, described in fluence.yaml and generate aqua interfaces for them

EXAMPLES
  $ fluence build
```

_See code: [src/commands/build.ts](https://github.com/fluencelabs/cli/blob/v0.15.24/src/commands/build.ts)_

## `fluence chain info`

Show contract addresses for the fluence environment and accounts for the local environment

```
USAGE
  $ fluence chain info [--no-input] [--env <value>] [--priv-key <value>]

FLAGS
  --env=<dar | kras | stage | local | custom>  Fluence Environment to use when running the command
  --no-input                                   Don't interactively ask for any input from the user
  --priv-key=<private-key>                     !WARNING! for debug purposes only. Passing private keys through flags is
                                               unsecure. On local network
                                               0xac0974bec39a17e36ba4a6b4d238ff944bacb478cbed5efcae784d7bf4f2ff80 key
                                               will be used by default

DESCRIPTION
  Show contract addresses for the fluence environment and accounts for the local environment
```

_See code: [src/commands/chain/info.ts](https://github.com/fluencelabs/cli/blob/v0.15.24/src/commands/chain/info.ts)_

## `fluence chain proof`

Send garbage proof for testing purposes

```
USAGE
  $ fluence chain proof [--no-input] [--env <value>] [--priv-key <value>]

FLAGS
  --env=<dar | kras | stage | local | custom>  Fluence Environment to use when running the command
  --no-input                                   Don't interactively ask for any input from the user
  --priv-key=<private-key>                     !WARNING! for debug purposes only. Passing private keys through flags is
                                               unsecure. On local network
                                               0xac0974bec39a17e36ba4a6b4d238ff944bacb478cbed5efcae784d7bf4f2ff80 key
                                               will be used by default

DESCRIPTION
  Send garbage proof for testing purposes
```

_See code: [src/commands/chain/proof.ts](https://github.com/fluencelabs/cli/blob/v0.15.24/src/commands/chain/proof.ts)_

## `fluence deal change-app [DEAL-ADDRESS] [NEW-APP-CID]`

Change app id in the deal

```
USAGE
  $ fluence deal change-app [DEAL-ADDRESS] [NEW-APP-CID] [--no-input] [--env <value>] [--priv-key <value>]

ARGUMENTS
  DEAL-ADDRESS  Deal address
  NEW-APP-CID   New app CID for the deal

FLAGS
  --env=<dar | kras | stage | local | custom>  Fluence Environment to use when running the command
  --no-input                                   Don't interactively ask for any input from the user
  --priv-key=<private-key>                     !WARNING! for debug purposes only. Passing private keys through flags is
                                               unsecure. On local network
                                               0xac0974bec39a17e36ba4a6b4d238ff944bacb478cbed5efcae784d7bf4f2ff80 key
                                               will be used by default

DESCRIPTION
  Change app id in the deal
```

_See code: [src/commands/deal/change-app.ts](https://github.com/fluencelabs/cli/blob/v0.15.24/src/commands/deal/change-app.ts)_

## `fluence deal create`

Create your deal with the specified parameters

```
USAGE
  $ fluence deal create --app-cid <value> --collateral-per-worker <value> --min-workers <value> --target-workers
    <value> --max-workers-per-provider <value> --price-per-worker-epoch <value> [--no-input] [--initial-balance <value>]
    [--effectors <value>] [--whitelist <value> | --blacklist <value>] [--protocol-version <value>] [--env <value>]
    [--priv-key <value>]

FLAGS
  --app-cid=<value>                            (required) CID of the application that will be deployed
  --blacklist=<value>                          Comma-separated list of blacklisted providers
  --collateral-per-worker=<value>              (required) Collateral per worker
  --effectors=<value>                          Comma-separated list of effector to be used in the deal
  --env=<dar | kras | stage | local | custom>  Fluence Environment to use when running the command
  --initial-balance=<value>                    Initial balance
  --max-workers-per-provider=<value>           (required) Max workers per provider
  --min-workers=<value>                        (required) Required workers to activate the deal
  --no-input                                   Don't interactively ask for any input from the user
  --price-per-worker-epoch=<value>             (required) Price per worker epoch
  --priv-key=<private-key>                     !WARNING! for debug purposes only. Passing private keys through flags is
                                               unsecure. On local network
                                               0xac0974bec39a17e36ba4a6b4d238ff944bacb478cbed5efcae784d7bf4f2ff80 key
                                               will be used by default
  --protocol-version=<value>                   Protocol version
  --target-workers=<value>                     (required) Max workers in the deal
  --whitelist=<value>                          Comma-separated list of whitelisted providers

DESCRIPTION
  Create your deal with the specified parameters
```

_See code: [src/commands/deal/create.ts](https://github.com/fluencelabs/cli/blob/v0.15.24/src/commands/deal/create.ts)_

## `fluence deal deposit [AMOUNT] [DEPLOYMENT-NAMES]`

Deposit do the deal

```
USAGE
  $ fluence deal deposit [AMOUNT] [DEPLOYMENT-NAMES] [--no-input] [--env <value>] [--priv-key <value>] [--deal-ids
    <value>]

ARGUMENTS
  AMOUNT            Amount of USDC tokens to deposit
  DEPLOYMENT-NAMES  Comma separated names of deployments. Can't be used together with --deal-ids flag

FLAGS
  --deal-ids=<id-1,id-2>                       Comma-separated deal ids of the deployed deal. Can't be used together
                                               with DEPLOYMENT-NAMES arg
  --env=<dar | kras | stage | local | custom>  Fluence Environment to use when running the command
  --no-input                                   Don't interactively ask for any input from the user
  --priv-key=<private-key>                     !WARNING! for debug purposes only. Passing private keys through flags is
                                               unsecure. On local network
                                               0xac0974bec39a17e36ba4a6b4d238ff944bacb478cbed5efcae784d7bf4f2ff80 key
                                               will be used by default

DESCRIPTION
  Deposit do the deal
```

_See code: [src/commands/deal/deposit.ts](https://github.com/fluencelabs/cli/blob/v0.15.24/src/commands/deal/deposit.ts)_

## `fluence deal info [DEPLOYMENT-NAMES]`

Get info about the deal

```
USAGE
  $ fluence deal info [DEPLOYMENT-NAMES] [--no-input] [--env <value>] [--priv-key <value>] [--deal-ids <value>]

ARGUMENTS
  DEPLOYMENT-NAMES  Comma separated names of deployments. Can't be used together with --deal-ids flag

FLAGS
  --deal-ids=<id-1,id-2>                       Comma-separated deal ids of the deployed deal. Can't be used together
                                               with DEPLOYMENT-NAMES arg
  --env=<dar | kras | stage | local | custom>  Fluence Environment to use when running the command
  --no-input                                   Don't interactively ask for any input from the user
  --priv-key=<private-key>                     !WARNING! for debug purposes only. Passing private keys through flags is
                                               unsecure. On local network
                                               0xac0974bec39a17e36ba4a6b4d238ff944bacb478cbed5efcae784d7bf4f2ff80 key
                                               will be used by default

DESCRIPTION
  Get info about the deal
```

_See code: [src/commands/deal/info.ts](https://github.com/fluencelabs/cli/blob/v0.15.24/src/commands/deal/info.ts)_

## `fluence deal logs [DEPLOYMENT-NAMES]`

Get logs from deployed workers for deals listed in workers.yaml

```
USAGE
  $ fluence deal logs [DEPLOYMENT-NAMES] [--no-input] [-k <value>] [--relay <value>] [--ttl <value>]
    [--dial-timeout <value>] [--particle-id] [--env <value>] [--off-aqua-logs] [--tracing] [--deal-ids <value>] [--spell
    <value>]

ARGUMENTS
  DEPLOYMENT-NAMES  Comma separated names of deployments. Can't be used together with --deal-ids flag

FLAGS
  -k, --sk=<name>                                  Name of the secret key for js-client inside CLI to use. If not
                                                   specified, will use the default key for the project. If there is no
                                                   fluence project or there is no default key, will use user's default
                                                   key
      --deal-ids=<id-1,id-2>                       Comma-separated deal ids of the deployed deal. Can't be used together
                                                   with DEPLOYMENT-NAMES arg
      --dial-timeout=<milliseconds>                [default: 15000] Timeout for Fluence js-client to connect to relay
                                                   peer
      --env=<dar | kras | stage | local | custom>  Fluence Environment to use when running the command
      --no-input                                   Don't interactively ask for any input from the user
      --off-aqua-logs                              Turns off logs from Console.print in aqua and from IPFS service
      --particle-id                                Print particle ids when running Fluence js-client
      --relay=<multiaddress>                       Relay for Fluence js-client to connect to
      --spell=<spell-name>                         [default: worker-spell] Spell name to get logs for
      --tracing                                    Compile aqua in tracing mode (for debugging purposes)
      --ttl=<milliseconds>                         [default: 15000] Particle Time To Live since 'now'. After that,
                                                   particle is expired and not processed.

DESCRIPTION
  Get logs from deployed workers for deals listed in workers.yaml

EXAMPLES
  $ fluence deal logs
```

_See code: [src/commands/deal/logs.ts](https://github.com/fluencelabs/cli/blob/v0.15.24/src/commands/deal/logs.ts)_

## `fluence deal stop [DEPLOYMENT-NAMES]`

Stop the deal

```
USAGE
  $ fluence deal stop [DEPLOYMENT-NAMES] [--no-input] [--env <value>] [--priv-key <value>] [--deal-ids <value>]

ARGUMENTS
  DEPLOYMENT-NAMES  Comma separated names of deployments. Can't be used together with --deal-ids flag

FLAGS
  --deal-ids=<id-1,id-2>                       Comma-separated deal ids of the deployed deal. Can't be used together
                                               with DEPLOYMENT-NAMES arg
  --env=<dar | kras | stage | local | custom>  Fluence Environment to use when running the command
  --no-input                                   Don't interactively ask for any input from the user
  --priv-key=<private-key>                     !WARNING! for debug purposes only. Passing private keys through flags is
                                               unsecure. On local network
                                               0xac0974bec39a17e36ba4a6b4d238ff944bacb478cbed5efcae784d7bf4f2ff80 key
                                               will be used by default

DESCRIPTION
  Stop the deal
```

_See code: [src/commands/deal/stop.ts](https://github.com/fluencelabs/cli/blob/v0.15.24/src/commands/deal/stop.ts)_

## `fluence deal withdraw [AMOUNT] [DEPLOYMENT-NAMES]`

Withdraw tokens from the deal

```
USAGE
  $ fluence deal withdraw [AMOUNT] [DEPLOYMENT-NAMES] [--no-input] [--env <value>] [--priv-key <value>] [--deal-ids
    <value>]

ARGUMENTS
  AMOUNT            Amount of USDC tokens to withdraw
  DEPLOYMENT-NAMES  Comma separated names of deployments. Can't be used together with --deal-ids flag

FLAGS
  --deal-ids=<id-1,id-2>                       Comma-separated deal ids of the deployed deal. Can't be used together
                                               with DEPLOYMENT-NAMES arg
  --env=<dar | kras | stage | local | custom>  Fluence Environment to use when running the command
  --no-input                                   Don't interactively ask for any input from the user
  --priv-key=<private-key>                     !WARNING! for debug purposes only. Passing private keys through flags is
                                               unsecure. On local network
                                               0xac0974bec39a17e36ba4a6b4d238ff944bacb478cbed5efcae784d7bf4f2ff80 key
                                               will be used by default

DESCRIPTION
  Withdraw tokens from the deal
```

_See code: [src/commands/deal/withdraw.ts](https://github.com/fluencelabs/cli/blob/v0.15.24/src/commands/deal/withdraw.ts)_

## `fluence deal workers-add [DEPLOYMENT-NAMES]`

Add missing workers to the deal

```
USAGE
  $ fluence deal workers-add [DEPLOYMENT-NAMES] [--no-input] [--env <value>] [--priv-key <value>] [--deal-ids <value>]

ARGUMENTS
  DEPLOYMENT-NAMES  Comma separated names of deployments. Can't be used together with --deal-ids flag

FLAGS
  --deal-ids=<id-1,id-2>                       Comma-separated deal ids of the deployed deal. Can't be used together
                                               with DEPLOYMENT-NAMES arg
  --env=<dar | kras | stage | local | custom>  Fluence Environment to use when running the command
  --no-input                                   Don't interactively ask for any input from the user
  --priv-key=<private-key>                     !WARNING! for debug purposes only. Passing private keys through flags is
                                               unsecure. On local network
                                               0xac0974bec39a17e36ba4a6b4d238ff944bacb478cbed5efcae784d7bf4f2ff80 key
                                               will be used by default

DESCRIPTION
  Add missing workers to the deal

ALIASES
  $ fluence deal wa
```

_See code: [src/commands/deal/workers-add.ts](https://github.com/fluencelabs/cli/blob/v0.15.24/src/commands/deal/workers-add.ts)_

## `fluence deal workers-remove [UNIT-IDS]`

Remove unit from the deal

```
USAGE
  $ fluence deal workers-remove [UNIT-IDS] [--no-input] [--env <value>] [--priv-key <value>]

ARGUMENTS
  UNIT-IDS  Comma-separated compute unit ids. You can get them using 'fluence deal info' command

FLAGS
  --env=<dar | kras | stage | local | custom>  Fluence Environment to use when running the command
  --no-input                                   Don't interactively ask for any input from the user
  --priv-key=<private-key>                     !WARNING! for debug purposes only. Passing private keys through flags is
                                               unsecure. On local network
                                               0xac0974bec39a17e36ba4a6b4d238ff944bacb478cbed5efcae784d7bf4f2ff80 key
                                               will be used by default

DESCRIPTION
  Remove unit from the deal

ALIASES
  $ fluence deal wr
```

_See code: [src/commands/deal/workers-remove.ts](https://github.com/fluencelabs/cli/blob/v0.15.24/src/commands/deal/workers-remove.ts)_

## `fluence default env [ENV]`

Switch default Fluence Environment

```
USAGE
  $ fluence default env [ENV] [--no-input]

ARGUMENTS
  ENV  Fluence Environment to use when running the command

FLAGS
  --no-input  Don't interactively ask for any input from the user

DESCRIPTION
  Switch default Fluence Environment

EXAMPLES
  $ fluence default env
```

_See code: [src/commands/default/env.ts](https://github.com/fluencelabs/cli/blob/v0.15.24/src/commands/default/env.ts)_

## `fluence default peers [ENV]`

Print default Fluence network peer addresses

```
USAGE
  $ fluence default peers [ENV] [--no-input]

ARGUMENTS
  ENV  Fluence Environment to use when running the command

FLAGS
  --no-input  Don't interactively ask for any input from the user

DESCRIPTION
  Print default Fluence network peer addresses

EXAMPLES
  $ fluence default peers
```

_See code: [src/commands/default/peers.ts](https://github.com/fluencelabs/cli/blob/v0.15.24/src/commands/default/peers.ts)_

## `fluence delegator collateral-add [IDS]`

Add FLT collateral to capacity commitment

```
USAGE
  $ fluence delegator collateral-add [IDS] [--no-input] [--env <value>] [--priv-key <value>]

ARGUMENTS
  IDS  Comma separated capacity commitment IDs

FLAGS
  --env=<dar | kras | stage | local | custom>  Fluence Environment to use when running the command
  --no-input                                   Don't interactively ask for any input from the user
  --priv-key=<private-key>                     !WARNING! for debug purposes only. Passing private keys through flags is
                                               unsecure. On local network
                                               0xac0974bec39a17e36ba4a6b4d238ff944bacb478cbed5efcae784d7bf4f2ff80 key
                                               will be used by default

DESCRIPTION
  Add FLT collateral to capacity commitment

ALIASES
  $ fluence delegator ca
```

_See code: [src/commands/delegator/collateral-add.ts](https://github.com/fluencelabs/cli/blob/v0.15.24/src/commands/delegator/collateral-add.ts)_

## `fluence delegator collateral-withdraw [IDS]`

Withdraw FLT collateral from capacity commitment

```
USAGE
  $ fluence delegator collateral-withdraw [IDS] [--no-input] [--env <value>] [--priv-key <value>]

ARGUMENTS
  IDS  Comma separated capacity commitment IDs

FLAGS
  --env=<dar | kras | stage | local | custom>  Fluence Environment to use when running the command
  --no-input                                   Don't interactively ask for any input from the user
  --priv-key=<private-key>                     !WARNING! for debug purposes only. Passing private keys through flags is
                                               unsecure. On local network
                                               0xac0974bec39a17e36ba4a6b4d238ff944bacb478cbed5efcae784d7bf4f2ff80 key
                                               will be used by default

DESCRIPTION
  Withdraw FLT collateral from capacity commitment

ALIASES
  $ fluence delegator cw
```

_See code: [src/commands/delegator/collateral-withdraw.ts](https://github.com/fluencelabs/cli/blob/v0.15.24/src/commands/delegator/collateral-withdraw.ts)_

## `fluence delegator reward-withdraw [IDS]`

Withdraw FLT rewards from capacity commitment

```
USAGE
  $ fluence delegator reward-withdraw [IDS] [--no-input] [--env <value>] [--priv-key <value>]

ARGUMENTS
  IDS  Comma separated capacity commitment IDs

FLAGS
  --env=<dar | kras | stage | local | custom>  Fluence Environment to use when running the command
  --no-input                                   Don't interactively ask for any input from the user
  --priv-key=<private-key>                     !WARNING! for debug purposes only. Passing private keys through flags is
                                               unsecure. On local network
                                               0xac0974bec39a17e36ba4a6b4d238ff944bacb478cbed5efcae784d7bf4f2ff80 key
                                               will be used by default

DESCRIPTION
  Withdraw FLT rewards from capacity commitment

ALIASES
  $ fluence delegator rw
```

_See code: [src/commands/delegator/reward-withdraw.ts](https://github.com/fluencelabs/cli/blob/v0.15.24/src/commands/delegator/reward-withdraw.ts)_

## `fluence dep install [PACKAGE-NAME | PACKAGE-NAME@VERSION]`

Install aqua project dependencies (currently npm is used under the hood for managing aqua dependencies)

```
USAGE
  $ fluence dep install [PACKAGE-NAME | PACKAGE-NAME@VERSION] [--no-input]

ARGUMENTS
  PACKAGE-NAME | PACKAGE-NAME@VERSION  Valid argument for npm install command. If this argument is omitted all project
                                       aqua dependencies will be installed and command will also make sure marine and
                                       mrepl are installed

FLAGS
  --no-input  Don't interactively ask for any input from the user

DESCRIPTION
  Install aqua project dependencies (currently npm is used under the hood for managing aqua dependencies)

ALIASES
  $ fluence dep i

EXAMPLES
  $ fluence dep install
```

_See code: [src/commands/dep/install.ts](https://github.com/fluencelabs/cli/blob/v0.15.24/src/commands/dep/install.ts)_

## `fluence dep reset`

Reset all project dependencies to recommended versions

```
USAGE
  $ fluence dep reset [--no-input]

FLAGS
  --no-input  Don't interactively ask for any input from the user

DESCRIPTION
  Reset all project dependencies to recommended versions

ALIASES
  $ fluence dep r

EXAMPLES
  $ fluence dep reset
```

_See code: [src/commands/dep/reset.ts](https://github.com/fluencelabs/cli/blob/v0.15.24/src/commands/dep/reset.ts)_

## `fluence dep uninstall PACKAGE-NAME`

Uninstall aqua project dependencies (currently npm is used under the hood for managing aqua dependencies)

```
USAGE
  $ fluence dep uninstall PACKAGE-NAME [--no-input]

ARGUMENTS
  PACKAGE-NAME  Aqua dependency name

FLAGS
  --no-input  Don't interactively ask for any input from the user

DESCRIPTION
  Uninstall aqua project dependencies (currently npm is used under the hood for managing aqua dependencies)

ALIASES
  $ fluence dep un

EXAMPLES
  $ fluence dep uninstall
```

_See code: [src/commands/dep/uninstall.ts](https://github.com/fluencelabs/cli/blob/v0.15.24/src/commands/dep/uninstall.ts)_

## `fluence dep versions`

Get versions of all cli dependencies, including aqua, marine, mrepl and internal

```
USAGE
  $ fluence dep versions [--no-input] [--default]

FLAGS
  --default   Display default npm and cargo dependencies and their versions for current CLI version. Default npm
              dependencies are always available to be imported in Aqua
  --no-input  Don't interactively ask for any input from the user

DESCRIPTION
  Get versions of all cli dependencies, including aqua, marine, mrepl and internal

ALIASES
  $ fluence dep v

EXAMPLES
  $ fluence dep versions
```

_See code: [src/commands/dep/versions.ts](https://github.com/fluencelabs/cli/blob/v0.15.24/src/commands/dep/versions.ts)_

## `fluence deploy [DEPLOYMENT-NAMES]`

Deploy according to 'deployments' property in fluence.yaml

```
USAGE
  $ fluence deploy [DEPLOYMENT-NAMES] [--no-input] [--off-aqua-logs] [--env <value>] [--priv-key <value>]
    [-k <value>] [--relay <value>] [--ttl <value>] [--dial-timeout <value>] [--particle-id] [--import <value>]
    [--no-build] [--tracing] [--marine-build-args <value>] [--auto-match] [-u]

ARGUMENTS
  DEPLOYMENT-NAMES  Comma separated names of deployments. Can't be used together with --deal-ids flag

FLAGS
  -k, --sk=<name>                                  Name of the secret key for js-client inside CLI to use. If not
                                                   specified, will use the default key for the project. If there is no
                                                   fluence project or there is no default key, will use user's default
                                                   key
  -u, --update                                     Update your previous deployment
      --[no-]auto-match                            Toggle automatic matching. Auto-matching is turned on by default
      --dial-timeout=<milliseconds>                [default: 15000] Timeout for Fluence js-client to connect to relay
                                                   peer
      --env=<dar | kras | stage | local | custom>  Fluence Environment to use when running the command
      --import=<path>...                           Path to a directory to import aqua files from. May be used several
                                                   times
      --marine-build-args=<--flag arg>             Space separated `cargo build` flags and args to pass to marine build.
                                                   Overrides 'marineBuildArgs' property in fluence.yaml. Default:
                                                   --release
      --no-build                                   Don't build the project before running the command
      --no-input                                   Don't interactively ask for any input from the user
      --off-aqua-logs                              Turns off logs from Console.print in aqua and from IPFS service
      --particle-id                                Print particle ids when running Fluence js-client
      --priv-key=<private-key>                     !WARNING! for debug purposes only. Passing private keys through flags
                                                   is unsecure. On local network
                                                   0xac0974bec39a17e36ba4a6b4d238ff944bacb478cbed5efcae784d7bf4f2ff80
                                                   key will be used by default
      --relay=<multiaddress>                       Relay for Fluence js-client to connect to
      --tracing                                    Compile aqua in tracing mode (for debugging purposes)
      --ttl=<milliseconds>                         [default: 15000] Particle Time To Live since 'now'. After that,
                                                   particle is expired and not processed.

DESCRIPTION
  Deploy according to 'deployments' property in fluence.yaml

EXAMPLES
  $ fluence deploy
```

_See code: [src/commands/deploy.ts](https://github.com/fluencelabs/cli/blob/v0.15.24/src/commands/deploy.ts)_

## `fluence help [COMMANDS]`

Display help for fluence.

```
USAGE
  $ fluence help [COMMANDS] [-n]

ARGUMENTS
  COMMANDS  Command to show help for.

FLAGS
  -n, --nested-commands  Include all nested commands in the output.

DESCRIPTION
  Display help for fluence.
```

_See code: [@oclif/plugin-help](https://github.com/oclif/plugin-help/blob/v6.0.11/src/commands/help.ts)_

## `fluence init [PATH]`

Initialize fluence project

```
USAGE
  $ fluence init [PATH] [--no-input] [-t <value>] [--env <value>] [--noxes <value>]

ARGUMENTS
  PATH  Project path

FLAGS
  -t, --template=<value>                           Template to use for the project. One of: quickstart, minimal, ts, js
      --env=<dar | kras | stage | local | custom>  Fluence Environment to use when running the command
      --no-input                                   Don't interactively ask for any input from the user
      --noxes=<value>                              Number of Compute Peers to generate when a new provider.yaml is
                                                   created

DESCRIPTION
  Initialize fluence project

EXAMPLES
  $ fluence init
```

_See code: [src/commands/init.ts](https://github.com/fluencelabs/cli/blob/v0.15.24/src/commands/init.ts)_

## `fluence key default [NAME]`

Set default key-pair for user or project

```
USAGE
  $ fluence key default [NAME] [--no-input] [--user]

ARGUMENTS
  NAME  Key-pair name

FLAGS
  --no-input  Don't interactively ask for any input from the user
  --user      Set default key-pair for current user instead of current project

DESCRIPTION
  Set default key-pair for user or project

EXAMPLES
  $ fluence key default
```

_See code: [src/commands/key/default.ts](https://github.com/fluencelabs/cli/blob/v0.15.24/src/commands/key/default.ts)_

## `fluence key new [NAME]`

Generate key-pair and store it in user-secrets.yaml or project-secrets.yaml

```
USAGE
  $ fluence key new [NAME] [--no-input] [--user] [--default]

ARGUMENTS
  NAME  Key-pair name

FLAGS
  --default   Set new key-pair as default for current project or user
  --no-input  Don't interactively ask for any input from the user
  --user      Generate key-pair for current user instead of generating key-pair for current project

DESCRIPTION
  Generate key-pair and store it in user-secrets.yaml or project-secrets.yaml

EXAMPLES
  $ fluence key new
```

_See code: [src/commands/key/new.ts](https://github.com/fluencelabs/cli/blob/v0.15.24/src/commands/key/new.ts)_

## `fluence key remove [NAME]`

Remove key-pair from user-secrets.yaml or project-secrets.yaml

```
USAGE
  $ fluence key remove [NAME] [--no-input] [--user]

ARGUMENTS
  NAME  Key-pair name

FLAGS
  --no-input  Don't interactively ask for any input from the user
  --user      Remove key-pair from current user instead of removing key-pair from current project

DESCRIPTION
  Remove key-pair from user-secrets.yaml or project-secrets.yaml

EXAMPLES
  $ fluence key remove
```

_See code: [src/commands/key/remove.ts](https://github.com/fluencelabs/cli/blob/v0.15.24/src/commands/key/remove.ts)_

## `fluence local down`

Stop currently running docker-compose.yaml using docker compose

```
USAGE
  $ fluence local down [--no-input] [-v] [--flags <value>]

FLAGS
  -v, --volumes             Remove named volumes declared in the "volumes" section of the Compose file and anonymous
                            volumes attached to containers
      --flags=<--flag arg>  Space separated flags to pass to `docker compose`
      --no-input            Don't interactively ask for any input from the user

DESCRIPTION
  Stop currently running docker-compose.yaml using docker compose

EXAMPLES
  $ fluence local down
```

_See code: [src/commands/local/down.ts](https://github.com/fluencelabs/cli/blob/v0.15.24/src/commands/local/down.ts)_

## `fluence local init`

Init docker-compose.yaml according to provider.yaml

```
USAGE
  $ fluence local init [--no-input] [--env <value>] [--priv-key <value>]

FLAGS
  --env=<dar | kras | stage | local | custom>  Fluence Environment to use when running the command
  --no-input                                   Don't interactively ask for any input from the user
  --priv-key=<private-key>                     !WARNING! for debug purposes only. Passing private keys through flags is
                                               unsecure. On local network
                                               0xac0974bec39a17e36ba4a6b4d238ff944bacb478cbed5efcae784d7bf4f2ff80 key
                                               will be used by default

DESCRIPTION
  Init docker-compose.yaml according to provider.yaml

EXAMPLES
  $ fluence local init
```

_See code: [src/commands/local/init.ts](https://github.com/fluencelabs/cli/blob/v0.15.24/src/commands/local/init.ts)_

## `fluence local logs`

Display docker-compose.yaml logs

```
USAGE
  $ fluence local logs [--no-input] [--flags <value>]

FLAGS
  --flags=<--flag arg>  Space separated flags to pass to `docker compose`
  --no-input            Don't interactively ask for any input from the user

DESCRIPTION
  Display docker-compose.yaml logs

EXAMPLES
  $ fluence local logs
```

_See code: [src/commands/local/logs.ts](https://github.com/fluencelabs/cli/blob/v0.15.24/src/commands/local/logs.ts)_

## `fluence local ps`

List containers using docker compose

```
USAGE
  $ fluence local ps [--no-input] [--flags <value>]

FLAGS
  --flags=<--flag arg>  Space separated flags to pass to `docker compose`
  --no-input            Don't interactively ask for any input from the user

DESCRIPTION
  List containers using docker compose

EXAMPLES
  $ fluence local ps
```

_See code: [src/commands/local/ps.ts](https://github.com/fluencelabs/cli/blob/v0.15.24/src/commands/local/ps.ts)_

## `fluence local up`

Run docker-compose.yaml using docker compose and set up provider using the first offer from the 'offers' section in provider.yaml file.

```
USAGE
  $ fluence local up [--no-input] [--noxes <value>] [--timeout <value>] [--priv-key <value>] [--quiet-pull]
    [-d] [--build] [--flags <value>] [-r]

FLAGS
  -d, --detach                  Detached mode: Run containers in the background
  -r, --[no-]reset              Resets docker-compose.yaml to default, removes volumes and previous local deployments
      --build                   Build images before starting containers
      --flags=<--flag arg>      Space separated flags to pass to `docker compose`
      --no-input                Don't interactively ask for any input from the user
      --noxes=<value>           Number of Compute Peers to generate when a new provider.yaml is created
      --priv-key=<private-key>  !WARNING! for debug purposes only. Passing private keys through flags is unsecure. On
                                local network 0xac0974bec39a17e36ba4a6b4d238ff944bacb478cbed5efcae784d7bf4f2ff80 key
                                will be used by default
      --quiet-pull              Pull without printing progress information
      --timeout=<value>         [default: 120] Timeout in seconds for attempting to register local network on local
                                peers

DESCRIPTION
  Run docker-compose.yaml using docker compose and set up provider using the first offer from the 'offers' section in
  provider.yaml file.

EXAMPLES
  $ fluence local up
```

_See code: [src/commands/local/up.ts](https://github.com/fluencelabs/cli/blob/v0.15.24/src/commands/local/up.ts)_

## `fluence module add [PATH | URL]`

Add module to service.yaml

```
USAGE
  $ fluence module add [PATH | URL] [--no-input] [--name <value>] [--service <value>]

ARGUMENTS
  PATH | URL  Path to a module or url to .tar.gz archive

FLAGS
  --name=<name>            Override module name
  --no-input               Don't interactively ask for any input from the user
  --service=<name | path>  Service name from fluence.yaml or path to the service config or directory that contains
                           service.yaml

DESCRIPTION
  Add module to service.yaml

EXAMPLES
  $ fluence module add
```

_See code: [src/commands/module/add.ts](https://github.com/fluencelabs/cli/blob/v0.15.24/src/commands/module/add.ts)_

## `fluence module build [PATH]`

Build module

```
USAGE
  $ fluence module build [PATH] [--no-input] [--marine-build-args <value>]

ARGUMENTS
  PATH  Path to a module

FLAGS
  --marine-build-args=<--flag arg>  Space separated `cargo build` flags and args to pass to marine build. Overrides
                                    'marineBuildArgs' property in fluence.yaml. Default: --release
  --no-input                        Don't interactively ask for any input from the user

DESCRIPTION
  Build module

EXAMPLES
  $ fluence module build
```

_See code: [src/commands/module/build.ts](https://github.com/fluencelabs/cli/blob/v0.15.24/src/commands/module/build.ts)_

## `fluence module new [NAME]`

Create new marine module template

```
USAGE
  $ fluence module new [NAME] [--no-input] [--path <value>] [--service <value>]

ARGUMENTS
  NAME  Module name

FLAGS
  --no-input                        Don't interactively ask for any input from the user
  --path=<path>                     Path to module dir (default: src/modules)
  --service=<name | relative_path>  Name or relative path to the service to add the created module to

DESCRIPTION
  Create new marine module template

EXAMPLES
  $ fluence module new
```

_See code: [src/commands/module/new.ts](https://github.com/fluencelabs/cli/blob/v0.15.24/src/commands/module/new.ts)_

## `fluence module pack [PATH]`

Pack module into tar.gz archive

```
USAGE
  $ fluence module pack [PATH] [--no-input] [--marine-build-args <value>] [-d <value>] [-b <value>]

ARGUMENTS
  PATH  Path to a module

FLAGS
  -b, --binding-crate=<value>           Path to a directory with rust binding crate
  -d, --destination=<value>             Path to a directory where you want archive to be saved. Default: current
                                        directory
      --marine-build-args=<--flag arg>  Space separated `cargo build` flags and args to pass to marine build. Overrides
                                        'marineBuildArgs' property in fluence.yaml. Default: --release
      --no-input                        Don't interactively ask for any input from the user

DESCRIPTION
  Pack module into tar.gz archive

EXAMPLES
  $ fluence module pack
```

_See code: [src/commands/module/pack.ts](https://github.com/fluencelabs/cli/blob/v0.15.24/src/commands/module/pack.ts)_

## `fluence module remove [NAME | PATH | URL]`

Remove module from service.yaml

```
USAGE
  $ fluence module remove [NAME | PATH | URL] [--no-input] [--service <value>]

ARGUMENTS
  NAME | PATH | URL  Module name from service.yaml, path to a module or url to .tar.gz archive

FLAGS
  --no-input               Don't interactively ask for any input from the user
  --service=<name | path>  Service name from fluence.yaml or path to the service directory

DESCRIPTION
  Remove module from service.yaml

EXAMPLES
  $ fluence module remove
```

_See code: [src/commands/module/remove.ts](https://github.com/fluencelabs/cli/blob/v0.15.24/src/commands/module/remove.ts)_

## `fluence provider cc-activate`

Add FLT collateral to capacity commitment to activate it

```
USAGE
  $ fluence provider cc-activate [--no-input] [--env <value>] [--priv-key <value>] [--nox-names <value> | --ids <value>]

FLAGS
  --env=<dar | kras | stage | local | custom>  Fluence Environment to use when running the command
  --ids=<value>                                Comma separated capacity commitment IDs
  --no-input                                   Don't interactively ask for any input from the user
  --nox-names=<nox-1,nox-2>                    Comma-separated names of noxes from provider.yaml. To use all of your
                                               noxes: --nox-names all
  --priv-key=<private-key>                     !WARNING! for debug purposes only. Passing private keys through flags is
                                               unsecure. On local network
                                               0xac0974bec39a17e36ba4a6b4d238ff944bacb478cbed5efcae784d7bf4f2ff80 key
                                               will be used by default

DESCRIPTION
  Add FLT collateral to capacity commitment to activate it

ALIASES
  $ fluence provider ca
```

_See code: [src/commands/provider/cc-activate.ts](https://github.com/fluencelabs/cli/blob/v0.15.24/src/commands/provider/cc-activate.ts)_

## `fluence provider cc-create`

Create Capacity commitment

```
USAGE
  $ fluence provider cc-create [--no-input] [--env <value>] [--priv-key <value>] [--nox-names <value>]

FLAGS
  --env=<dar | kras | stage | local | custom>  Fluence Environment to use when running the command
  --no-input                                   Don't interactively ask for any input from the user
  --nox-names=<nox-1,nox-2>                    Comma-separated names of noxes from provider.yaml. To use all of your
                                               noxes: --nox-names all
  --priv-key=<private-key>                     !WARNING! for debug purposes only. Passing private keys through flags is
                                               unsecure. On local network
                                               0xac0974bec39a17e36ba4a6b4d238ff944bacb478cbed5efcae784d7bf4f2ff80 key
                                               will be used by default

DESCRIPTION
  Create Capacity commitment

ALIASES
  $ fluence provider cc
```

_See code: [src/commands/provider/cc-create.ts](https://github.com/fluencelabs/cli/blob/v0.15.24/src/commands/provider/cc-create.ts)_

## `fluence provider cc-info`

Get info about capacity commitments

```
USAGE
  $ fluence provider cc-info [--no-input] [--env <value>] [--priv-key <value>] [--nox-names <value> | --ids <value>]

FLAGS
  --env=<dar | kras | stage | local | custom>  Fluence Environment to use when running the command
  --ids=<value>                                Comma separated capacity commitment IDs
  --no-input                                   Don't interactively ask for any input from the user
  --nox-names=<nox-1,nox-2>                    Comma-separated names of noxes from provider.yaml. To use all of your
                                               noxes: --nox-names all
  --priv-key=<private-key>                     !WARNING! for debug purposes only. Passing private keys through flags is
                                               unsecure. On local network
                                               0xac0974bec39a17e36ba4a6b4d238ff944bacb478cbed5efcae784d7bf4f2ff80 key
                                               will be used by default

DESCRIPTION
  Get info about capacity commitments

ALIASES
  $ fluence provider ci
```

_See code: [src/commands/provider/cc-info.ts](https://github.com/fluencelabs/cli/blob/v0.15.24/src/commands/provider/cc-info.ts)_

## `fluence provider cc-remove`

Remove Capacity commitment. You can remove it only BEFORE you activated it by depositing collateral

```
USAGE
  $ fluence provider cc-remove [--no-input] [--env <value>] [--priv-key <value>] [--nox-names <value> | --ids <value>]

FLAGS
  --env=<dar | kras | stage | local | custom>  Fluence Environment to use when running the command
  --ids=<value>                                Comma separated capacity commitment IDs
  --no-input                                   Don't interactively ask for any input from the user
  --nox-names=<nox-1,nox-2>                    Comma-separated names of noxes from provider.yaml. To use all of your
                                               noxes: --nox-names all
  --priv-key=<private-key>                     !WARNING! for debug purposes only. Passing private keys through flags is
                                               unsecure. On local network
                                               0xac0974bec39a17e36ba4a6b4d238ff944bacb478cbed5efcae784d7bf4f2ff80 key
                                               will be used by default

DESCRIPTION
  Remove Capacity commitment. You can remove it only BEFORE you activated it by depositing collateral

ALIASES
  $ fluence provider cr
```

_See code: [src/commands/provider/cc-remove.ts](https://github.com/fluencelabs/cli/blob/v0.15.24/src/commands/provider/cc-remove.ts)_

## `fluence provider cc-withdraw-collateral`

Withdraw FLT collateral from capacity commitments

```
USAGE
  $ fluence provider cc-withdraw-collateral [--no-input] [--nox-names <value> | --ids <value>] [--env <value>]
  [--priv-key <value>]

FLAGS
  --env=<dar | kras | stage | local | custom>  Fluence Environment to use when running the command
  --ids=<value>                                Comma separated capacity commitment IDs
  --no-input                                   Don't interactively ask for any input from the user
  --nox-names=<nox-1,nox-2>                    Comma-separated names of noxes from provider.yaml. To use all of your
                                               noxes: --nox-names all
  --priv-key=<private-key>                     !WARNING! for debug purposes only. Passing private keys through flags is
                                               unsecure. On local network
                                               0xac0974bec39a17e36ba4a6b4d238ff944bacb478cbed5efcae784d7bf4f2ff80 key
                                               will be used by default

DESCRIPTION
  Withdraw FLT collateral from capacity commitments

ALIASES
  $ fluence provider cwc
```

_See code: [src/commands/provider/cc-withdraw-collateral.ts](https://github.com/fluencelabs/cli/blob/v0.15.24/src/commands/provider/cc-withdraw-collateral.ts)_

## `fluence provider cc-withdraw-rewards`

Withdraw FLT rewards from capacity commitments

```
USAGE
  $ fluence provider cc-withdraw-rewards [--no-input] [--nox-names <value>] [--env <value>] [--priv-key <value>]

FLAGS
  --env=<dar | kras | stage | local | custom>  Fluence Environment to use when running the command
  --no-input                                   Don't interactively ask for any input from the user
  --nox-names=<nox-1,nox-2>                    Comma-separated names of noxes from provider.yaml. To use all of your
                                               noxes: --nox-names all
  --priv-key=<private-key>                     !WARNING! for debug purposes only. Passing private keys through flags is
                                               unsecure. On local network
                                               0xac0974bec39a17e36ba4a6b4d238ff944bacb478cbed5efcae784d7bf4f2ff80 key
                                               will be used by default

DESCRIPTION
  Withdraw FLT rewards from capacity commitments

ALIASES
  $ fluence provider cwr
```

_See code: [src/commands/provider/cc-withdraw-rewards.ts](https://github.com/fluencelabs/cli/blob/v0.15.24/src/commands/provider/cc-withdraw-rewards.ts)_

## `fluence provider deal-exit [DEAL-IDS]`

Exit from deal

```
USAGE
  $ fluence provider deal-exit [DEAL-IDS] [--no-input] [--env <value>] [--priv-key <value>]

ARGUMENTS
  DEAL-IDS  Comma-separated deal ids

FLAGS
  --env=<dar | kras | stage | local | custom>  Fluence Environment to use when running the command
  --no-input                                   Don't interactively ask for any input from the user
  --priv-key=<private-key>                     !WARNING! for debug purposes only. Passing private keys through flags is
                                               unsecure. On local network
                                               0xac0974bec39a17e36ba4a6b4d238ff944bacb478cbed5efcae784d7bf4f2ff80 key
                                               will be used by default

DESCRIPTION
  Exit from deal

ALIASES
  $ fluence provider de
```

_See code: [src/commands/provider/deal-exit.ts](https://github.com/fluencelabs/cli/blob/v0.15.24/src/commands/provider/deal-exit.ts)_

## `fluence provider deal-list`

List deals

```
USAGE
  $ fluence provider deal-list [--no-input] [--env <value>] [--priv-key <value>] [--nox-names <value>]

FLAGS
  --env=<dar | kras | stage | local | custom>  Fluence Environment to use when running the command
  --no-input                                   Don't interactively ask for any input from the user
  --nox-names=<nox-1,nox-2>                    Comma-separated names of noxes from provider.yaml. To use all of your
                                               noxes: --nox-names all
  --priv-key=<private-key>                     !WARNING! for debug purposes only. Passing private keys through flags is
                                               unsecure. On local network
                                               0xac0974bec39a17e36ba4a6b4d238ff944bacb478cbed5efcae784d7bf4f2ff80 key
                                               will be used by default

DESCRIPTION
  List deals

ALIASES
  $ fluence provider dl
```

_See code: [src/commands/provider/deal-list.ts](https://github.com/fluencelabs/cli/blob/v0.15.24/src/commands/provider/deal-list.ts)_

## `fluence provider deal-reward-info [DEAL-ADDRESS] [UNIT-ID]`

Deal reward info

```
USAGE
  $ fluence provider deal-reward-info [DEAL-ADDRESS] [UNIT-ID] [--no-input] [--env <value>] [--priv-key <value>]

ARGUMENTS
  DEAL-ADDRESS  Deal address
  UNIT-ID       Compute unit ID

FLAGS
  --env=<dar | kras | stage | local | custom>  Fluence Environment to use when running the command
  --no-input                                   Don't interactively ask for any input from the user
  --priv-key=<private-key>                     !WARNING! for debug purposes only. Passing private keys through flags is
                                               unsecure. On local network
                                               0xac0974bec39a17e36ba4a6b4d238ff944bacb478cbed5efcae784d7bf4f2ff80 key
                                               will be used by default

DESCRIPTION
  Deal reward info

ALIASES
  $ fluence provider dri
```

_See code: [src/commands/provider/deal-reward-info.ts](https://github.com/fluencelabs/cli/blob/v0.15.24/src/commands/provider/deal-reward-info.ts)_

## `fluence provider deal-withdraw [DEAL-IDS]`

Withdraw USDC rewards from deals

```
USAGE
  $ fluence provider deal-withdraw [DEAL-IDS] [--no-input] [--env <value>] [--priv-key <value>]

ARGUMENTS
  DEAL-IDS  Deal ids

FLAGS
  --env=<dar | kras | stage | local | custom>  Fluence Environment to use when running the command
  --no-input                                   Don't interactively ask for any input from the user
  --priv-key=<private-key>                     !WARNING! for debug purposes only. Passing private keys through flags is
                                               unsecure. On local network
                                               0xac0974bec39a17e36ba4a6b4d238ff944bacb478cbed5efcae784d7bf4f2ff80 key
                                               will be used by default

DESCRIPTION
  Withdraw USDC rewards from deals

ALIASES
  $ fluence provider dw
```

_See code: [src/commands/provider/deal-withdraw.ts](https://github.com/fluencelabs/cli/blob/v0.15.24/src/commands/provider/deal-withdraw.ts)_

## `fluence provider gen`

Generate Config.toml files according to provider.yaml and secrets according to provider-secrets.yaml

```
USAGE
  $ fluence provider gen [--no-input] [--env <value>] [--priv-key <value>]

FLAGS
  --env=<dar | kras | stage | local | custom>  Fluence Environment to use when running the command
  --no-input                                   Don't interactively ask for any input from the user
  --priv-key=<private-key>                     !WARNING! for debug purposes only. Passing private keys through flags is
                                               unsecure. On local network
                                               0xac0974bec39a17e36ba4a6b4d238ff944bacb478cbed5efcae784d7bf4f2ff80 key
                                               will be used by default

DESCRIPTION
  Generate Config.toml files according to provider.yaml and secrets according to provider-secrets.yaml

EXAMPLES
  $ fluence provider gen
```

_See code: [src/commands/provider/gen.ts](https://github.com/fluencelabs/cli/blob/v0.15.24/src/commands/provider/gen.ts)_

## `fluence provider init`

Init provider config. Creates a provider.yaml file

```
USAGE
  $ fluence provider init [--no-input] [--noxes <value>] [--env <value>] [--priv-key <value>]

FLAGS
  --env=<dar | kras | stage | local | custom>  Fluence Environment to use when running the command
  --no-input                                   Don't interactively ask for any input from the user
  --noxes=<value>                              Number of Compute Peers to generate when a new provider.yaml is created
  --priv-key=<private-key>                     !WARNING! for debug purposes only. Passing private keys through flags is
                                               unsecure. On local network
                                               0xac0974bec39a17e36ba4a6b4d238ff944bacb478cbed5efcae784d7bf4f2ff80 key
                                               will be used by default

DESCRIPTION
  Init provider config. Creates a provider.yaml file
```

_See code: [src/commands/provider/init.ts](https://github.com/fluencelabs/cli/blob/v0.15.24/src/commands/provider/init.ts)_

## `fluence provider offer-create`

Create offers. You have to be registered as a provider to do that

```
USAGE
  $ fluence provider offer-create [--no-input] [--env <value>] [--priv-key <value>] [--offers <value>]

FLAGS
<<<<<<< HEAD
  --env=<dar | kras | stage | local | custom>  Fluence Environment to use when running the command
  --no-input                                   Don't interactively ask for any input from the user
  --offer=<offer-1,offer-2>                    Comma-separated list of offer names. Can't be used together with
                                               --offer-ids. To use all of your offers: --offer all
  --priv-key=<private-key>                     !WARNING! for debug purposes only. Passing private keys through flags is
                                               unsecure. On local network
                                               0xac0974bec39a17e36ba4a6b4d238ff944bacb478cbed5efcae784d7bf4f2ff80 key
                                               will be used by default
=======
  --env=<dar | stage | local | custom>  Fluence Environment to use when running the command
  --no-input                            Don't interactively ask for any input from the user
  --offers=<offer-1,offer-2>            Comma-separated list of offer names. Can't be used together with --ids. To use
                                        all of your offers: --offers all
  --priv-key=<private-key>              !WARNING! for debug purposes only. Passing private keys through flags is
                                        unsecure. On local network
                                        0xac0974bec39a17e36ba4a6b4d238ff944bacb478cbed5efcae784d7bf4f2ff80 key will be
                                        used by default
>>>>>>> 9c56555e

DESCRIPTION
  Create offers. You have to be registered as a provider to do that

ALIASES
  $ fluence provider oc
```

_See code: [src/commands/provider/offer-create.ts](https://github.com/fluencelabs/cli/blob/v0.15.24/src/commands/provider/offer-create.ts)_

## `fluence provider offer-info`

Get info about offers

```
USAGE
  $ fluence provider offer-info [--no-input] [--offers <value> | --ids <value>] [--env <value>] [--priv-key <value>]

FLAGS
<<<<<<< HEAD
  --env=<dar | kras | stage | local | custom>  Fluence Environment to use when running the command
  --no-input                                   Don't interactively ask for any input from the user
  --offer=<offer-1,offer-2>                    Comma-separated list of offer names. Can't be used together with
                                               --offer-ids. To use all of your offers: --offer all
  --offer-ids=<id-1,id-2>                      Comma-separated list of offer ids. Can't be used together with --offer
                                               flag
  --priv-key=<private-key>                     !WARNING! for debug purposes only. Passing private keys through flags is
                                               unsecure. On local network
                                               0xac0974bec39a17e36ba4a6b4d238ff944bacb478cbed5efcae784d7bf4f2ff80 key
                                               will be used by default
=======
  --env=<dar | stage | local | custom>  Fluence Environment to use when running the command
  --ids=<id-1,id-2>                     Comma-separated list of offer ids. Can't be used together with --offers flag
  --no-input                            Don't interactively ask for any input from the user
  --offers=<offer-1,offer-2>            Comma-separated list of offer names. Can't be used together with --ids. To use
                                        all of your offers: --offers all
  --priv-key=<private-key>              !WARNING! for debug purposes only. Passing private keys through flags is
                                        unsecure. On local network
                                        0xac0974bec39a17e36ba4a6b4d238ff944bacb478cbed5efcae784d7bf4f2ff80 key will be
                                        used by default
>>>>>>> 9c56555e

DESCRIPTION
  Get info about offers

ALIASES
  $ fluence provider oi
```

_See code: [src/commands/provider/offer-info.ts](https://github.com/fluencelabs/cli/blob/v0.15.24/src/commands/provider/offer-info.ts)_

## `fluence provider offer-update`

Update offers

```
USAGE
  $ fluence provider offer-update [--no-input] [--offers <value>] [--env <value>] [--priv-key <value>]

FLAGS
<<<<<<< HEAD
  --env=<dar | kras | stage | local | custom>  Fluence Environment to use when running the command
  --no-input                                   Don't interactively ask for any input from the user
  --offer=<offer-1,offer-2>                    Comma-separated list of offer names. Can't be used together with
                                               --offer-ids. To use all of your offers: --offer all
  --priv-key=<private-key>                     !WARNING! for debug purposes only. Passing private keys through flags is
                                               unsecure. On local network
                                               0xac0974bec39a17e36ba4a6b4d238ff944bacb478cbed5efcae784d7bf4f2ff80 key
                                               will be used by default
=======
  --env=<dar | stage | local | custom>  Fluence Environment to use when running the command
  --no-input                            Don't interactively ask for any input from the user
  --offers=<offer-1,offer-2>            Comma-separated list of offer names. Can't be used together with --ids. To use
                                        all of your offers: --offers all
  --priv-key=<private-key>              !WARNING! for debug purposes only. Passing private keys through flags is
                                        unsecure. On local network
                                        0xac0974bec39a17e36ba4a6b4d238ff944bacb478cbed5efcae784d7bf4f2ff80 key will be
                                        used by default
>>>>>>> 9c56555e

DESCRIPTION
  Update offers

ALIASES
  $ fluence provider ou
```

_See code: [src/commands/provider/offer-update.ts](https://github.com/fluencelabs/cli/blob/v0.15.24/src/commands/provider/offer-update.ts)_

## `fluence provider register`

Register as a provider

```
USAGE
  $ fluence provider register [--no-input] [--env <value>] [--priv-key <value>]

FLAGS
  --env=<dar | kras | stage | local | custom>  Fluence Environment to use when running the command
  --no-input                                   Don't interactively ask for any input from the user
  --priv-key=<private-key>                     !WARNING! for debug purposes only. Passing private keys through flags is
                                               unsecure. On local network
                                               0xac0974bec39a17e36ba4a6b4d238ff944bacb478cbed5efcae784d7bf4f2ff80 key
                                               will be used by default

DESCRIPTION
  Register as a provider

ALIASES
  $ fluence provider r
```

_See code: [src/commands/provider/register.ts](https://github.com/fluencelabs/cli/blob/v0.15.24/src/commands/provider/register.ts)_

## `fluence provider signing-wallets`

Print nox signing wallets

```
USAGE
  $ fluence provider signing-wallets [--no-input] [--env <value>] [--priv-key <value>] [--nox-names <value>]

FLAGS
  --env=<dar | kras | stage | local | custom>  Fluence Environment to use when running the command
  --no-input                                   Don't interactively ask for any input from the user
  --nox-names=<nox-1,nox-2>                    Comma-separated names of noxes from provider.yaml. To use all of your
                                               noxes: --nox-names all
  --priv-key=<private-key>                     !WARNING! for debug purposes only. Passing private keys through flags is
                                               unsecure. On local network
                                               0xac0974bec39a17e36ba4a6b4d238ff944bacb478cbed5efcae784d7bf4f2ff80 key
                                               will be used by default

DESCRIPTION
  Print nox signing wallets

ALIASES
  $ fluence provider sw
```

_See code: [src/commands/provider/signing-wallets.ts](https://github.com/fluencelabs/cli/blob/v0.15.24/src/commands/provider/signing-wallets.ts)_

## `fluence provider tokens-distribute`

Distribute FLT tokens to noxes

```
USAGE
  $ fluence provider tokens-distribute [--no-input] [--env <value>] [--priv-key <value>] [--nox-names <value>] [--amount
  <value>]

FLAGS
  --amount=<value>                             Amount of FLT tokens to distribute to noxes
  --env=<dar | kras | stage | local | custom>  Fluence Environment to use when running the command
  --no-input                                   Don't interactively ask for any input from the user
  --nox-names=<nox-1,nox-2>                    Comma-separated names of noxes from provider.yaml. To use all of your
                                               noxes: --nox-names all
  --priv-key=<private-key>                     !WARNING! for debug purposes only. Passing private keys through flags is
                                               unsecure. On local network
                                               0xac0974bec39a17e36ba4a6b4d238ff944bacb478cbed5efcae784d7bf4f2ff80 key
                                               will be used by default

DESCRIPTION
  Distribute FLT tokens to noxes

ALIASES
  $ fluence provider td
```

_See code: [src/commands/provider/tokens-distribute.ts](https://github.com/fluencelabs/cli/blob/v0.15.24/src/commands/provider/tokens-distribute.ts)_

## `fluence provider update`

Update provider info

```
USAGE
  $ fluence provider update [--no-input] [--env <value>] [--priv-key <value>]

FLAGS
  --env=<dar | kras | stage | local | custom>  Fluence Environment to use when running the command
  --no-input                                   Don't interactively ask for any input from the user
  --priv-key=<private-key>                     !WARNING! for debug purposes only. Passing private keys through flags is
                                               unsecure. On local network
                                               0xac0974bec39a17e36ba4a6b4d238ff944bacb478cbed5efcae784d7bf4f2ff80 key
                                               will be used by default

DESCRIPTION
  Update provider info

ALIASES
  $ fluence provider u
```

_See code: [src/commands/provider/update.ts](https://github.com/fluencelabs/cli/blob/v0.15.24/src/commands/provider/update.ts)_

## `fluence run`

Run the first aqua function CLI is able to find and compile among all aqua files specified in 'compileAqua' property of fluence.yaml file. If --input flag is used - then content of 'compileAqua' property in fluence.yaml will be ignored

```
USAGE
  $ fluence run [--no-input] [--data <value>] [--data-path <value>] [--quiet] [-f <value>] [--print-air |
    -b] [--off-aqua-logs] [-k <value>] [--relay <value>] [--ttl <value>] [--dial-timeout <value>] [--particle-id] [--env
    <value>] [--import <value>] [-i <value>] [--const <value>] [--log-level-compiler <value>] [--no-relay] [--no-xor]
    [--tracing] [--no-empty-response]

FLAGS
  -b, --print-beautified-air                       Prints beautified AIR code instead of function execution
  -f, --func=<function-call>                       Function call. Example: funcName("stringArg")
  -i, --input=<path>                               Path to an aqua file or a directory that contains your aqua files
  -k, --sk=<name>                                  Name of the secret key for js-client inside CLI to use. If not
                                                   specified, will use the default key for the project. If there is no
                                                   fluence project or there is no default key, will use user's default
                                                   key
      --const=<NAME=value>...                      Constants to be passed to the compiler
      --data=<json>                                JSON in { [argumentName]: argumentValue } format. You can call a
                                                   function using these argument names like this: -f
                                                   'myFunc(argumentName)'. Arguments in this flag override arguments in
                                                   the --data-path flag
      --data-path=<path>                           Path to a JSON file in { [argumentName]: argumentValue } format. You
                                                   can call a function using these argument names like this: -f
                                                   'myFunc(argumentName)'. Arguments in this flag can be overridden
                                                   using --data flag
      --dial-timeout=<milliseconds>                [default: 15000] Timeout for Fluence js-client to connect to relay
                                                   peer
      --env=<dar | kras | stage | local | custom>  Fluence Environment to use when running the command
      --import=<path>...                           Path to a directory to import aqua files from. May be used several
                                                   times
      --log-level-compiler=<level>                 Set log level for the compiler. Must be one of: all, trace, debug,
                                                   info, warn, error, off
      --no-empty-response                          Do not generate response call if there are no returned values
      --no-input                                   Don't interactively ask for any input from the user
      --no-relay                                   Do not generate a pass through the relay node
      --no-xor                                     Do not generate a wrapper that catches and displays errors
      --off-aqua-logs                              Turns off logs from Console.print in aqua and from IPFS service
      --particle-id                                Print particle ids when running Fluence js-client
      --print-air                                  Prints generated AIR code instead of function execution
      --quiet                                      Print only execution result. Overrides all --log-level-* flags
      --relay=<multiaddress>                       Relay for Fluence js-client to connect to
      --tracing                                    Compile aqua in tracing mode (for debugging purposes)
      --ttl=<milliseconds>                         [default: 15000] Particle Time To Live since 'now'. After that,
                                                   particle is expired and not processed.

DESCRIPTION
  Run the first aqua function CLI is able to find and compile among all aqua files specified in 'compileAqua' property
  of fluence.yaml file. If --input flag is used - then content of 'compileAqua' property in fluence.yaml will be ignored

EXAMPLES
  $ fluence run -f 'funcName("stringArg")'
```

_See code: [src/commands/run.ts](https://github.com/fluencelabs/cli/blob/v0.15.24/src/commands/run.ts)_

## `fluence service add [PATH | URL]`

Add service to fluence.yaml

```
USAGE
  $ fluence service add [PATH | URL] [--no-input] [--name <value>] [--marine-build-args <value>]

ARGUMENTS
  PATH | URL  Path to a service or url to .tar.gz archive

FLAGS
  --marine-build-args=<--flag arg>  Space separated `cargo build` flags and args to pass to marine build. Overrides
                                    'marineBuildArgs' property in fluence.yaml. Default: --release
  --name=<name>                     Override service name (must start with a lowercase letter and contain only letters,
                                    numbers, and underscores)
  --no-input                        Don't interactively ask for any input from the user

DESCRIPTION
  Add service to fluence.yaml

EXAMPLES
  $ fluence service add
```

_See code: [src/commands/service/add.ts](https://github.com/fluencelabs/cli/blob/v0.15.24/src/commands/service/add.ts)_

## `fluence service new [NAME]`

Create new marine service template

```
USAGE
  $ fluence service new [NAME] [--no-input] [--path <value>]

ARGUMENTS
  NAME  Unique service name (must start with a lowercase letter and contain only letters, numbers, and underscores)

FLAGS
  --no-input     Don't interactively ask for any input from the user
  --path=<path>  Path to services dir (default: src/services)

DESCRIPTION
  Create new marine service template

EXAMPLES
  $ fluence service new
```

_See code: [src/commands/service/new.ts](https://github.com/fluencelabs/cli/blob/v0.15.24/src/commands/service/new.ts)_

## `fluence service remove [NAME | PATH | URL]`

Remove service from fluence.yaml services property and from all of the workers

```
USAGE
  $ fluence service remove [NAME | PATH | URL] [--no-input]

ARGUMENTS
  NAME | PATH | URL  Service name from fluence.yaml, path to a service or url to .tar.gz archive

FLAGS
  --no-input  Don't interactively ask for any input from the user

DESCRIPTION
  Remove service from fluence.yaml services property and from all of the workers

EXAMPLES
  $ fluence service remove
```

_See code: [src/commands/service/remove.ts](https://github.com/fluencelabs/cli/blob/v0.15.24/src/commands/service/remove.ts)_

## `fluence service repl [NAME | PATH | URL]`

Open service inside repl (downloads and builds modules if necessary)

```
USAGE
  $ fluence service repl [NAME | PATH | URL] [--no-input] [--marine-build-args <value>]

ARGUMENTS
  NAME | PATH | URL  Service name from fluence.yaml, path to a service or url to .tar.gz archive

FLAGS
  --marine-build-args=<--flag arg>  Space separated `cargo build` flags and args to pass to marine build. Overrides
                                    'marineBuildArgs' property in fluence.yaml. Default: --release
  --no-input                        Don't interactively ask for any input from the user

DESCRIPTION
  Open service inside repl (downloads and builds modules if necessary)

EXAMPLES
  $ fluence service repl
```

_See code: [src/commands/service/repl.ts](https://github.com/fluencelabs/cli/blob/v0.15.24/src/commands/service/repl.ts)_

## `fluence spell build [SPELL-NAMES]`

Check spells aqua is able to compile without any errors

```
USAGE
  $ fluence spell build [SPELL-NAMES] [--no-input] [--import <value>]

ARGUMENTS
  SPELL-NAMES  Comma separated names of spells to build. Example: "spell1,spell2" (by default all spells from 'spells'
               property in fluence.yaml will be built)

FLAGS
  --import=<path>...  Path to a directory to import aqua files from. May be used several times
  --no-input          Don't interactively ask for any input from the user

DESCRIPTION
  Check spells aqua is able to compile without any errors

EXAMPLES
  $ fluence spell build
```

_See code: [src/commands/spell/build.ts](https://github.com/fluencelabs/cli/blob/v0.15.24/src/commands/spell/build.ts)_

## `fluence spell new [NAME]`

Create a new spell template

```
USAGE
  $ fluence spell new [NAME] [--no-input] [--path <value>]

ARGUMENTS
  NAME  Spell name

FLAGS
  --no-input     Don't interactively ask for any input from the user
  --path=<path>  Path to spells dir (default: src/spells)

DESCRIPTION
  Create a new spell template

EXAMPLES
  $ fluence spell new
```

_See code: [src/commands/spell/new.ts](https://github.com/fluencelabs/cli/blob/v0.15.24/src/commands/spell/new.ts)_

## `fluence update [CHANNEL]`

update the fluence CLI

```
USAGE
  $ fluence update [CHANNEL] [-a] [--force] [-i | -v <value>]

FLAGS
  -a, --available        See available versions.
  -i, --interactive      Interactively select version to install. This is ignored if a channel is provided.
  -v, --version=<value>  Install a specific version.
      --force            Force a re-download of the requested version.

DESCRIPTION
  update the fluence CLI

EXAMPLES
  Update to the stable channel:

    $ fluence update stable

  Update to a specific version:

    $ fluence update --version 1.0.0

  Interactively select version:

    $ fluence update --interactive

  See available versions:

    $ fluence update --available
```

_See code: [@oclif/plugin-update](https://github.com/oclif/plugin-update/blob/v4.1.7/src/commands/update.ts)_
<!-- commandsstop --><|MERGE_RESOLUTION|>--- conflicted
+++ resolved
@@ -1572,17 +1572,7 @@
   $ fluence provider offer-create [--no-input] [--env <value>] [--priv-key <value>] [--offers <value>]
 
 FLAGS
-<<<<<<< HEAD
-  --env=<dar | kras | stage | local | custom>  Fluence Environment to use when running the command
-  --no-input                                   Don't interactively ask for any input from the user
-  --offer=<offer-1,offer-2>                    Comma-separated list of offer names. Can't be used together with
-                                               --offer-ids. To use all of your offers: --offer all
-  --priv-key=<private-key>                     !WARNING! for debug purposes only. Passing private keys through flags is
-                                               unsecure. On local network
-                                               0xac0974bec39a17e36ba4a6b4d238ff944bacb478cbed5efcae784d7bf4f2ff80 key
-                                               will be used by default
-=======
-  --env=<dar | stage | local | custom>  Fluence Environment to use when running the command
+  --env=<dar | kras | stage | local | custom>  Fluence Environment to use when running the command
   --no-input                            Don't interactively ask for any input from the user
   --offers=<offer-1,offer-2>            Comma-separated list of offer names. Can't be used together with --ids. To use
                                         all of your offers: --offers all
@@ -1590,7 +1580,6 @@
                                         unsecure. On local network
                                         0xac0974bec39a17e36ba4a6b4d238ff944bacb478cbed5efcae784d7bf4f2ff80 key will be
                                         used by default
->>>>>>> 9c56555e
 
 DESCRIPTION
   Create offers. You have to be registered as a provider to do that
@@ -1610,19 +1599,7 @@
   $ fluence provider offer-info [--no-input] [--offers <value> | --ids <value>] [--env <value>] [--priv-key <value>]
 
 FLAGS
-<<<<<<< HEAD
-  --env=<dar | kras | stage | local | custom>  Fluence Environment to use when running the command
-  --no-input                                   Don't interactively ask for any input from the user
-  --offer=<offer-1,offer-2>                    Comma-separated list of offer names. Can't be used together with
-                                               --offer-ids. To use all of your offers: --offer all
-  --offer-ids=<id-1,id-2>                      Comma-separated list of offer ids. Can't be used together with --offer
-                                               flag
-  --priv-key=<private-key>                     !WARNING! for debug purposes only. Passing private keys through flags is
-                                               unsecure. On local network
-                                               0xac0974bec39a17e36ba4a6b4d238ff944bacb478cbed5efcae784d7bf4f2ff80 key
-                                               will be used by default
-=======
-  --env=<dar | stage | local | custom>  Fluence Environment to use when running the command
+  --env=<dar | kras | stage | local | custom>  Fluence Environment to use when running the command
   --ids=<id-1,id-2>                     Comma-separated list of offer ids. Can't be used together with --offers flag
   --no-input                            Don't interactively ask for any input from the user
   --offers=<offer-1,offer-2>            Comma-separated list of offer names. Can't be used together with --ids. To use
@@ -1631,7 +1608,6 @@
                                         unsecure. On local network
                                         0xac0974bec39a17e36ba4a6b4d238ff944bacb478cbed5efcae784d7bf4f2ff80 key will be
                                         used by default
->>>>>>> 9c56555e
 
 DESCRIPTION
   Get info about offers
@@ -1651,17 +1627,7 @@
   $ fluence provider offer-update [--no-input] [--offers <value>] [--env <value>] [--priv-key <value>]
 
 FLAGS
-<<<<<<< HEAD
-  --env=<dar | kras | stage | local | custom>  Fluence Environment to use when running the command
-  --no-input                                   Don't interactively ask for any input from the user
-  --offer=<offer-1,offer-2>                    Comma-separated list of offer names. Can't be used together with
-                                               --offer-ids. To use all of your offers: --offer all
-  --priv-key=<private-key>                     !WARNING! for debug purposes only. Passing private keys through flags is
-                                               unsecure. On local network
-                                               0xac0974bec39a17e36ba4a6b4d238ff944bacb478cbed5efcae784d7bf4f2ff80 key
-                                               will be used by default
-=======
-  --env=<dar | stage | local | custom>  Fluence Environment to use when running the command
+  --env=<dar | kras | stage | local | custom>  Fluence Environment to use when running the command
   --no-input                            Don't interactively ask for any input from the user
   --offers=<offer-1,offer-2>            Comma-separated list of offer names. Can't be used together with --ids. To use
                                         all of your offers: --offers all
@@ -1669,7 +1635,6 @@
                                         unsecure. On local network
                                         0xac0974bec39a17e36ba4a6b4d238ff944bacb478cbed5efcae784d7bf4f2ff80 key will be
                                         used by default
->>>>>>> 9c56555e
 
 DESCRIPTION
   Update offers
