--- conflicted
+++ resolved
@@ -6,6 +6,8 @@
 * [`fluence aqua yml [FUNC] [INPUT] [OUTPUT]`](#fluence-aqua-yml-func-input-output)
 * [`fluence autocomplete [SHELL]`](#fluence-autocomplete-shell)
 * [`fluence build`](#fluence-build)
+* [`fluence compute-provider matching registration [WORKERS-COUNT]`](#fluence-compute-provider-matching-registration-workers-count)
+* [`fluence compute-provider pat create [DEAL-ADDRESS]`](#fluence-compute-provider-pat-create-deal-address)
 * [`fluence deal deploy [WORKER-NAMES]`](#fluence-deal-deploy-worker-names)
 * [`fluence deal logs [WORKER-NAMES]`](#fluence-deal-logs-worker-names)
 * [`fluence default peers [NETWORK]`](#fluence-default-peers-network)
@@ -22,8 +24,6 @@
 * [`fluence module add [PATH | URL]`](#fluence-module-add-path--url)
 * [`fluence module new [NAME]`](#fluence-module-new-name)
 * [`fluence module remove [NAME | PATH | URL]`](#fluence-module-remove-name--path--url)
-* [`fluence resource-owner matching join [WORKERS-COUNT]`](#fluence-resource-owner-matching-join-workers-count)
-* [`fluence resource-owner pat create [DEAL-ADDRESS]`](#fluence-resource-owner-pat-create-deal-address)
 * [`fluence run`](#fluence-run)
 * [`fluence service add [PATH | URL]`](#fluence-service-add-path--url)
 * [`fluence service new [NAME]`](#fluence-service-new-name)
@@ -91,23 +91,7 @@
   $ fluence aqua
 ```
 
-<<<<<<< HEAD
-<<<<<<< HEAD
-<<<<<<< HEAD
-<<<<<<< HEAD
-_See code: [dist/commands/aqua.ts](https://github.com/fluencelabs/fluence-cli/blob/v0.4.12/dist/commands/aqua.ts)_
-=======
-_See code: [dist/commands/aqua.ts](https://github.com/fluencelabs/fluence-cli/blob/v0.4.14/dist/commands/aqua.ts)_
->>>>>>> main
-=======
-_See code: [dist/commands/aqua.ts](https://github.com/fluencelabs/fluence-cli/blob/v0.4.16/dist/commands/aqua.ts)_
->>>>>>> main
-=======
-_See code: [dist/commands/aqua.ts](https://github.com/fluencelabs/fluence-cli/blob/v0.4.17/dist/commands/aqua.ts)_
->>>>>>> main
-=======
 _See code: [dist/commands/aqua.ts](https://github.com/fluencelabs/fluence-cli/blob/v0.4.18/dist/commands/aqua.ts)_
->>>>>>> 7cb925ef
 
 ## `fluence aqua json [FUNC] [INPUT] [OUTPUT]`
 
@@ -171,7 +155,7 @@
   $ fluence autocomplete [SHELL] [-r]
 
 ARGUMENTS
-  SHELL  shell type
+  SHELL  (zsh|bash|powershell) Shell type
 
 FLAGS
   -r, --refresh-cache  Refresh cache (ignores displaying instructions)
@@ -186,10 +170,12 @@
 
   $ fluence autocomplete zsh
 
+  $ fluence autocomplete powershell
+
   $ fluence autocomplete --refresh-cache
 ```
 
-_See code: [@oclif/plugin-autocomplete](https://github.com/oclif/plugin-autocomplete/blob/v2.1.8/src/commands/autocomplete/index.ts)_
+_See code: [@oclif/plugin-autocomplete](https://github.com/oclif/plugin-autocomplete/blob/v2.3.0/src/commands/autocomplete/index.ts)_
 
 ## `fluence build`
 
@@ -211,6 +197,47 @@
 
 _See code: [dist/commands/build.ts](https://github.com/fluencelabs/fluence-cli/blob/v0.4.18/dist/commands/build.ts)_
 
+## `fluence compute-provider matching registration [WORKERS-COUNT]`
+
+Registration in matching contract
+
+```
+USAGE
+  $ fluence compute-provider matching registration [WORKERS-COUNT] [--no-input] [--privKey <value>] [--network <value>]
+
+ARGUMENTS
+  WORKERS-COUNT  Workers to be registered with the matching engine
+
+FLAGS
+  --network=<network>  [default: testnet] The network in which the transactions used by the command will be carried out
+                       (kras, stage, testnet, local)
+  --no-input           Don't interactively ask for any input from the user
+  --privKey=<value>    !WARNING! for debug purposes only. Passing private keys through flags is unsecure
+
+DESCRIPTION
+  Registration in matching contract
+```
+
+## `fluence compute-provider pat create [DEAL-ADDRESS]`
+
+Create provider access token for the deal
+
+```
+USAGE
+  $ fluence compute-provider pat create [DEAL-ADDRESS] [--no-input] [--privKey <value>] [--network <value>]
+
+ARGUMENTS
+  DEAL-ADDRESS  Deal address
+
+FLAGS
+  --network=<network>  [default: testnet] The network in which the transactions used by the command will be carried out
+                       (kras, stage, testnet, local)
+  --no-input           Don't interactively ask for any input from the user
+  --privKey=<value>    !WARNING! for debug purposes only. Passing private keys through flags is unsecure
+
+DESCRIPTION
+  Create provider access token for the deal
+```
 
 ## `fluence deal deploy [WORKER-NAMES]`
 
@@ -230,7 +257,7 @@
   --dial-timeout=<milliseconds>  [default: 60000] Timeout for Fluence js-client to connect to relay peer
   --import=<path>...             Path to a directory to import aqua files from. May be used several times
   --network=<network>            [default: testnet] The network in which the transactions used by the command will be
-                                 carried out (local, testnet)
+                                 carried out (kras, stage, testnet, local)
   --no-build                     Don't build the project before running the command
   --no-input                     Don't interactively ask for any input from the user
   --off-aqua-logs                Turns off logs from Console.print in aqua and from IPFS service
@@ -455,7 +482,7 @@
   Display help for fluence.
 ```
 
-_See code: [@oclif/plugin-help](https://github.com/oclif/plugin-help/blob/v5.2.9/src/commands/help.ts)_
+_See code: [@oclif/plugin-help](https://github.com/oclif/plugin-help/blob/v5.2.10/src/commands/help.ts)_
 
 ## `fluence init [PATH]`
 
@@ -479,23 +506,7 @@
   $ fluence init
 ```
 
-<<<<<<< HEAD
-<<<<<<< HEAD
-<<<<<<< HEAD
-<<<<<<< HEAD
-_See code: [dist/commands/init.ts](https://github.com/fluencelabs/fluence-cli/blob/v0.4.12/dist/commands/init.ts)_
-=======
-_See code: [dist/commands/init.ts](https://github.com/fluencelabs/fluence-cli/blob/v0.4.14/dist/commands/init.ts)_
->>>>>>> main
-=======
-_See code: [dist/commands/init.ts](https://github.com/fluencelabs/fluence-cli/blob/v0.4.16/dist/commands/init.ts)_
->>>>>>> main
-=======
-_See code: [dist/commands/init.ts](https://github.com/fluencelabs/fluence-cli/blob/v0.4.17/dist/commands/init.ts)_
->>>>>>> main
-=======
 _See code: [dist/commands/init.ts](https://github.com/fluencelabs/fluence-cli/blob/v0.4.18/dist/commands/init.ts)_
->>>>>>> 7cb925ef
 
 ## `fluence key default [NAME]`
 
@@ -630,48 +641,6 @@
 
 EXAMPLES
   $ fluence module remove
-```
-
-## `fluence resource-owner matching join [WORKERS-COUNT]`
-
-Join to matching contract
-
-```
-USAGE
-  $ fluence resource-owner matching join [WORKERS-COUNT] [--no-input] [--privKey <value>] [--network <value>]
-
-ARGUMENTS
-  WORKERS-COUNT  Workers to be registered with the matching engine
-
-FLAGS
-  --network=<network>  [default: testnet] The network in which the transactions used by the command will be carried out
-                       (local, testnet)
-  --no-input           Don't interactively ask for any input from the user
-  --privKey=<value>    !WARNING! for debug purposes only. Passing private keys through flags is unsecure
-
-DESCRIPTION
-  Join to matching contract
-```
-
-## `fluence resource-owner pat create [DEAL-ADDRESS]`
-
-Create provider access token for the deal
-
-```
-USAGE
-  $ fluence resource-owner pat create [DEAL-ADDRESS] [--no-input] [--privKey <value>] [--network <value>]
-
-ARGUMENTS
-  DEAL-ADDRESS  Deal address
-
-FLAGS
-  --network=<network>  [default: testnet] The network in which the transactions used by the command will be carried out
-                       (local, testnet)
-  --no-input           Don't interactively ask for any input from the user
-  --privKey=<value>    !WARNING! for debug purposes only. Passing private keys through flags is unsecure
-
-DESCRIPTION
-  Create provider access token for the deal
 ```
 
 ## `fluence run`
@@ -719,23 +688,7 @@
   $ fluence run
 ```
 
-<<<<<<< HEAD
-<<<<<<< HEAD
-<<<<<<< HEAD
-<<<<<<< HEAD
-_See code: [dist/commands/run.ts](https://github.com/fluencelabs/fluence-cli/blob/v0.4.12/dist/commands/run.ts)_
-=======
-_See code: [dist/commands/run.ts](https://github.com/fluencelabs/fluence-cli/blob/v0.4.14/dist/commands/run.ts)_
->>>>>>> main
-=======
-_See code: [dist/commands/run.ts](https://github.com/fluencelabs/fluence-cli/blob/v0.4.16/dist/commands/run.ts)_
->>>>>>> main
-=======
-_See code: [dist/commands/run.ts](https://github.com/fluencelabs/fluence-cli/blob/v0.4.17/dist/commands/run.ts)_
->>>>>>> main
-=======
 _See code: [dist/commands/run.ts](https://github.com/fluencelabs/fluence-cli/blob/v0.4.18/dist/commands/run.ts)_
->>>>>>> 7cb925ef
 
 ## `fluence service add [PATH | URL]`
 
