# Commands
<!-- commands -->
* [`fluence air beautify [PATH]`](#fluence-air-beautify-path)
* [`fluence aqua`](#fluence-aqua)
* [`fluence aqua json [FUNC] [INPUT] [OUTPUT]`](#fluence-aqua-json-func-input-output)
* [`fluence aqua yml [FUNC] [INPUT] [OUTPUT]`](#fluence-aqua-yml-func-input-output)
* [`fluence autocomplete [SHELL]`](#fluence-autocomplete-shell)
* [`fluence build`](#fluence-build)
* [`fluence deal deploy [WORKER-NAMES]`](#fluence-deal-deploy-worker-names)
* [`fluence deal logs [WORKER-NAMES]`](#fluence-deal-logs-worker-names)
* [`fluence default peers [NETWORK]`](#fluence-default-peers-network)
* [`fluence dependency cargo install [PACKAGE-NAME | PACKAGE-NAME@VERSION]`](#fluence-dependency-cargo-install-package-name--package-nameversion)
* [`fluence dependency install`](#fluence-dependency-install)
* [`fluence dependency npm install [PACKAGE-NAME | PACKAGE-NAME@VERSION]`](#fluence-dependency-npm-install-package-name--package-nameversion)
* [`fluence dependency reset`](#fluence-dependency-reset)
* [`fluence dependency versions`](#fluence-dependency-versions)
* [`fluence help [COMMANDS]`](#fluence-help-commands)
* [`fluence init [PATH]`](#fluence-init-path)
* [`fluence key default [NAME]`](#fluence-key-default-name)
* [`fluence key new [NAME]`](#fluence-key-new-name)
* [`fluence key remove [NAME]`](#fluence-key-remove-name)
* [`fluence market add-peer`](#fluence-market-add-peer)
* [`fluence market register`](#fluence-market-register)
* [`fluence module add [PATH | URL]`](#fluence-module-add-path--url)
* [`fluence module new [NAME]`](#fluence-module-new-name)
* [`fluence module remove [NAME | PATH | URL]`](#fluence-module-remove-name--path--url)
* [`fluence run`](#fluence-run)
* [`fluence service add [PATH | URL]`](#fluence-service-add-path--url)
* [`fluence service new [NAME]`](#fluence-service-new-name)
* [`fluence service remove [NAME | PATH | URL]`](#fluence-service-remove-name--path--url)
* [`fluence service repl [NAME | PATH | URL]`](#fluence-service-repl-name--path--url)
* [`fluence spell new [NAME]`](#fluence-spell-new-name)
* [`fluence update [CHANNEL]`](#fluence-update-channel)
* [`fluence workers deploy [WORKER-NAMES]`](#fluence-workers-deploy-worker-names)
* [`fluence workers logs [WORKER-NAMES]`](#fluence-workers-logs-worker-names)
* [`fluence workers upload [WORKER-NAMES]`](#fluence-workers-upload-worker-names)

## `fluence air beautify [PATH]`

Prints AIR script in human-readable Python-like representation. This representation cannot be executed and is intended to be read by mere mortals.

```
USAGE
  $ fluence air beautify [PATH] [--no-input]

ARGUMENTS
  PATH  Path to an AIR file. Must be relative to the current working directory or absolute

FLAGS
  --no-input  Don't interactively ask for any input from the user

DESCRIPTION
  Prints AIR script in human-readable Python-like representation. This representation cannot be executed and is intended
  to be read by mere mortals.

ALIASES
  $ fluence air b
```

_See code: [dist/commands/air/beautify.ts](https://github.com/fluencelabs/cli/blob/v0.7.2/dist/commands/air/beautify.ts)_

## `fluence aqua`

Compile aqua file or directory that contains your .aqua files

```
USAGE
  $ fluence aqua [-w] [--common-js] [--no-input] [-i <value>] [-o <value>] [--import <value>] [--air |
    --js] [--log-level-compiler <value>] [--const <value>] [--no-relay] [--no-xor] [--dry] [--tracing]

FLAGS
  -i, --input=<path>            Path to an aqua file or an input directory that contains your .aqua files. Must be
                                relative to the current working directory or absolute
  -o, --output=<path>           Path to the output directory. Must be relative to the current working directory or
                                absolute. Will be created if it doesn't exists
  -w, --watch                   Watch aqua file or folder for changes and recompile
  --air                         Generate .air file instead of .ts
  --common-js                   Use no extension in generated .ts file imports
  --const=<NAME=value>...       Constants to be passed to the compiler
  --dry                         Checks if compilation succeeded, without output
  --import=<path>...            Path to a directory to import aqua files from. May be used several times
  --js                          Generate .js file instead of .ts
  --log-level-compiler=<level>  Set log level for the compiler. Must be one of: Must be one of: all, trace, debug, info,
                                warn, error, off
  --no-input                    Don't interactively ask for any input from the user
  --no-relay                    Do not generate a pass through the relay node
  --no-xor                      Do not generate a wrapper that catches and displays errors
  --tracing                     Compile aqua in tracing mode (for debugging purposes)

DESCRIPTION
  Compile aqua file or directory that contains your .aqua files

EXAMPLES
  $ fluence aqua
```

_See code: [dist/commands/aqua.ts](https://github.com/fluencelabs/cli/blob/v0.7.2/dist/commands/aqua.ts)_

## `fluence aqua json [FUNC] [INPUT] [OUTPUT]`

Infers aqua types for an arbitrary json file, generates valid aqua code with a function call that returns an aqua object literal with the same structure as the json file. For valid generation please refer to aqua documentation https://fluence.dev/docs/aqua-book/language/ to learn about what kind of structures are valid in aqua language and what they translate into

```
USAGE
  $ fluence aqua json [FUNC] [INPUT] [OUTPUT] [--no-input] [--f64]

ARGUMENTS
  FUNC    Name of the exported function
  INPUT   Path to json file
  OUTPUT  Path to for output file

FLAGS
  --f64       Convert all numbers to f64. Useful for arrays objects that contain numbers of different types in them.
              Without this flag, numbers will be converted to u64, i64 or f64 depending on their value
  --no-input  Don't interactively ask for any input from the user

DESCRIPTION
  Infers aqua types for an arbitrary json file, generates valid aqua code with a function call that returns an aqua
  object literal with the same structure as the json file. For valid generation please refer to aqua documentation
  https://fluence.dev/docs/aqua-book/language/ to learn about what kind of structures are valid in aqua language and
  what they translate into
```

_See code: [dist/commands/aqua/json.ts](https://github.com/fluencelabs/cli/blob/v0.7.2/dist/commands/aqua/json.ts)_

## `fluence aqua yml [FUNC] [INPUT] [OUTPUT]`

Infers aqua types for an arbitrary yaml file, generates valid aqua code with a function call that returns an aqua object literal with the same structure as the yaml file. For valid generation please refer to aqua documentation https://fluence.dev/docs/aqua-book/language/ to learn about what kind of structures are valid in aqua language and what they translate into

```
USAGE
  $ fluence aqua yml [FUNC] [INPUT] [OUTPUT] [--no-input] [--f64]

ARGUMENTS
  FUNC    Name of the exported function
  INPUT   Path to yaml file
  OUTPUT  Path to for output file

FLAGS
  --f64       Convert all numbers to f64. Useful for arrays objects that contain numbers of different types in them.
              Without this flag, numbers will be converted to u64, i64 or f64 depending on their value
  --no-input  Don't interactively ask for any input from the user

DESCRIPTION
  Infers aqua types for an arbitrary yaml file, generates valid aqua code with a function call that returns an aqua
  object literal with the same structure as the yaml file. For valid generation please refer to aqua documentation
  https://fluence.dev/docs/aqua-book/language/ to learn about what kind of structures are valid in aqua language and
  what they translate into

ALIASES
  $ fluence aqua yaml
```

_See code: [dist/commands/aqua/yml.ts](https://github.com/fluencelabs/cli/blob/v0.7.2/dist/commands/aqua/yml.ts)_

## `fluence autocomplete [SHELL]`

display autocomplete installation instructions

```
USAGE
  $ fluence autocomplete [SHELL] [-r]

ARGUMENTS
  SHELL  (zsh|bash|powershell) Shell type

FLAGS
  -r, --refresh-cache  Refresh cache (ignores displaying instructions)

DESCRIPTION
  display autocomplete installation instructions

EXAMPLES
  $ fluence autocomplete

  $ fluence autocomplete bash

  $ fluence autocomplete zsh

  $ fluence autocomplete powershell

  $ fluence autocomplete --refresh-cache
```

_See code: [@oclif/plugin-autocomplete](https://github.com/oclif/plugin-autocomplete/blob/v2.3.6/src/commands/autocomplete/index.ts)_

## `fluence build`

Build all application services, described in fluence.yaml and generate aqua interfaces for them

```
USAGE
  $ fluence build [--no-input] [--marine-build-args <value>]

FLAGS
  --marine-build-args=<--flag arg>  Space separated `cargo build` flags and args to pass to marine build. Overrides
                                    'marineBuildArgs' property in fluence.yaml. Default: --release
  --no-input                        Don't interactively ask for any input from the user

DESCRIPTION
  Build all application services, described in fluence.yaml and generate aqua interfaces for them

EXAMPLES
  $ fluence build
```

_See code: [dist/commands/build.ts](https://github.com/fluencelabs/cli/blob/v0.7.2/dist/commands/build.ts)_

## `fluence deal deploy [WORKER-NAMES]`

Deploy workers according to deal in 'deals' property in fluence.yaml

```
USAGE
  $ fluence deal deploy [WORKER-NAMES] [--no-input] [-k <value>] [--off-aqua-logs] [--priv-key <value>]
    [--network <value>] [--relay <value>] [--ttl <value>] [--dial-timeout <value>] [--particle-id] [--import <value>]
    [--no-build] [--tracing] [--marine-build-args <value>] [--auto-match]

ARGUMENTS
  WORKER-NAMES  Comma separated names of workers to deploy. Example: "worker1,worker2" (by default all workers from
                'deals' property in fluence.yaml are deployed)

FLAGS
  -k, --key-pair-name=<name>        Key pair name
  --[no-]auto-match                 Disable automatic matching
  --dial-timeout=<milliseconds>     [default: 60000] Timeout for Fluence js-client to connect to relay peer
  --import=<path>...                Path to a directory to import aqua files from. May be used several times
  --marine-build-args=<--flag arg>  Space separated `cargo build` flags and args to pass to marine build. Overrides
                                    'marineBuildArgs' property in fluence.yaml. Default: --release
  --network=<network>               [default: local] The network in which the transactions used by the command will be
                                    carried out (testnet, local)
  --no-build                        Don't build the project before running the command
  --no-input                        Don't interactively ask for any input from the user
  --off-aqua-logs                   Turns off logs from Console.print in aqua and from IPFS service
  --particle-id                     Print particle ids when running Fluence js-client
  --priv-key=<private-key>          !WARNING! for debug purposes only. Passing private keys through flags is unsecure
  --relay=<multiaddress>            Relay for Fluence js-client to connect to
  --tracing                         Compile aqua in tracing mode (for debugging purposes)
  --ttl=<milliseconds>              [default: 120000] Particle Time To Live since 'now'. After that, particle is expired
                                    and not processed.

DESCRIPTION
  Deploy workers according to deal in 'deals' property in fluence.yaml

EXAMPLES
  $ fluence deal deploy
```

_See code: [dist/commands/deal/deploy.ts](https://github.com/fluencelabs/cli/blob/v0.7.2/dist/commands/deal/deploy.ts)_

## `fluence deal logs [WORKER-NAMES]`

Get logs from deployed workers for deals listed in workers.yaml

```
USAGE
  $ fluence deal logs [WORKER-NAMES] [--no-input] [--relay <value>] [--ttl <value>] [--dial-timeout <value>]
    [--particle-id] [-k <value>] [--off-aqua-logs] [--priv-key <value>] [--tracing]

ARGUMENTS
  WORKER-NAMES  Worker names to get logs for (by default all worker names from 'deals' property of workers.yaml)

FLAGS
  -k, --key-pair-name=<name>     Key pair name
  --dial-timeout=<milliseconds>  [default: 60000] Timeout for Fluence js-client to connect to relay peer
  --no-input                     Don't interactively ask for any input from the user
  --off-aqua-logs                Turns off logs from Console.print in aqua and from IPFS service
  --particle-id                  Print particle ids when running Fluence js-client
  --priv-key=<private-key>       !WARNING! for debug purposes only. Passing private keys through flags is unsecure
  --relay=<multiaddress>         Relay for Fluence js-client to connect to
  --tracing                      Compile aqua in tracing mode (for debugging purposes)
  --ttl=<milliseconds>           [default: 120000] Particle Time To Live since 'now'. After that, particle is expired
                                 and not processed.

DESCRIPTION
  Get logs from deployed workers for deals listed in workers.yaml

EXAMPLES
  $ fluence deal logs
```

_See code: [dist/commands/deal/logs.ts](https://github.com/fluencelabs/cli/blob/v0.7.2/dist/commands/deal/logs.ts)_

## `fluence default peers [NETWORK]`

Print default Fluence network peer addresses

```
USAGE
  $ fluence default peers [NETWORK] [--no-input]

ARGUMENTS
  NETWORK  Network to use. One of kras, stage, testnet

FLAGS
  --no-input  Don't interactively ask for any input from the user

DESCRIPTION
  Print default Fluence network peer addresses

EXAMPLES
  $ fluence default peers
```

_See code: [dist/commands/default/peers.ts](https://github.com/fluencelabs/cli/blob/v0.7.2/dist/commands/default/peers.ts)_

## `fluence dependency cargo install [PACKAGE-NAME | PACKAGE-NAME@VERSION]`

(For advanced users) Install cargo project dependencies (all dependencies are cached inside user's .fluence/cargo directory)

```
USAGE
  $ fluence dependency cargo install [PACKAGE-NAME | PACKAGE-NAME@VERSION] [--no-input] [--toolchain <value>] [--force]
    [--global]

ARGUMENTS
  PACKAGE-NAME | PACKAGE-NAME@VERSION  Package name. Installs a first version it can find in the following list:
                                       fluence.yaml, user's .fluence/config.yaml, dependency versions recommended by
                                       fluence, latest version cargo is aware of. If you want to install a specific
                                       version, you can do so by appending @ and the version to the package name. For
                                       example: marine@0.12.4

FLAGS
  --force                       Force install even if the dependency/dependencies is/are already installed
  --global                      Will override dependencies in a global user's config.yaml instead of project's
                                fluence.yaml
  --no-input                    Don't interactively ask for any input from the user
  --toolchain=<toolchain_name>  Rust toolchain name that will be used in case pre-built binary download fails or --force
                                flag is used. Default: nightly-2023-06-14-x86_64"]}

DESCRIPTION
  (For advanced users) Install cargo project dependencies (all dependencies are cached inside user's .fluence/cargo
  directory)

ALIASES
  $ fluence dependency cargo i
  $ fluence dep cargo i

EXAMPLES
  $ fluence dependency cargo install
```

_See code: [dist/commands/dependency/cargo/install.ts](https://github.com/fluencelabs/cli/blob/v0.7.2/dist/commands/dependency/cargo/install.ts)_

## `fluence dependency install`

Install all project dependencies (dependencies are cached inside user's .fluence directory)

```
USAGE
  $ fluence dependency install [--no-input] [--force]

FLAGS
  --force     Force install even if the dependency/dependencies is/are already installed
  --no-input  Don't interactively ask for any input from the user

DESCRIPTION
  Install all project dependencies (dependencies are cached inside user's .fluence directory)

ALIASES
  $ fluence dependency i
  $ fluence dep i

EXAMPLES
  $ fluence dependency install
```

_See code: [dist/commands/dependency/install.ts](https://github.com/fluencelabs/cli/blob/v0.7.2/dist/commands/dependency/install.ts)_

## `fluence dependency npm install [PACKAGE-NAME | PACKAGE-NAME@VERSION]`

(For advanced users) Install npm project dependencies (all dependencies are cached inside user's .fluence/npm directory)

```
USAGE
  $ fluence dependency npm install [PACKAGE-NAME | PACKAGE-NAME@VERSION] [--no-input] [--force] [--global]

ARGUMENTS
  PACKAGE-NAME | PACKAGE-NAME@VERSION  Package name. Installs a first version it can find in the following list:
                                       fluence.yaml, , user's .fluence/config.yaml, dependency versions recommended by
                                       fluence, latest version cargo is aware of. If you want to install a specific
                                       version, you can do so by appending @ and the version to the package name. For
                                       example: @fluencelabs/aqua-lib@0.6.0

FLAGS
  --force     Force install even if the dependency/dependencies is/are already installed
  --global    Will override dependencies in a global user's config.yaml instead of project's fluence.yaml
  --no-input  Don't interactively ask for any input from the user

DESCRIPTION
  (For advanced users) Install npm project dependencies (all dependencies are cached inside user's .fluence/npm
  directory)

ALIASES
  $ fluence dependency npm i
  $ fluence dep npm i

EXAMPLES
  $ fluence dependency npm install
```

_See code: [dist/commands/dependency/npm/install.ts](https://github.com/fluencelabs/cli/blob/v0.7.2/dist/commands/dependency/npm/install.ts)_

## `fluence dependency reset`

Reset all project dependencies to recommended versions for the current Fluence CLI version

```
USAGE
  $ fluence dependency reset [--no-input] [--global] [--all]

FLAGS
  --all       Remove all dependencies, not only recommended ones
  --global    Will override dependencies in a global user's config.yaml instead of project's fluence.yaml
  --no-input  Don't interactively ask for any input from the user

DESCRIPTION
  Reset all project dependencies to recommended versions for the current Fluence CLI version

ALIASES
  $ fluence dependency r
  $ fluence dep r

EXAMPLES
  $ fluence dependency reset
```

_See code: [dist/commands/dependency/reset.ts](https://github.com/fluencelabs/cli/blob/v0.7.2/dist/commands/dependency/reset.ts)_

## `fluence dependency versions`

Get versions of all dependencies

```
USAGE
  $ fluence dependency versions [--no-input] [--default]

FLAGS
  --default   Display default npm and cargo dependencies and their versions for current CLI version. Default npm
              dependencies are always available to be imported in Aqua
  --no-input  Don't interactively ask for any input from the user

DESCRIPTION
  Get versions of all dependencies

ALIASES
  $ fluence dependency v
  $ fluence dep v
  $ fluence dep versions

EXAMPLES
  $ fluence dependency versions
```

_See code: [dist/commands/dependency/versions.ts](https://github.com/fluencelabs/cli/blob/v0.7.2/dist/commands/dependency/versions.ts)_

## `fluence help [COMMANDS]`

Display help for fluence.

```
USAGE
  $ fluence help [COMMANDS] [-n]

ARGUMENTS
  COMMANDS  Command to show help for.

FLAGS
  -n, --nested-commands  Include all nested commands in the output.

DESCRIPTION
  Display help for fluence.
```

_See code: [@oclif/plugin-help](https://github.com/oclif/plugin-help/blob/v5.2.17/src/commands/help.ts)_

## `fluence init [PATH]`

Initialize fluence project

```
USAGE
  $ fluence init [PATH] [--no-input] [-t <value>]

ARGUMENTS
  PATH  Project path

FLAGS
  -t, --template=<value>  Template to use for the project. One of: quickstart, minimal, ts, js
  --no-input              Don't interactively ask for any input from the user

DESCRIPTION
  Initialize fluence project

EXAMPLES
  $ fluence init
```

_See code: [dist/commands/init.ts](https://github.com/fluencelabs/cli/blob/v0.7.2/dist/commands/init.ts)_

## `fluence key default [NAME]`

Set default key-pair for user or project

```
USAGE
  $ fluence key default [NAME] [--no-input] [--user]

ARGUMENTS
  NAME  Key-pair name

FLAGS
  --no-input  Don't interactively ask for any input from the user
  --user      Set default key-pair for current user instead of current project

DESCRIPTION
  Set default key-pair for user or project

EXAMPLES
  $ fluence key default
```

_See code: [dist/commands/key/default.ts](https://github.com/fluencelabs/cli/blob/v0.7.2/dist/commands/key/default.ts)_

## `fluence key new [NAME]`

Generate key-pair and store it in user-secrets.yaml or project-secrets.yaml

```
USAGE
  $ fluence key new [NAME] [--no-input] [--user] [--default]

ARGUMENTS
  NAME  Key-pair name

FLAGS
  --default   Set new key-pair as default for current project or user
  --no-input  Don't interactively ask for any input from the user
  --user      Generate key-pair for current user instead of generating key-pair for current project

DESCRIPTION
  Generate key-pair and store it in user-secrets.yaml or project-secrets.yaml

EXAMPLES
  $ fluence key new
```

_See code: [dist/commands/key/new.ts](https://github.com/fluencelabs/cli/blob/v0.7.2/dist/commands/key/new.ts)_

## `fluence key remove [NAME]`

Remove key-pair from user-secrets.yaml or project-secrets.yaml

```
USAGE
  $ fluence key remove [NAME] [--no-input] [--user]

ARGUMENTS
  NAME  Key-pair name

FLAGS
  --no-input  Don't interactively ask for any input from the user
  --user      Remove key-pair from current user instead of removing key-pair from current project

DESCRIPTION
  Remove key-pair from user-secrets.yaml or project-secrets.yaml

EXAMPLES
  $ fluence key remove
```

_See code: [dist/commands/key/remove.ts](https://github.com/fluencelabs/cli/blob/v0.7.2/dist/commands/key/remove.ts)_
<<<<<<< HEAD

## `fluence market add-peer`

Register specific nox instance as a Compute Peer

```
USAGE
  $ fluence market add-peer [--no-input] [--priv-key <value>] [--network <value>] [--peer-id <value>] [--slots
    <value>]

FLAGS
  --network=<network>       [default: local] The network in which the transactions used by the command will be carried
                            out (testnet, local)
  --no-input                Don't interactively ask for any input from the user
  --peer-id=<peer-id>...    Peer id of the nox instance that you want to register as a Compute Peer
  --priv-key=<private-key>  !WARNING! for debug purposes only. Passing private keys through flags is unsecure
  --slots=<number>          Number of available worker slots on this Compute Peer

DESCRIPTION
  Register specific nox instance as a Compute Peer
```

_See code: [dist/commands/market/add-peer.ts](https://github.com/fluencelabs/cli/blob/v0.6.2/dist/commands/market/add-peer.ts)_

## `fluence market register`

Register in matching contract

```
USAGE
  $ fluence market register [--no-input] [--priv-key <value>] [--network <value>]

FLAGS
  --network=<network>       [default: local] The network in which the transactions used by the command will be carried
                            out (testnet, local)
  --no-input                Don't interactively ask for any input from the user
  --priv-key=<private-key>  !WARNING! for debug purposes only. Passing private keys through flags is unsecure

DESCRIPTION
  Register in matching contract
```

_See code: [dist/commands/market/register.ts](https://github.com/fluencelabs/cli/blob/v0.6.2/dist/commands/market/register.ts)_
=======
>>>>>>> b7e46630

## `fluence module add [PATH | URL]`

Add module to service.yaml

```
USAGE
  $ fluence module add [PATH | URL] [--no-input] [--name <value>] [--service <value>]

ARGUMENTS
  PATH | URL  Path to a module or url to .tar.gz archive

FLAGS
  --name=<name>            Override module name
  --no-input               Don't interactively ask for any input from the user
  --service=<name | path>  Service name from fluence.yaml or path to the service config or directory that contains
                           service.yaml

DESCRIPTION
  Add module to service.yaml

EXAMPLES
  $ fluence module add
```

_See code: [dist/commands/module/add.ts](https://github.com/fluencelabs/cli/blob/v0.7.2/dist/commands/module/add.ts)_

## `fluence module new [NAME]`

Create new marine module template

```
USAGE
  $ fluence module new [NAME] [--no-input] [--path <value>] [--service <value>]

ARGUMENTS
  NAME  Module name

FLAGS
  --no-input                        Don't interactively ask for any input from the user
  --path=<path>                     Path to module dir (default: src/modules)
  --service=<name | relative_path>  Name or relative path to the service to add the created module to

DESCRIPTION
  Create new marine module template

EXAMPLES
  $ fluence module new
```

_See code: [dist/commands/module/new.ts](https://github.com/fluencelabs/cli/blob/v0.7.2/dist/commands/module/new.ts)_

## `fluence module remove [NAME | PATH | URL]`

Remove module from service.yaml

```
USAGE
  $ fluence module remove [NAME | PATH | URL] [--no-input] [--service <value>]

ARGUMENTS
  NAME | PATH | URL  Module name from service.yaml, path to a module or url to .tar.gz archive

FLAGS
  --no-input               Don't interactively ask for any input from the user
  --service=<name | path>  Service name from fluence.yaml or path to the service directory

DESCRIPTION
  Remove module from service.yaml

EXAMPLES
  $ fluence module remove
```

_See code: [dist/commands/module/remove.ts](https://github.com/fluencelabs/cli/blob/v0.7.2/dist/commands/module/remove.ts)_

## `fluence resource-owner pat create [DEAL-ADDRESS]`

Create provider access token for the deal

```
USAGE
  $ fluence resource-owner pat create [DEAL-ADDRESS] [--no-input] [--privKey <value>] [--network <value>]

ARGUMENTS
  DEAL-ADDRESS  Deal address

FLAGS
  --network=<network>  [default: testnet] The network in which the transactions used by the command will be carried out
                       (local, testnet)
  --no-input           Don't interactively ask for any input from the user
  --privKey=<value>    !WARNING! for debug purposes only. Passing private keys through flags is unsecure

DESCRIPTION
  Create provider access token for the deal
```

_See code: [dist/commands/resource-owner/pat/create.ts](https://github.com/fluencelabs/cli/blob/v0.7.2/dist/commands/resource-owner/pat/create.ts)_

## `fluence run`

Run aqua script

```
USAGE
  $ fluence run [--no-input] [--data <value>] [--data-path <value>] [--import <value>]
    [--log-level-compiler <value>] [--quiet] [--const <value>] [-i <value>] [-f <value>] [--no-xor] [--no-relay]
    [--print-air | -b] [--off-aqua-logs] [-k <value>] [--relay <value>] [--ttl <value>] [--dial-timeout <value>]
    [--particle-id] [--tracing]

FLAGS
  -b, --print-beautified-air     Prints beautified AIR code before function execution
  -f, --func=<function-call>     Function call. Example: funcName("stringArg")
  -i, --input=<path>             Path to an aqua file or to a directory that contains aqua files
  -k, --key-pair-name=<name>     Key pair name
  --const=<NAME = value>...      Constant that will be used in the aqua code that you run (example of aqua code:
                                 SOME_CONST ?= "default_value"). Constant name must be upper cased.
  --data=<json>                  JSON in { [argumentName]: argumentValue } format. You can call a function using these
                                 argument names
  --data-path=<path>             Path to a JSON file in { [argumentName]: argumentValue } format. You can call a
                                 function using these argument names
  --dial-timeout=<milliseconds>  [default: 60000] Timeout for Fluence js-client to connect to relay peer
  --import=<path>...             Path to a directory to import aqua files from. May be used several times
  --log-level-compiler=<level>   Set log level for the compiler. Must be one of: Must be one of: all, trace, debug,
                                 info, warn, error, off
  --no-input                     Don't interactively ask for any input from the user
  --no-relay                     Do not generate a pass through the relay node
  --no-xor                       Do not generate a wrapper that catches and displays errors
  --off-aqua-logs                Turns off logs from Console.print in aqua and from IPFS service
  --particle-id                  Print particle ids when running Fluence js-client
  --print-air                    Prints generated AIR code before function execution
  --quiet                        Print only execution result. Overrides all --log-level-* flags
  --relay=<multiaddress>         Relay for Fluence js-client to connect to
  --tracing                      Compile aqua in tracing mode (for debugging purposes)
  --ttl=<milliseconds>           [default: 120000] Particle Time To Live since 'now'. After that, particle is expired
                                 and not processed.

DESCRIPTION
  Run aqua script

EXAMPLES
  $ fluence run
```

_See code: [dist/commands/run.ts](https://github.com/fluencelabs/cli/blob/v0.7.2/dist/commands/run.ts)_

## `fluence service add [PATH | URL]`

Add service to fluence.yaml

```
USAGE
  $ fluence service add [PATH | URL] [--no-input] [--name <value>] [--marine-build-args <value>]

ARGUMENTS
  PATH | URL  Path to a service or url to .tar.gz archive

FLAGS
  --marine-build-args=<--flag arg>  Space separated `cargo build` flags and args to pass to marine build. Overrides
                                    'marineBuildArgs' property in fluence.yaml. Default: --release
  --name=<name>                     Override service name (must start with a lowercase letter and contain only letters,
                                    numbers, and underscores)
  --no-input                        Don't interactively ask for any input from the user

DESCRIPTION
  Add service to fluence.yaml

EXAMPLES
  $ fluence service add
```

_See code: [dist/commands/service/add.ts](https://github.com/fluencelabs/cli/blob/v0.7.2/dist/commands/service/add.ts)_

## `fluence service new [NAME]`

Create new marine service template

```
USAGE
  $ fluence service new [NAME] [--no-input] [--path <value>]

ARGUMENTS
  NAME  Unique service name (must start with a lowercase letter and contain only letters, numbers, and underscores)

FLAGS
  --no-input     Don't interactively ask for any input from the user
  --path=<path>  Path to services dir (default: src/services)

DESCRIPTION
  Create new marine service template

EXAMPLES
  $ fluence service new
```

_See code: [dist/commands/service/new.ts](https://github.com/fluencelabs/cli/blob/v0.7.2/dist/commands/service/new.ts)_

## `fluence service remove [NAME | PATH | URL]`

Remove service from fluence.yaml services property and from all of the workers

```
USAGE
  $ fluence service remove [NAME | PATH | URL] [--no-input]

ARGUMENTS
  NAME | PATH | URL  Service name from fluence.yaml, path to a service or url to .tar.gz archive

FLAGS
  --no-input  Don't interactively ask for any input from the user

DESCRIPTION
  Remove service from fluence.yaml services property and from all of the workers

EXAMPLES
  $ fluence service remove
```

_See code: [dist/commands/service/remove.ts](https://github.com/fluencelabs/cli/blob/v0.7.2/dist/commands/service/remove.ts)_

## `fluence service repl [NAME | PATH | URL]`

Open service inside repl (downloads and builds modules if necessary)

```
USAGE
  $ fluence service repl [NAME | PATH | URL] [--no-input] [--marine-build-args <value>]

ARGUMENTS
  NAME | PATH | URL  Service name from fluence.yaml, path to a service or url to .tar.gz archive

FLAGS
  --marine-build-args=<--flag arg>  Space separated `cargo build` flags and args to pass to marine build. Overrides
                                    'marineBuildArgs' property in fluence.yaml. Default: --release
  --no-input                        Don't interactively ask for any input from the user

DESCRIPTION
  Open service inside repl (downloads and builds modules if necessary)

EXAMPLES
  $ fluence service repl
```

_See code: [dist/commands/service/repl.ts](https://github.com/fluencelabs/cli/blob/v0.7.2/dist/commands/service/repl.ts)_

## `fluence spell new [NAME]`

Create a new spell template

```
USAGE
  $ fluence spell new [NAME] [--no-input] [--path <value>]

ARGUMENTS
  NAME  Spell name

FLAGS
  --no-input     Don't interactively ask for any input from the user
  --path=<path>  Path to spells dir (default: src/spells)

DESCRIPTION
  Create a new spell template

EXAMPLES
  $ fluence spell new
```

_See code: [dist/commands/spell/new.ts](https://github.com/fluencelabs/cli/blob/v0.7.2/dist/commands/spell/new.ts)_

## `fluence update [CHANNEL]`

update the fluence CLI

```
USAGE
  $ fluence update [CHANNEL] [-a] [-v <value> | -i] [--force]

FLAGS
  -a, --available        Install a specific version.
  -i, --interactive      Interactively select version to install. This is ignored if a channel is provided.
  -v, --version=<value>  Install a specific version.
  --force                Force a re-download of the requested version.

DESCRIPTION
  update the fluence CLI

EXAMPLES
  Update to the stable channel:

    $ fluence update stable

  Update to a specific version:

    $ fluence update --version 1.0.0

  Interactively select version:

    $ fluence update --interactive

  See available versions:

    $ fluence update --available
```

_See code: [@oclif/plugin-update](https://github.com/oclif/plugin-update/blob/v3.1.32/src/commands/update.ts)_

## `fluence workers deploy [WORKER-NAMES]`

Deploy workers to hosts, described in 'hosts' property in fluence.yaml

```
USAGE
  $ fluence workers deploy [WORKER-NAMES] [--no-input] [-k <value>] [--off-aqua-logs] [--priv-key <value>] [--relay
    <value>] [--ttl <value>] [--dial-timeout <value>] [--particle-id] [--import <value>] [--no-build] [--tracing]
    [--marine-build-args <value>]

ARGUMENTS
  WORKER-NAMES  Comma separated names of workers to deploy. Example: "worker1,worker2" (by default all workers from
                'hosts' property in fluence.yaml are deployed)

FLAGS
  -k, --key-pair-name=<name>        Key pair name
  --dial-timeout=<milliseconds>     [default: 60000] Timeout for Fluence js-client to connect to relay peer
  --import=<path>...                Path to a directory to import aqua files from. May be used several times
  --marine-build-args=<--flag arg>  Space separated `cargo build` flags and args to pass to marine build. Overrides
                                    'marineBuildArgs' property in fluence.yaml. Default: --release
  --no-build                        Don't build the project before running the command
  --no-input                        Don't interactively ask for any input from the user
  --off-aqua-logs                   Turns off logs from Console.print in aqua and from IPFS service
  --particle-id                     Print particle ids when running Fluence js-client
  --priv-key=<private-key>          !WARNING! for debug purposes only. Passing private keys through flags is unsecure
  --relay=<multiaddress>            Relay for Fluence js-client to connect to
  --tracing                         Compile aqua in tracing mode (for debugging purposes)
  --ttl=<milliseconds>              [default: 120000] Particle Time To Live since 'now'. After that, particle is expired
                                    and not processed.

DESCRIPTION
  Deploy workers to hosts, described in 'hosts' property in fluence.yaml

EXAMPLES
  $ fluence workers deploy
```

_See code: [dist/commands/workers/deploy.ts](https://github.com/fluencelabs/cli/blob/v0.7.2/dist/commands/workers/deploy.ts)_

## `fluence workers logs [WORKER-NAMES]`

Get logs from deployed workers for hosts listed in workers.yaml

```
USAGE
  $ fluence workers logs [WORKER-NAMES] [--no-input] [--relay <value>] [--ttl <value>] [--dial-timeout <value>]
    [--particle-id] [-k <value>] [--off-aqua-logs] [--priv-key <value>] [--worker-id <value>] [--host-id <value>]
    [--spell-id <value>] [--tracing]

ARGUMENTS
  WORKER-NAMES  Worker names to get logs for (by default all worker names from 'hosts' property of workers.yaml)

FLAGS
  -k, --key-pair-name=<name>     Key pair name
  --dial-timeout=<milliseconds>  [default: 60000] Timeout for Fluence js-client to connect to relay peer
  --host-id=<host-id>            Host id
  --no-input                     Don't interactively ask for any input from the user
  --off-aqua-logs                Turns off logs from Console.print in aqua and from IPFS service
  --particle-id                  Print particle ids when running Fluence js-client
  --priv-key=<private-key>       !WARNING! for debug purposes only. Passing private keys through flags is unsecure
  --relay=<multiaddress>         Relay for Fluence js-client to connect to
  --spell-id=<spell-id>          [default: worker-spell] Spell id
  --tracing                      Compile aqua in tracing mode (for debugging purposes)
  --ttl=<milliseconds>           [default: 120000] Particle Time To Live since 'now'. After that, particle is expired
                                 and not processed.
  --worker-id=<worker-id>        Worker id

DESCRIPTION
  Get logs from deployed workers for hosts listed in workers.yaml

EXAMPLES
  $ fluence workers logs
```

_See code: [dist/commands/workers/logs.ts](https://github.com/fluencelabs/cli/blob/v0.7.2/dist/commands/workers/logs.ts)_

## `fluence workers upload [WORKER-NAMES]`

Upload workers to hosts, described in 'hosts' property in fluence.yaml

```
USAGE
  $ fluence workers upload [WORKER-NAMES] [--no-input] [--relay <value>] [--ttl <value>] [--dial-timeout <value>]
    [--particle-id] [-k <value>] [--off-aqua-logs] [--priv-key <value>] [--import <value>] [--no-build] [--tracing]
    [--marine-build-args <value>]

ARGUMENTS
  WORKER-NAMES  Names of workers to deploy (by default all workers from 'hosts' property in fluence.yaml are deployed)

FLAGS
  -k, --key-pair-name=<name>        Key pair name
  --dial-timeout=<milliseconds>     [default: 60000] Timeout for Fluence js-client to connect to relay peer
  --import=<path>...                Path to a directory to import aqua files from. May be used several times
  --marine-build-args=<--flag arg>  Space separated `cargo build` flags and args to pass to marine build. Overrides
                                    'marineBuildArgs' property in fluence.yaml. Default: --release
  --no-build                        Don't build the project before running the command
  --no-input                        Don't interactively ask for any input from the user
  --off-aqua-logs                   Turns off logs from Console.print in aqua and from IPFS service
  --particle-id                     Print particle ids when running Fluence js-client
  --priv-key=<private-key>          !WARNING! for debug purposes only. Passing private keys through flags is unsecure
  --relay=<multiaddress>            Relay for Fluence js-client to connect to
  --tracing                         Compile aqua in tracing mode (for debugging purposes)
  --ttl=<milliseconds>              [default: 120000] Particle Time To Live since 'now'. After that, particle is expired
                                    and not processed.

DESCRIPTION
  Upload workers to hosts, described in 'hosts' property in fluence.yaml

EXAMPLES
  $ fluence workers upload
```

_See code: [dist/commands/workers/upload.ts](https://github.com/fluencelabs/cli/blob/v0.7.2/dist/commands/workers/upload.ts)_
<!-- commandsstop --><|MERGE_RESOLUTION|>--- conflicted
+++ resolved
@@ -570,52 +570,7 @@
 ```
 
 _See code: [dist/commands/key/remove.ts](https://github.com/fluencelabs/cli/blob/v0.7.2/dist/commands/key/remove.ts)_
-<<<<<<< HEAD
-
-## `fluence market add-peer`
-
-Register specific nox instance as a Compute Peer
-
-```
-USAGE
-  $ fluence market add-peer [--no-input] [--priv-key <value>] [--network <value>] [--peer-id <value>] [--slots
-    <value>]
-
-FLAGS
-  --network=<network>       [default: local] The network in which the transactions used by the command will be carried
-                            out (testnet, local)
-  --no-input                Don't interactively ask for any input from the user
-  --peer-id=<peer-id>...    Peer id of the nox instance that you want to register as a Compute Peer
-  --priv-key=<private-key>  !WARNING! for debug purposes only. Passing private keys through flags is unsecure
-  --slots=<number>          Number of available worker slots on this Compute Peer
-
-DESCRIPTION
-  Register specific nox instance as a Compute Peer
-```
-
-_See code: [dist/commands/market/add-peer.ts](https://github.com/fluencelabs/cli/blob/v0.6.2/dist/commands/market/add-peer.ts)_
-
-## `fluence market register`
-
-Register in matching contract
-
-```
-USAGE
-  $ fluence market register [--no-input] [--priv-key <value>] [--network <value>]
-
-FLAGS
-  --network=<network>       [default: local] The network in which the transactions used by the command will be carried
-                            out (testnet, local)
-  --no-input                Don't interactively ask for any input from the user
-  --priv-key=<private-key>  !WARNING! for debug purposes only. Passing private keys through flags is unsecure
-
-DESCRIPTION
-  Register in matching contract
-```
-
-_See code: [dist/commands/market/register.ts](https://github.com/fluencelabs/cli/blob/v0.6.2/dist/commands/market/register.ts)_
-=======
->>>>>>> b7e46630
+
 
 ## `fluence module add [PATH | URL]`
 
