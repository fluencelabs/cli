--- conflicted
+++ resolved
@@ -44,13 +44,6 @@
 * [`fluence provider init`](#fluence-provider-init)
 * [`fluence provider offer-info`](#fluence-provider-offer-info)
 * [`fluence provider register`](#fluence-provider-register)
-<<<<<<< HEAD
-=======
-* [`fluence provider remove-peer`](#fluence-provider-remove-peer)
-* [`fluence provider remove-units`](#fluence-provider-remove-units)
-* [`fluence provider reward-info [DEAL-ADDRESS] [UNIT-ID]`](#fluence-provider-reward-info-deal-address-unit-id)
-* [`fluence provider withdraw-reward [DEAL-ADDRESS] [UNIT-ID]`](#fluence-provider-withdraw-reward-deal-address-unit-id)
->>>>>>> e702db13
 * [`fluence run`](#fluence-run)
 * [`fluence service add [PATH | URL]`](#fluence-service-add-path--url)
 * [`fluence service new [NAME]`](#fluence-service-new-name)
@@ -1069,7 +1062,6 @@
 
 ```
 USAGE
-<<<<<<< HEAD
   $ fluence provider create-commitment [--no-input] [--priv-key <value>] [-c <value>] [--env <value>] [--noxes <value>]
     [--nox-names <value>]
 
@@ -1087,38 +1079,12 @@
 
 DESCRIPTION
   Create Capacity commitment
-=======
-  $ fluence provider add-peer [--no-input] [--priv-key <value>] [--env <value>] [--peer-id <value>] [--compute-units
-    <value>]
-
-FLAGS
-  --compute-units=<value>...              Number of compute units to add for each peer
-  --env=<kras | testnet | stage | local>  Environment to use when generating the provider config
-  --no-input                              Don't interactively ask for any input from the user
-  --peer-id=<value>...                    Peer id of the compute peer
-  --priv-key=<private-key>                !WARNING! for debug purposes only. Passing private keys through flags is
-                                          unsecure
-
-DESCRIPTION
-  Register specific nox instance as a Compute Peer
-```
-
-_See code: [src/commands/provider/add-peer.ts](https://github.com/fluencelabs/cli/blob/v0.13.3/src/commands/provider/add-peer.ts)_
-
-## `fluence provider add-units`
-
-Add units to specific nox instance as a Compute Peer
->>>>>>> e702db13
 
 ALIASES
   $ fluence provider cc
 ```
 
-<<<<<<< HEAD
 _See code: [src/commands/provider/create-commitment.ts](https://github.com/fluencelabs/cli/blob/v0.13.2/src/commands/provider/create-commitment.ts)_
-=======
-_See code: [src/commands/provider/add-units.ts](https://github.com/fluencelabs/cli/blob/v0.13.3/src/commands/provider/add-units.ts)_
->>>>>>> e702db13
 
 ## `fluence provider gen`
 
@@ -1126,7 +1092,6 @@
 
 ```
 USAGE
-<<<<<<< HEAD
   $ fluence provider gen [--no-input] [--noxes <value>] [-c <value>] [--env <value>]
 
 FLAGS
@@ -1134,14 +1099,6 @@
       --env=<kras | testnet | stage | local>  Environment to use when generating the provider config
       --no-input                              Don't interactively ask for any input from the user
       --noxes=<value>                         Number of Compute Peers to generate when a new provider.yaml is created
-=======
-  $ fluence provider gen [--no-input] [--noxes <value>] [--env <value>]
-
-FLAGS
-  --env=<kras | testnet | stage | local>  Environment to use when generating the provider config
-  --no-input                              Don't interactively ask for any input from the user
-  --noxes=<value>                         Number of Compute Peers to generate when a new provider.yaml is created
->>>>>>> e702db13
 
 DESCRIPTION
   Generate Config.toml files according to provider.yaml and secrets according to provider-secrets.yaml
@@ -1170,11 +1127,7 @@
   Init provider config. Creates a config file
 ```
 
-<<<<<<< HEAD
-_See code: [src/commands/provider/init.ts](https://github.com/fluencelabs/cli/blob/v0.13.2/src/commands/provider/init.ts)_
-=======
-_See code: [src/commands/provider/info.ts](https://github.com/fluencelabs/cli/blob/v0.13.3/src/commands/provider/info.ts)_
->>>>>>> e702db13
+_See code: [src/commands/provider/init.ts](https://github.com/fluencelabs/cli/blob/v0.13.3/src/commands/provider/init.ts)_
 
 ## `fluence provider offer-info`
 
@@ -1182,31 +1135,18 @@
 
 ```
 USAGE
-<<<<<<< HEAD
   $ fluence provider offer-info --offer-id <value> [--no-input] [--env <value>]
 
 FLAGS
   --env=<kras | testnet | stage | local | custom>  Fluence Environment to use when running the command
   --no-input                                       Don't interactively ask for any input from the user
   --offer-id=<value>                               (required) Offer ID
-=======
-  $ fluence provider init [--no-input] [--noxes <value>] [--env <value>]
-
-FLAGS
-  --env=<kras | testnet | stage | local>  Environment to use when generating the provider config
-  --no-input                              Don't interactively ask for any input from the user
-  --noxes=<value>                         Number of Compute Peers to generate when a new provider.yaml is created
->>>>>>> e702db13
 
 DESCRIPTION
   Get info about provider
 ```
 
-<<<<<<< HEAD
 _See code: [src/commands/provider/offer-info.ts](https://github.com/fluencelabs/cli/blob/v0.13.2/src/commands/provider/offer-info.ts)_
-=======
-_See code: [src/commands/provider/init.ts](https://github.com/fluencelabs/cli/blob/v0.13.3/src/commands/provider/init.ts)_
->>>>>>> e702db13
 
 ## `fluence provider register`
 
@@ -1214,7 +1154,6 @@
 
 ```
 USAGE
-<<<<<<< HEAD
   $ fluence provider register [--no-input] [--priv-key <value>] [-c <value>] [--env <value>] [--noxes <value>] [--offer
     <value>]
 
@@ -1228,17 +1167,6 @@
                                               unsecure. On local network
                                               0xac0974bec39a17e36ba4a6b4d238ff944bacb478cbed5efcae784d7bf4f2ff80 will be
                                               used by default
-=======
-  $ fluence provider register [--no-input] [--priv-key <value>] [--env <value>] [--noxes <value>] [--offer <value>]
-
-FLAGS
-  --env=<kras | testnet | stage | local>  Environment to use when generating the provider config
-  --no-input                              Don't interactively ask for any input from the user
-  --noxes=<value>                         Number of Compute Peers to generate when a new provider.yaml is created
-  --offer=<offer>                         Offer from provider.yaml to use
-  --priv-key=<private-key>                !WARNING! for debug purposes only. Passing private keys through flags is
-                                          unsecure
->>>>>>> e702db13
 
 DESCRIPTION
   Register in matching contract
@@ -1246,103 +1174,6 @@
 
 _See code: [src/commands/provider/register.ts](https://github.com/fluencelabs/cli/blob/v0.13.3/src/commands/provider/register.ts)_
 
-<<<<<<< HEAD
-=======
-## `fluence provider remove-peer`
-
-Remove specific nox instance as a Compute Peer
-
-```
-USAGE
-  $ fluence provider remove-peer [--no-input] [--priv-key <value>] [--env <value>] [--peer-id <value>]
-
-FLAGS
-  --env=<kras | testnet | stage | local | custom>  Fluence Environment to use when running the command
-  --no-input                                       Don't interactively ask for any input from the user
-  --peer-id=<peer-id>                              Peer id of the nox instance that you want to register as a Compute
-                                                   Peer
-  --priv-key=<private-key>                         !WARNING! for debug purposes only. Passing private keys through flags
-                                                   is unsecure
-
-DESCRIPTION
-  Remove specific nox instance as a Compute Peer
-```
-
-_See code: [src/commands/provider/remove-peer.ts](https://github.com/fluencelabs/cli/blob/v0.13.3/src/commands/provider/remove-peer.ts)_
-
-## `fluence provider remove-units`
-
-Sub units to specific nox instance as a Compute Peer
-
-```
-USAGE
-  $ fluence provider remove-units [--no-input] [--priv-key <value>] [--env <value>] [--peer-id <value>] [--units
-  <value>]
-
-FLAGS
-  --env=<kras | testnet | stage | local | custom>  Fluence Environment to use when running the command
-  --no-input                                       Don't interactively ask for any input from the user
-  --peer-id=<peer-id>                              Peer id of the nox instance that you want to register as a Compute
-                                                   Peer
-  --priv-key=<private-key>                         !WARNING! for debug purposes only. Passing private keys through flags
-                                                   is unsecure
-  --units=<number>                                 Number of available worker units on this Compute Peer
-
-DESCRIPTION
-  Sub units to specific nox instance as a Compute Peer
-```
-
-_See code: [src/commands/provider/remove-units.ts](https://github.com/fluencelabs/cli/blob/v0.13.3/src/commands/provider/remove-units.ts)_
-
-## `fluence provider reward-info [DEAL-ADDRESS] [UNIT-ID]`
-
-Reward info
-
-```
-USAGE
-  $ fluence provider reward-info [DEAL-ADDRESS] [UNIT-ID] [--no-input] [--priv-key <value>] [--env <value>]
-
-ARGUMENTS
-  DEAL-ADDRESS  Deal address
-  UNIT-ID       Compute unit ID
-
-FLAGS
-  --env=<kras | testnet | stage | local | custom>  Fluence Environment to use when running the command
-  --no-input                                       Don't interactively ask for any input from the user
-  --priv-key=<private-key>                         !WARNING! for debug purposes only. Passing private keys through flags
-                                                   is unsecure
-
-DESCRIPTION
-  Reward info
-```
-
-_See code: [src/commands/provider/reward-info.ts](https://github.com/fluencelabs/cli/blob/v0.13.3/src/commands/provider/reward-info.ts)_
-
-## `fluence provider withdraw-reward [DEAL-ADDRESS] [UNIT-ID]`
-
-Withdraw reward
-
-```
-USAGE
-  $ fluence provider withdraw-reward [DEAL-ADDRESS] [UNIT-ID] [--no-input] [--priv-key <value>] [--env <value>]
-
-ARGUMENTS
-  DEAL-ADDRESS  Deal address
-  UNIT-ID       Compute unit CID
-
-FLAGS
-  --env=<kras | testnet | stage | local | custom>  Fluence Environment to use when running the command
-  --no-input                                       Don't interactively ask for any input from the user
-  --priv-key=<private-key>                         !WARNING! for debug purposes only. Passing private keys through flags
-                                                   is unsecure
-
-DESCRIPTION
-  Withdraw reward
-```
-
-_See code: [src/commands/provider/withdraw-reward.ts](https://github.com/fluencelabs/cli/blob/v0.13.3/src/commands/provider/withdraw-reward.ts)_
-
->>>>>>> e702db13
 ## `fluence run`
 
 Run aqua script
