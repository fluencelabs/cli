# Commands
<!-- commands -->
* [`fluence air beautify [PATH]`](#fluence-air-beautify-path)
* [`fluence aqua`](#fluence-aqua)
* [`fluence aqua imports`](#fluence-aqua-imports)
* [`fluence aqua json [INPUT] [OUTPUT]`](#fluence-aqua-json-input-output)
* [`fluence aqua yml [INPUT] [OUTPUT]`](#fluence-aqua-yml-input-output)
* [`fluence autocomplete [SHELL]`](#fluence-autocomplete-shell)
* [`fluence build`](#fluence-build)
* [`fluence chain info`](#fluence-chain-info)
* [`fluence deal change-app [DEAL-ADDRESS] [NEW-APP-CID]`](#fluence-deal-change-app-deal-address-new-app-cid)
* [`fluence deal create`](#fluence-deal-create)
* [`fluence deal deploy [WORKER-NAMES]`](#fluence-deal-deploy-worker-names)
* [`fluence deal deposit [DEAL-ADDRESS] [AMOUNT]`](#fluence-deal-deposit-deal-address-amount)
* [`fluence deal info [DEAL-ADDRESS]`](#fluence-deal-info-deal-address)
* [`fluence deal logs [WORKER-NAMES] [SPELL-NAME]`](#fluence-deal-logs-worker-names-spell-name)
* [`fluence deal match [DEAL-ADDRESS]`](#fluence-deal-match-deal-address)
* [`fluence deal remove-unit [UNIT-ID]`](#fluence-deal-remove-unit-unit-id)
* [`fluence deal stop [DEAL-ADDRESS]`](#fluence-deal-stop-deal-address)
* [`fluence deal withdraw [DEAL-ADDRESS] [AMOUNT]`](#fluence-deal-withdraw-deal-address-amount)
* [`fluence default env [ENV]`](#fluence-default-env-env)
* [`fluence default peers [ENV]`](#fluence-default-peers-env)
* [`fluence delegator deposit [CAPACITY_COMMITMENT-ID]`](#fluence-delegator-deposit-capacity_commitment-id)
* [`fluence dep install [PACKAGE-NAME | PACKAGE-NAME@VERSION]`](#fluence-dep-install-package-name--package-nameversion)
* [`fluence dep reset`](#fluence-dep-reset)
* [`fluence dep uninstall PACKAGE-NAME`](#fluence-dep-uninstall-package-name)
* [`fluence dep versions`](#fluence-dep-versions)
* [`fluence help [COMMANDS]`](#fluence-help-commands)
* [`fluence init [PATH]`](#fluence-init-path)
* [`fluence key default [NAME]`](#fluence-key-default-name)
* [`fluence key new [NAME]`](#fluence-key-new-name)
* [`fluence key remove [NAME]`](#fluence-key-remove-name)
* [`fluence local down`](#fluence-local-down)
* [`fluence local init`](#fluence-local-init)
* [`fluence local logs`](#fluence-local-logs)
* [`fluence local ps`](#fluence-local-ps)
* [`fluence local up`](#fluence-local-up)
* [`fluence module add [PATH | URL]`](#fluence-module-add-path--url)
* [`fluence module new [NAME]`](#fluence-module-new-name)
* [`fluence module remove [NAME | PATH | URL]`](#fluence-module-remove-name--path--url)
* [`fluence provider create-commitment`](#fluence-provider-create-commitment)
* [`fluence provider gen`](#fluence-provider-gen)
* [`fluence provider init`](#fluence-provider-init)
* [`fluence provider offer-info`](#fluence-provider-offer-info)
* [`fluence provider register`](#fluence-provider-register)
* [`fluence provider reward-info [DEAL-ADDRESS] [UNIT-ID]`](#fluence-provider-reward-info-deal-address-unit-id)
* [`fluence provider withdraw-reward [DEAL-ADDRESS] [UNIT-ID]`](#fluence-provider-withdraw-reward-deal-address-unit-id)
* [`fluence run`](#fluence-run)
* [`fluence service add [PATH | URL]`](#fluence-service-add-path--url)
* [`fluence service new [NAME]`](#fluence-service-new-name)
* [`fluence service remove [NAME | PATH | URL]`](#fluence-service-remove-name--path--url)
* [`fluence service repl [NAME | PATH | URL]`](#fluence-service-repl-name--path--url)
* [`fluence spell build [SPELL-NAMES]`](#fluence-spell-build-spell-names)
* [`fluence spell new [NAME]`](#fluence-spell-new-name)
* [`fluence update [CHANNEL]`](#fluence-update-channel)
* [`fluence workers deploy [WORKER-NAMES]`](#fluence-workers-deploy-worker-names)
* [`fluence workers logs [WORKER-NAMES]`](#fluence-workers-logs-worker-names)
* [`fluence workers remove [WORKER-NAMES]`](#fluence-workers-remove-worker-names)
* [`fluence workers upload [WORKER-NAMES]`](#fluence-workers-upload-worker-names)

## `fluence air beautify [PATH]`

Prints AIR script in human-readable Python-like representation. This representation cannot be executed and is intended to be read by mere mortals.

```
USAGE
  $ fluence air beautify [PATH] [--no-input]

ARGUMENTS
  PATH  Path to an AIR file. Must be relative to the current working directory or absolute

FLAGS
  --no-input  Don't interactively ask for any input from the user

DESCRIPTION
  Prints AIR script in human-readable Python-like representation. This representation cannot be executed and is intended
  to be read by mere mortals.

ALIASES
  $ fluence air b
```

_See code: [src/commands/air/beautify.ts](https://github.com/fluencelabs/cli/blob/v0.13.5/src/commands/air/beautify.ts)_

## `fluence aqua`

Compile aqua file or directory that contains your .aqua files

```
USAGE
  $ fluence aqua [-w] [--common-js] [--no-input] [-i <value>] [-o <value>] [--import <value>] [--air |
    --js] [--log-level-compiler <value>] [--const <value>] [--no-relay] [--no-xor] [--dry] [--tracing]

FLAGS
  -i, --input=<path>                Path to an aqua file or an input directory that contains your .aqua files. Must be
                                    relative to the current working directory or absolute
  -o, --output=<path>               Path to the output directory. Must be relative to the current working directory or
                                    absolute. Will be created if it doesn't exists
  -w, --watch                       Watch aqua file or folder for changes and recompile
      --air                         Generate .air file instead of .ts
      --common-js                   Use no extension in generated .ts file imports
      --const=<NAME=value>...       Constants to be passed to the compiler
      --dry                         Checks if compilation succeeded, without output
      --import=<path>...            Path to a directory to import aqua files from. May be used several times
      --js                          Generate .js file instead of .ts
      --log-level-compiler=<level>  Set log level for the compiler. Must be one of: Must be one of: all, trace, debug,
                                    info, warn, error, off
      --no-input                    Don't interactively ask for any input from the user
      --no-relay                    Do not generate a pass through the relay node
      --no-xor                      Do not generate a wrapper that catches and displays errors
      --tracing                     Compile aqua in tracing mode (for debugging purposes)

DESCRIPTION
  Compile aqua file or directory that contains your .aqua files

EXAMPLES
  $ fluence aqua
```

_See code: [src/commands/aqua.ts](https://github.com/fluencelabs/cli/blob/v0.13.5/src/commands/aqua.ts)_

## `fluence aqua imports`

Returns a list of aqua imports that CLI produces

```
USAGE
  $ fluence aqua imports [--no-input]

FLAGS
  --no-input  Don't interactively ask for any input from the user

DESCRIPTION
  Returns a list of aqua imports that CLI produces
```

_See code: [src/commands/aqua/imports.ts](https://github.com/fluencelabs/cli/blob/v0.13.5/src/commands/aqua/imports.ts)_

## `fluence aqua json [INPUT] [OUTPUT]`

Infers aqua types for an arbitrary json file, generates valid aqua code with a function call that returns an aqua object literal with the same structure as the json file. For valid generation please refer to aqua documentation https://fluence.dev/docs/aqua-book/language/ to learn about what kind of structures are valid in aqua language and what they translate into

```
USAGE
  $ fluence aqua json [INPUT] [OUTPUT] [--no-input] [--f64] [--types <value>]

ARGUMENTS
  INPUT   Path to json file
  OUTPUT  Path to the output dir

FLAGS
  --f64           Convert all numbers to f64. Useful for arrays objects that contain numbers of different types in them.
                  Without this flag, numbers will be converted to u64, i64 or f64 depending on their value
  --no-input      Don't interactively ask for any input from the user
  --types=<path>  Experimental! Path to a file with custom types. Must be a list with objects that have 'name' and
                  'properties'. 'properties' must be a list of all custom type properties

DESCRIPTION
  Infers aqua types for an arbitrary json file, generates valid aqua code with a function call that returns an aqua
  object literal with the same structure as the json file. For valid generation please refer to aqua documentation
  https://fluence.dev/docs/aqua-book/language/ to learn about what kind of structures are valid in aqua language and
  what they translate into
```

_See code: [src/commands/aqua/json.ts](https://github.com/fluencelabs/cli/blob/v0.13.5/src/commands/aqua/json.ts)_

## `fluence aqua yml [INPUT] [OUTPUT]`

Infers aqua types for an arbitrary yaml file, generates valid aqua code with a function call that returns an aqua object literal with the same structure as the yaml file. For valid generation please refer to aqua documentation https://fluence.dev/docs/aqua-book/language/ to learn about what kind of structures are valid in aqua language and what they translate into

```
USAGE
  $ fluence aqua yml [INPUT] [OUTPUT] [--no-input] [--f64] [--types <value>]

ARGUMENTS
  INPUT   Path to yaml file
  OUTPUT  Path to the output dir

FLAGS
  --f64           Convert all numbers to f64. Useful for arrays objects that contain numbers of different types in them.
                  Without this flag, numbers will be converted to u64, i64 or f64 depending on their value
  --no-input      Don't interactively ask for any input from the user
  --types=<path>  Experimental! Path to a file with custom types. Must be a list with objects that have 'name' and
                  'properties'. 'properties' must be a list of all custom type properties

DESCRIPTION
  Infers aqua types for an arbitrary yaml file, generates valid aqua code with a function call that returns an aqua
  object literal with the same structure as the yaml file. For valid generation please refer to aqua documentation
  https://fluence.dev/docs/aqua-book/language/ to learn about what kind of structures are valid in aqua language and
  what they translate into

ALIASES
  $ fluence aqua yaml
```

_See code: [src/commands/aqua/yml.ts](https://github.com/fluencelabs/cli/blob/v0.13.5/src/commands/aqua/yml.ts)_

## `fluence autocomplete [SHELL]`

Display autocomplete installation instructions.

```
USAGE
  $ fluence autocomplete [SHELL] [-r]

ARGUMENTS
  SHELL  (zsh|bash|powershell) Shell type

FLAGS
  -r, --refresh-cache  Refresh cache (ignores displaying instructions)

DESCRIPTION
  Display autocomplete installation instructions.

EXAMPLES
  $ fluence autocomplete

  $ fluence autocomplete bash

  $ fluence autocomplete zsh

  $ fluence autocomplete powershell

  $ fluence autocomplete --refresh-cache
```

_See code: [@oclif/plugin-autocomplete](https://github.com/oclif/plugin-autocomplete/blob/v3.0.5/src/commands/autocomplete/index.ts)_

## `fluence build`

Build all application services, described in fluence.yaml and generate aqua interfaces for them

```
USAGE
  $ fluence build [--no-input] [--marine--args <value>] [--import <value>] [--env <value>]

FLAGS
  --env=<kras | testnet | stage | local | custom>  Fluence Environment to use when running the command
  --import=<path>...                               Path to a directory to import aqua files from. May be used several
                                                   times
  --marine-build-args=<--flag arg>                 Space separated `cargo build` flags and args to pass to marine build.
                                                   Overrides 'marineBuildArgs' property in fluence.yaml. Default:
                                                   --release
  --no-input                                       Don't interactively ask for any input from the user

DESCRIPTION
  Build all application services, described in fluence.yaml and generate aqua interfaces for them

EXAMPLES
  $ fluence build
```

_See code: [src/commands/build.ts](https://github.com/fluencelabs/cli/blob/v0.13.5/src/commands/build.ts)_

## `fluence chain info`

Show contract addresses for the fluence env

```
USAGE
  $ fluence chain info [--no-input] [--env <value>]

FLAGS
  --env=<kras | testnet | stage | local>  Environment to use when generating the provider config
  --no-input                              Don't interactively ask for any input from the user

DESCRIPTION
  Show contract addresses for the fluence env
```

_See code: [src/commands/chain/info.ts](https://github.com/fluencelabs/cli/blob/v0.13.4/src/commands/chain/info.ts)_

## `fluence deal change-app [DEAL-ADDRESS] [NEW-APP-CID]`

Change app id in the deal

```
USAGE
  $ fluence deal change-app [DEAL-ADDRESS] [NEW-APP-CID] [--no-input] [--priv-key <value>] [--env <value>]

ARGUMENTS
  DEAL-ADDRESS  Deal address
  NEW-APP-CID   New app CID for the deal

FLAGS
  --env=<kras | testnet | stage | local | custom>  Fluence Environment to use when running the command
  --no-input                                       Don't interactively ask for any input from the user
  --priv-key=<private-key>                         !WARNING! for debug purposes only. Passing private keys through flags
                                                   is unsecure. On local network
                                                   0xac0974bec39a17e36ba4a6b4d238ff944bacb478cbed5efcae784d7bf4f2ff80
                                                   will be used by default

DESCRIPTION
  Change app id in the deal
```

_See code: [src/commands/deal/change-app.ts](https://github.com/fluencelabs/cli/blob/v0.13.5/src/commands/deal/change-app.ts)_

## `fluence deal create`

Create your deal with the specified parameters

```
USAGE
  $ fluence deal create --app-cid <value> --collateral-per-worker <value> --min-workers <value> --target-workers
    <value> --max-workers-per-provider <value> --price-per-worker-epoch <value> --effector <value> [--no-input]
    [--initial-balance <value>] [--env <value>] [--priv-key <value>]

FLAGS
  --app-cid=<value>                                (required) CID of the application that will be deployed
  --collateral-per-worker=<value>                  (required) Collateral per worker
  --effector=<value>...                            (required) Effector to be used in the deal
  --env=<kras | testnet | stage | local | custom>  Fluence Environment to use when running the command
  --initial-balance=<value>                        Initial balance
  --max-workers-per-provider=<value>               (required) Max workers per provider
  --min-workers=<value>                            (required) Required workers to activate the deal
  --no-input                                       Don't interactively ask for any input from the user
  --price-per-worker-epoch=<value>                 (required) Price per worker epoch
  --priv-key=<private-key>                         !WARNING! for debug purposes only. Passing private keys through flags
                                                   is unsecure. On local network
                                                   0xac0974bec39a17e36ba4a6b4d238ff944bacb478cbed5efcae784d7bf4f2ff80
                                                   will be used by default
  --target-workers=<value>                         (required) Max workers in the deal

DESCRIPTION
  Create your deal with the specified parameters
```

_See code: [src/commands/deal/create.ts](https://github.com/fluencelabs/cli/blob/v0.13.5/src/commands/deal/create.ts)_

## `fluence deal deploy [WORKER-NAMES]`

Deploy workers according to deal in 'deals' property in fluence.yaml

```
USAGE
  $ fluence deal deploy [WORKER-NAMES] [--no-input] [-k <value>] [--off-aqua-logs] [--priv-key <value>] [--env
    <value>] [--relay <value>] [--ttl <value>] [--dial-timeout <value>] [--particle-id] [--import <value>] [--no-build]
    [--tracing] [--marine-build-args <value>] [--auto-match]

ARGUMENTS
  WORKER-NAMES  Comma separated names of workers to deploy. Example: "worker1,worker2" (by default all workers from
                'deals' property in fluence.yaml are deployed)

FLAGS
  -k, --sk=<name>                                      Name of a peer's Network Private Key
      --[no-]auto-match                                Toggle automatic matching. Auto-matching is turned on by default
      --dial-timeout=<milliseconds>                    [default: 60000] Timeout for Fluence js-client to connect to
                                                       relay peer
      --env=<kras | testnet | stage | local | custom>  Fluence Environment to use when running the command
      --import=<path>...                               Path to a directory to import aqua files from. May be used
                                                       several times
      --marine-build-args=<--flag arg>                 Space separated `cargo build` flags and args to pass to marine
                                                       build. Overrides 'marineBuildArgs' property in fluence.yaml.
                                                       Default: --release
      --no-build                                       Don't build the project before running the command
      --no-input                                       Don't interactively ask for any input from the user
      --off-aqua-logs                                  Turns off logs from Console.print in aqua and from IPFS service
      --particle-id                                    Print particle ids when running Fluence js-client
      --priv-key=<private-key>                         !WARNING! for debug purposes only. Passing private keys through
                                                       flags is unsecure. On local network 0xac0974bec39a17e36ba4a6b4d23
                                                       8ff944bacb478cbed5efcae784d7bf4f2ff80 will be used by default
      --relay=<multiaddress>                           Relay for Fluence js-client to connect to
      --tracing                                        Compile aqua in tracing mode (for debugging purposes)
      --ttl=<milliseconds>                             [default: 120000] Particle Time To Live since 'now'. After that,
                                                       particle is expired and not processed.

DESCRIPTION
  Deploy workers according to deal in 'deals' property in fluence.yaml

EXAMPLES
  $ fluence deal deploy
```

_See code: [src/commands/deal/deploy.ts](https://github.com/fluencelabs/cli/blob/v0.13.5/src/commands/deal/deploy.ts)_

## `fluence deal deposit [DEAL-ADDRESS] [AMOUNT]`

Deposit do the deal

```
USAGE
  $ fluence deal deposit [DEAL-ADDRESS] [AMOUNT] [--no-input] [--priv-key <value>] [--env <value>]

ARGUMENTS
  DEAL-ADDRESS  Deal address
  AMOUNT        Amount of tokens to deposit

FLAGS
  --env=<kras | testnet | stage | local | custom>  Fluence Environment to use when running the command
  --no-input                                       Don't interactively ask for any input from the user
  --priv-key=<private-key>                         !WARNING! for debug purposes only. Passing private keys through flags
                                                   is unsecure. On local network
                                                   0xac0974bec39a17e36ba4a6b4d238ff944bacb478cbed5efcae784d7bf4f2ff80
                                                   will be used by default

DESCRIPTION
  Deposit do the deal
```

_See code: [src/commands/deal/deposit.ts](https://github.com/fluencelabs/cli/blob/v0.13.5/src/commands/deal/deposit.ts)_

## `fluence deal info [DEAL-ADDRESS]`

Get info about provider

```
USAGE
  $ fluence deal info [DEAL-ADDRESS] [--no-input] [--env <value>]

ARGUMENTS
  DEAL-ADDRESS  Deal address

FLAGS
  --env=<kras | testnet | stage | local | custom>  Fluence Environment to use when running the command
  --no-input                                       Don't interactively ask for any input from the user

DESCRIPTION
  Get info about provider
```

_See code: [src/commands/deal/info.ts](https://github.com/fluencelabs/cli/blob/v0.13.5/src/commands/deal/info.ts)_

## `fluence deal logs [WORKER-NAMES] [SPELL-NAME]`

Get logs from deployed workers for deals listed in workers.yaml

```
USAGE
  $ fluence deal logs [WORKER-NAMES] [SPELL-NAME] [--no-input] [--relay <value>] [--ttl <value>]
    [--dial-timeout <value>] [--particle-id] [--env <value>] [-k <value>] [--off-aqua-logs] [--priv-key <value>]
    [--tracing]

ARGUMENTS
  WORKER-NAMES  Worker names to get logs for (by default all worker names from 'deals' property of workers.yaml)
  SPELL-NAME    Spell name to get logs for (Default: worker-spell)

FLAGS
  -k, --sk=<name>                                      Name of a peer's Network Private Key
      --dial-timeout=<milliseconds>                    [default: 60000] Timeout for Fluence js-client to connect to
                                                       relay peer
      --env=<kras | testnet | stage | local | custom>  Fluence Environment to use when running the command
      --no-input                                       Don't interactively ask for any input from the user
      --off-aqua-logs                                  Turns off logs from Console.print in aqua and from IPFS service
      --particle-id                                    Print particle ids when running Fluence js-client
      --priv-key=<private-key>                         !WARNING! for debug purposes only. Passing private keys through
                                                       flags is unsecure. On local network 0xac0974bec39a17e36ba4a6b4d23
                                                       8ff944bacb478cbed5efcae784d7bf4f2ff80 will be used by default
      --relay=<multiaddress>                           Relay for Fluence js-client to connect to
      --tracing                                        Compile aqua in tracing mode (for debugging purposes)
      --ttl=<milliseconds>                             [default: 120000] Particle Time To Live since 'now'. After that,
                                                       particle is expired and not processed.

DESCRIPTION
  Get logs from deployed workers for deals listed in workers.yaml

EXAMPLES
  $ fluence deal logs
```

_See code: [src/commands/deal/logs.ts](https://github.com/fluencelabs/cli/blob/v0.13.5/src/commands/deal/logs.ts)_

## `fluence deal match [DEAL-ADDRESS]`

Match deal with resource owners

```
USAGE
  $ fluence deal match [DEAL-ADDRESS] [--no-input] [--priv-key <value>] [--env <value>]

ARGUMENTS
  DEAL-ADDRESS  Deal address

FLAGS
  --env=<kras | testnet | stage | local | custom>  Fluence Environment to use when running the command
  --no-input                                       Don't interactively ask for any input from the user
  --priv-key=<private-key>                         !WARNING! for debug purposes only. Passing private keys through flags
                                                   is unsecure. On local network
                                                   0xac0974bec39a17e36ba4a6b4d238ff944bacb478cbed5efcae784d7bf4f2ff80
                                                   will be used by default

DESCRIPTION
  Match deal with resource owners
```

_See code: [src/commands/deal/match.ts](https://github.com/fluencelabs/cli/blob/v0.13.5/src/commands/deal/match.ts)_

## `fluence deal remove-unit [UNIT-ID]`

Remove unit from the deal

```
USAGE
  $ fluence deal remove-unit [UNIT-ID] [--no-input] [--priv-key <value>] [--env <value>]

ARGUMENTS
  UNIT-ID  Compute unitId

FLAGS
  --env=<kras | testnet | stage | local | custom>  Fluence Environment to use when running the command
  --no-input                                       Don't interactively ask for any input from the user
  --priv-key=<private-key>                         !WARNING! for debug purposes only. Passing private keys through flags
                                                   is unsecure. On local network
                                                   0xac0974bec39a17e36ba4a6b4d238ff944bacb478cbed5efcae784d7bf4f2ff80
                                                   will be used by default

DESCRIPTION
  Remove unit from the deal
```

_See code: [src/commands/deal/remove-unit.ts](https://github.com/fluencelabs/cli/blob/v0.13.5/src/commands/deal/remove-unit.ts)_

## `fluence deal stop [DEAL-ADDRESS]`

Stop the deal

```
USAGE
  $ fluence deal stop [DEAL-ADDRESS] [--no-input] [--priv-key <value>] [--env <value>]

ARGUMENTS
  DEAL-ADDRESS  Deal address

FLAGS
  --env=<kras | testnet | stage | local | custom>  Fluence Environment to use when running the command
  --no-input                                       Don't interactively ask for any input from the user
  --priv-key=<private-key>                         !WARNING! for debug purposes only. Passing private keys through flags
                                                   is unsecure. On local network
                                                   0xac0974bec39a17e36ba4a6b4d238ff944bacb478cbed5efcae784d7bf4f2ff80
                                                   will be used by default

DESCRIPTION
  Stop the deal
```

_See code: [src/commands/deal/stop.ts](https://github.com/fluencelabs/cli/blob/v0.13.5/src/commands/deal/stop.ts)_

## `fluence deal withdraw [DEAL-ADDRESS] [AMOUNT]`

Withdraw tokens from the deal

```
USAGE
  $ fluence deal withdraw [DEAL-ADDRESS] [AMOUNT] [--no-input] [--priv-key <value>] [--env <value>]

ARGUMENTS
  DEAL-ADDRESS  Deal address
  AMOUNT        Amount of tokens to deposit

FLAGS
  --env=<kras | testnet | stage | local | custom>  Fluence Environment to use when running the command
  --no-input                                       Don't interactively ask for any input from the user
  --priv-key=<private-key>                         !WARNING! for debug purposes only. Passing private keys through flags
                                                   is unsecure. On local network
                                                   0xac0974bec39a17e36ba4a6b4d238ff944bacb478cbed5efcae784d7bf4f2ff80
                                                   will be used by default

DESCRIPTION
  Withdraw tokens from the deal
```

_See code: [src/commands/deal/withdraw.ts](https://github.com/fluencelabs/cli/blob/v0.13.5/src/commands/deal/withdraw.ts)_

## `fluence default env [ENV]`

Switch default Fluence Environment used in the current Fluence project

```
USAGE
  $ fluence default env [ENV] [--no-input]

ARGUMENTS
  ENV  Fluence Environment to use when running the command

FLAGS
  --no-input  Don't interactively ask for any input from the user

DESCRIPTION
  Switch default Fluence Environment used in the current Fluence project

EXAMPLES
  $ fluence default env
```

_See code: [src/commands/default/env.ts](https://github.com/fluencelabs/cli/blob/v0.13.5/src/commands/default/env.ts)_

## `fluence default peers [ENV]`

Print default Fluence network peer addresses

```
USAGE
  $ fluence default peers [ENV] [--no-input]

ARGUMENTS
  ENV  Fluence Environment to use when running the command

FLAGS
  --no-input  Don't interactively ask for any input from the user

DESCRIPTION
  Print default Fluence network peer addresses

EXAMPLES
  $ fluence default peers
```

_See code: [src/commands/default/peers.ts](https://github.com/fluencelabs/cli/blob/v0.13.5/src/commands/default/peers.ts)_

## `fluence delegator deposit [CAPACITY_COMMITMENT-ID]`

Deposit to capacity commitment

```
USAGE
  $ fluence delegator deposit [CAPACITY_COMMITMENT-ID] [--no-input] [--priv-key <value>] [--env <value>]

ARGUMENTS
  CAPACITY_COMMITMENT-ID  Capacity commitment ID

FLAGS
  --env=<kras | testnet | stage | local | custom>  Fluence Environment to use when running the command
  --no-input                                       Don't interactively ask for any input from the user
  --priv-key=<private-key>                         !WARNING! for debug purposes only. Passing private keys through flags
                                                   is unsecure. On local network
                                                   0xac0974bec39a17e36ba4a6b4d238ff944bacb478cbed5efcae784d7bf4f2ff80
                                                   will be used by default

DESCRIPTION
  Deposit to capacity commitment
```

_See code: [src/commands/delegator/deposit.ts](https://github.com/fluencelabs/cli/blob/v0.13.4/src/commands/delegator/deposit.ts)_

## `fluence dep install [PACKAGE-NAME | PACKAGE-NAME@VERSION]`

Install aqua project dependencies (currently npm is used under the hood for managing aqua dependencies)

```
USAGE
  $ fluence dep install [PACKAGE-NAME | PACKAGE-NAME@VERSION] [--no-input]

ARGUMENTS
  PACKAGE-NAME | PACKAGE-NAME@VERSION  Valid argument for npm install command. If this argument is omitted all project
                                       aqua dependencies will be installed and command will also make sure marine and
                                       mrepl are installed

FLAGS
  --no-input  Don't interactively ask for any input from the user

DESCRIPTION
  Install aqua project dependencies (currently npm is used under the hood for managing aqua dependencies)

ALIASES
  $ fluence dep i

EXAMPLES
  $ fluence dep install
```

_See code: [src/commands/dep/install.ts](https://github.com/fluencelabs/cli/blob/v0.13.5/src/commands/dep/install.ts)_

## `fluence dep reset`

Reset all project dependencies to recommended versions

```
USAGE
  $ fluence dep reset [--no-input]

FLAGS
  --no-input  Don't interactively ask for any input from the user

DESCRIPTION
  Reset all project dependencies to recommended versions

ALIASES
  $ fluence dep r

EXAMPLES
  $ fluence dep reset
```

_See code: [src/commands/dep/reset.ts](https://github.com/fluencelabs/cli/blob/v0.13.5/src/commands/dep/reset.ts)_

## `fluence dep uninstall PACKAGE-NAME`

Uninstall aqua project dependencies (currently npm is used under the hood for managing aqua dependencies)

```
USAGE
  $ fluence dep uninstall PACKAGE-NAME [--no-input]

ARGUMENTS
  PACKAGE-NAME  Aqua dependency name

FLAGS
  --no-input  Don't interactively ask for any input from the user

DESCRIPTION
  Uninstall aqua project dependencies (currently npm is used under the hood for managing aqua dependencies)

ALIASES
  $ fluence dep un

EXAMPLES
  $ fluence dep uninstall
```

_See code: [src/commands/dep/uninstall.ts](https://github.com/fluencelabs/cli/blob/v0.13.5/src/commands/dep/uninstall.ts)_

## `fluence dep versions`

Get versions of all cli dependencies, including aqua, marine, mrepl and internal

```
USAGE
  $ fluence dep versions [--no-input] [--default]

FLAGS
  --default   Display default npm and cargo dependencies and their versions for current CLI version. Default npm
              dependencies are always available to be imported in Aqua
  --no-input  Don't interactively ask for any input from the user

DESCRIPTION
  Get versions of all cli dependencies, including aqua, marine, mrepl and internal

ALIASES
  $ fluence dep v

EXAMPLES
  $ fluence dep versions
```

_See code: [src/commands/dep/versions.ts](https://github.com/fluencelabs/cli/blob/v0.13.5/src/commands/dep/versions.ts)_

## `fluence help [COMMANDS]`

Display help for fluence.

```
USAGE
  $ fluence help [COMMANDS] [-n]

ARGUMENTS
  COMMANDS  Command to show help for.

FLAGS
  -n, --nested-commands  Include all nested commands in the output.

DESCRIPTION
  Display help for fluence.
```

_See code: [@oclif/plugin-help](https://github.com/oclif/plugin-help/blob/v6.0.11/src/commands/help.ts)_

## `fluence init [PATH]`

Initialize fluence project

```
USAGE
  $ fluence init [PATH] [--no-input] [-t <value>] [--env <value>] [--noxes <value>]

ARGUMENTS
  PATH  Project path

FLAGS
  -t, --template=<value>                               Template to use for the project. One of: quickstart, minimal, ts,
                                                       js
      --env=<kras | testnet | stage | local | custom>  Fluence Environment to use when running the command
      --no-input                                       Don't interactively ask for any input from the user
      --noxes=<value>                                  Number of Compute Peers to generate when a new provider.yaml is
                                                       created

DESCRIPTION
  Initialize fluence project

EXAMPLES
  $ fluence init
```

_See code: [src/commands/init.ts](https://github.com/fluencelabs/cli/blob/v0.13.5/src/commands/init.ts)_

## `fluence key default [NAME]`

Set default key-pair for user or project

```
USAGE
  $ fluence key default [NAME] [--no-input] [--user]

ARGUMENTS
  NAME  Key-pair name

FLAGS
  --no-input  Don't interactively ask for any input from the user
  --user      Set default key-pair for current user instead of current project

DESCRIPTION
  Set default key-pair for user or project

EXAMPLES
  $ fluence key default
```

_See code: [src/commands/key/default.ts](https://github.com/fluencelabs/cli/blob/v0.13.5/src/commands/key/default.ts)_

## `fluence key new [NAME]`

Generate key-pair and store it in user-secrets.yaml or project-secrets.yaml

```
USAGE
  $ fluence key new [NAME] [--no-input] [--user] [--default]

ARGUMENTS
  NAME  Key-pair name

FLAGS
  --default   Set new key-pair as default for current project or user
  --no-input  Don't interactively ask for any input from the user
  --user      Generate key-pair for current user instead of generating key-pair for current project

DESCRIPTION
  Generate key-pair and store it in user-secrets.yaml or project-secrets.yaml

EXAMPLES
  $ fluence key new
```

_See code: [src/commands/key/new.ts](https://github.com/fluencelabs/cli/blob/v0.13.5/src/commands/key/new.ts)_

## `fluence key remove [NAME]`

Remove key-pair from user-secrets.yaml or project-secrets.yaml

```
USAGE
  $ fluence key remove [NAME] [--no-input] [--user]

ARGUMENTS
  NAME  Key-pair name

FLAGS
  --no-input  Don't interactively ask for any input from the user
  --user      Remove key-pair from current user instead of removing key-pair from current project

DESCRIPTION
  Remove key-pair from user-secrets.yaml or project-secrets.yaml

EXAMPLES
  $ fluence key remove
```

_See code: [src/commands/key/remove.ts](https://github.com/fluencelabs/cli/blob/v0.13.5/src/commands/key/remove.ts)_

## `fluence local down`

Stop currently running docker-compose.yaml using docker compose

```
USAGE
  $ fluence local down [--no-input]

FLAGS
  --no-input  Don't interactively ask for any input from the user

DESCRIPTION
  Stop currently running docker-compose.yaml using docker compose

EXAMPLES
  $ fluence local down
```

_See code: [src/commands/local/down.ts](https://github.com/fluencelabs/cli/blob/v0.13.5/src/commands/local/down.ts)_

## `fluence local init`

Init docker-compose.yaml according to provider.yaml

```
USAGE
  $ fluence local init [--no-input] [--env <value>]

FLAGS
  --env=<kras | testnet | stage | local>  Environment to use when generating the provider config
  --no-input                              Don't interactively ask for any input from the user

DESCRIPTION
  Init docker-compose.yaml according to provider.yaml

EXAMPLES
  $ fluence local init
```

_See code: [src/commands/local/init.ts](https://github.com/fluencelabs/cli/blob/v0.13.5/src/commands/local/init.ts)_

## `fluence local logs`

Display docker-compose.yaml logs

```
USAGE
  $ fluence local logs [--no-input]

FLAGS
  --no-input  Don't interactively ask for any input from the user

DESCRIPTION
  Display docker-compose.yaml logs

EXAMPLES
  $ fluence local logs
```

_See code: [src/commands/local/logs.ts](https://github.com/fluencelabs/cli/blob/v0.13.5/src/commands/local/logs.ts)_

## `fluence local ps`

List containers using docker compose

```
USAGE
  $ fluence local ps [--no-input]

FLAGS
  --no-input  Don't interactively ask for any input from the user

DESCRIPTION
  List containers using docker compose

EXAMPLES
  $ fluence local ps
```

_See code: [src/commands/local/ps.ts](https://github.com/fluencelabs/cli/blob/v0.13.5/src/commands/local/ps.ts)_

## `fluence local up`

Run docker-compose.yaml using docker compose

```
USAGE
  $ fluence local up [--no-input] [--noxes <value>] [--timeout <value>] [--priv-key <value>] [--env <value>]

FLAGS
  --env=<kras | testnet | stage | local>  Environment to use when generating the provider config
  --no-input                              Don't interactively ask for any input from the user
  --noxes=<value>                         Number of Compute Peers to generate when a new provider.yaml is created
  --priv-key=<private-key>                !WARNING! for debug purposes only. Passing private keys through flags is
                                          unsecure. On local network
                                          0xac0974bec39a17e36ba4a6b4d238ff944bacb478cbed5efcae784d7bf4f2ff80 will be
                                          used by default
  --timeout=<value>                       [default: 120] Timeout in seconds for attempting to register local network on
                                          local peers

DESCRIPTION
  Run docker-compose.yaml using docker compose

EXAMPLES
  $ fluence local up
```

_See code: [src/commands/local/up.ts](https://github.com/fluencelabs/cli/blob/v0.13.5/src/commands/local/up.ts)_

## `fluence module add [PATH | URL]`

Add module to service.yaml

```
USAGE
  $ fluence module add [PATH | URL] [--no-input] [--name <value>] [--service <value>]

ARGUMENTS
  PATH | URL  Path to a module or url to .tar.gz archive

FLAGS
  --name=<name>            Override module name
  --no-input               Don't interactively ask for any input from the user
  --service=<name | path>  Service name from fluence.yaml or path to the service config or directory that contains
                           service.yaml

DESCRIPTION
  Add module to service.yaml

EXAMPLES
  $ fluence module add
```

_See code: [src/commands/module/add.ts](https://github.com/fluencelabs/cli/blob/v0.13.5/src/commands/module/add.ts)_

## `fluence module new [NAME]`

Create new marine module template

```
USAGE
  $ fluence module new [NAME] [--no-input] [--path <value>] [--service <value>]

ARGUMENTS
  NAME  Module name

FLAGS
  --no-input                        Don't interactively ask for any input from the user
  --path=<path>                     Path to module dir (default: src/modules)
  --service=<name | relative_path>  Name or relative path to the service to add the created module to

DESCRIPTION
  Create new marine module template

EXAMPLES
  $ fluence module new
```

_See code: [src/commands/module/new.ts](https://github.com/fluencelabs/cli/blob/v0.13.5/src/commands/module/new.ts)_

## `fluence module remove [NAME | PATH | URL]`

Remove module from service.yaml

```
USAGE
  $ fluence module remove [NAME | PATH | URL] [--no-input] [--service <value>]

ARGUMENTS
  NAME | PATH | URL  Module name from service.yaml, path to a module or url to .tar.gz archive

FLAGS
  --no-input               Don't interactively ask for any input from the user
  --service=<name | path>  Service name from fluence.yaml or path to the service directory

DESCRIPTION
  Remove module from service.yaml

EXAMPLES
  $ fluence module remove
```

_See code: [src/commands/module/remove.ts](https://github.com/fluencelabs/cli/blob/v0.13.5/src/commands/module/remove.ts)_

## `fluence provider create-commitment`

Create Capacity commitment

```
USAGE
  $ fluence provider create-commitment [--no-input] [--priv-key <value>] [--env <value>] [--noxes <value>] [--nox-names
  <value>]

FLAGS
  --env=<kras | testnet | stage | local>  Environment to use when generating the provider config
  --no-input                              Don't interactively ask for any input from the user
  --nox-names=<value>                     Comma-separated names of noxes to create capacity commitment for. Default: all
                                          noxes from capacityCommitments property of the provider config
  --noxes=<value>                         Number of Compute Peers to generate when a new provider.yaml is created
  --priv-key=<private-key>                !WARNING! for debug purposes only. Passing private keys through flags is
                                          unsecure. On local network
                                          0xac0974bec39a17e36ba4a6b4d238ff944bacb478cbed5efcae784d7bf4f2ff80 will be
                                          used by default

DESCRIPTION
  Create Capacity commitment

<<<<<<< HEAD
ALIASES
  $ fluence provider cc
```

_See code: [src/commands/provider/create-commitment.ts](https://github.com/fluencelabs/cli/blob/v0.13.4/src/commands/provider/create-commitment.ts)_
=======
_See code: [src/commands/provider/add-peer.ts](https://github.com/fluencelabs/cli/blob/v0.13.5/src/commands/provider/add-peer.ts)_

## `fluence provider add-units`

Add units to specific nox instance as a Compute Peer

```
USAGE
  $ fluence provider add-units [--no-input] [--priv-key <value>] [--env <value>] [--peer-id <value>] [--units <value>]

FLAGS
  --env=<kras | testnet | stage | local | custom>  Fluence Environment to use when running the command
  --no-input                                       Don't interactively ask for any input from the user
  --peer-id=<peer-id>                              Peer id of the nox instance that you want to register as a Compute
                                                   Peer
  --priv-key=<private-key>                         !WARNING! for debug purposes only. Passing private keys through flags
                                                   is unsecure
  --units=<number>                                 Number of available worker units on this Compute Peer

DESCRIPTION
  Add units to specific nox instance as a Compute Peer
```

_See code: [src/commands/provider/add-units.ts](https://github.com/fluencelabs/cli/blob/v0.13.5/src/commands/provider/add-units.ts)_
>>>>>>> 2aaa04f3

## `fluence provider gen`

Generate Config.toml files according to provider.yaml and secrets according to provider-secrets.yaml

```
USAGE
  $ fluence provider gen [--no-input] [--noxes <value>] [--env <value>]

FLAGS
  --env=<kras | testnet | stage | local>  Environment to use when generating the provider config
  --no-input                              Don't interactively ask for any input from the user
  --noxes=<value>                         Number of Compute Peers to generate when a new provider.yaml is created

DESCRIPTION
  Generate Config.toml files according to provider.yaml and secrets according to provider-secrets.yaml

EXAMPLES
  $ fluence provider gen
```

_See code: [src/commands/provider/gen.ts](https://github.com/fluencelabs/cli/blob/v0.13.5/src/commands/provider/gen.ts)_

<<<<<<< HEAD
=======
## `fluence provider info`

Get info about provider

```
USAGE
  $ fluence provider info --provider-address <value> [--no-input] [--env <value>]

FLAGS
  --env=<kras | testnet | stage | local | custom>  Fluence Environment to use when running the command
  --no-input                                       Don't interactively ask for any input from the user
  --provider-address=<value>                       (required) Compute provider address

DESCRIPTION
  Get info about provider
```

_See code: [src/commands/provider/info.ts](https://github.com/fluencelabs/cli/blob/v0.13.5/src/commands/provider/info.ts)_

>>>>>>> 2aaa04f3
## `fluence provider init`

Init provider config. Creates a config file

```
USAGE
  $ fluence provider init [--no-input] [--noxes <value>] [--env <value>]

FLAGS
  --env=<kras | testnet | stage | local>  Environment to use when generating the provider config
  --no-input                              Don't interactively ask for any input from the user
  --noxes=<value>                         Number of Compute Peers to generate when a new provider.yaml is created

DESCRIPTION
  Init provider config. Creates a config file
```

_See code: [src/commands/provider/init.ts](https://github.com/fluencelabs/cli/blob/v0.13.5/src/commands/provider/init.ts)_

## `fluence provider offer-info`

<<<<<<< HEAD
Get info about provider
=======
```
USAGE
  $ fluence provider register [--no-input] [--priv-key <value>] [--env <value>] [--noxes <value>] [--offer <value>]

FLAGS
  --env=<kras | testnet | stage | local>  Environment to use when generating the provider config
  --no-input                              Don't interactively ask for any input from the user
  --noxes=<value>                         Number of Compute Peers to generate when a new provider.yaml is created
  --offer=<offer>                         Offer from provider.yaml to use
  --priv-key=<private-key>                !WARNING! for debug purposes only. Passing private keys through flags is
                                          unsecure

DESCRIPTION
  Register in matching contract
```

_See code: [src/commands/provider/register.ts](https://github.com/fluencelabs/cli/blob/v0.13.5/src/commands/provider/register.ts)_

## `fluence provider remove-peer`

Remove specific nox instance as a Compute Peer
>>>>>>> 2aaa04f3

```
USAGE
  $ fluence provider offer-info --offer-id <value> [--no-input] [--env <value>]

FLAGS
  --env=<kras | testnet | stage | local | custom>  Fluence Environment to use when running the command
  --no-input                                       Don't interactively ask for any input from the user
  --offer-id=<value>                               (required) Offer ID

DESCRIPTION
  Get info about provider
```

<<<<<<< HEAD
_See code: [src/commands/provider/offer-info.ts](https://github.com/fluencelabs/cli/blob/v0.13.4/src/commands/provider/offer-info.ts)_
=======
_See code: [src/commands/provider/remove-peer.ts](https://github.com/fluencelabs/cli/blob/v0.13.5/src/commands/provider/remove-peer.ts)_
>>>>>>> 2aaa04f3

## `fluence provider register`

Register in matching contract

```
USAGE
  $ fluence provider register [--no-input] [--priv-key <value>] [--env <value>] [--noxes <value>] [--offer <value>]

FLAGS
  --env=<kras | testnet | stage | local>  Environment to use when generating the provider config
  --no-input                              Don't interactively ask for any input from the user
  --noxes=<value>                         Number of Compute Peers to generate when a new provider.yaml is created
  --offer=<offer>                         Offer from provider.yaml to use
  --priv-key=<private-key>                !WARNING! for debug purposes only. Passing private keys through flags is
                                          unsecure. On local network
                                          0xac0974bec39a17e36ba4a6b4d238ff944bacb478cbed5efcae784d7bf4f2ff80 will be
                                          used by default

DESCRIPTION
  Register in matching contract
```

<<<<<<< HEAD
_See code: [src/commands/provider/register.ts](https://github.com/fluencelabs/cli/blob/v0.13.4/src/commands/provider/register.ts)_
=======
_See code: [src/commands/provider/remove-units.ts](https://github.com/fluencelabs/cli/blob/v0.13.5/src/commands/provider/remove-units.ts)_
>>>>>>> 2aaa04f3

## `fluence provider reward-info [DEAL-ADDRESS] [UNIT-ID]`

Reward info

```
USAGE
  $ fluence provider reward-info [DEAL-ADDRESS] [UNIT-ID] [--no-input] [--priv-key <value>] [--env <value>]

ARGUMENTS
  DEAL-ADDRESS  Deal address
  UNIT-ID       Compute unit ID

FLAGS
  --env=<kras | testnet | stage | local | custom>  Fluence Environment to use when running the command
  --no-input                                       Don't interactively ask for any input from the user
  --priv-key=<private-key>                         !WARNING! for debug purposes only. Passing private keys through flags
                                                   is unsecure. On local network
                                                   0xac0974bec39a17e36ba4a6b4d238ff944bacb478cbed5efcae784d7bf4f2ff80
                                                   will be used by default

DESCRIPTION
  Reward info
```

_See code: [src/commands/provider/reward-info.ts](https://github.com/fluencelabs/cli/blob/v0.13.5/src/commands/provider/reward-info.ts)_

## `fluence provider withdraw-reward [DEAL-ADDRESS] [UNIT-ID]`

Withdraw reward

```
USAGE
  $ fluence provider withdraw-reward [DEAL-ADDRESS] [UNIT-ID] [--no-input] [--priv-key <value>] [--env <value>]

ARGUMENTS
  DEAL-ADDRESS  Deal address
  UNIT-ID       Compute unit CID

FLAGS
  --env=<kras | testnet | stage | local | custom>  Fluence Environment to use when running the command
  --no-input                                       Don't interactively ask for any input from the user
  --priv-key=<private-key>                         !WARNING! for debug purposes only. Passing private keys through flags
                                                   is unsecure. On local network
                                                   0xac0974bec39a17e36ba4a6b4d238ff944bacb478cbed5efcae784d7bf4f2ff80
                                                   will be used by default

DESCRIPTION
  Withdraw reward
```

_See code: [src/commands/provider/withdraw-reward.ts](https://github.com/fluencelabs/cli/blob/v0.13.5/src/commands/provider/withdraw-reward.ts)_

## `fluence run`

Run aqua script

```
USAGE
  $ fluence run [--no-input] [--data <value>] [--data-path <value>] [--import <value>]
    [--log-level-compiler <value>] [--quiet] [--const <value>] [-i <value>] [-f <value>] [--no-xor] [--no-relay]
    [--print-air | -b] [--off-aqua-logs] [-k <value>] [--relay <value>] [--ttl <value>] [--dial-timeout <value>]
    [--particle-id] [--env <value>] [--tracing]

FLAGS
  -b, --print-beautified-air                           Prints beautified AIR code before function execution
  -f, --func=<function-call>                           Function call. Example: funcName("stringArg")
  -i, --input=<path>                                   Path to an aqua file or to a directory that contains aqua files
  -k, --sk=<name>                                      Name of a peer's Network Private Key
      --const=<NAME="value">...                        Constant that will be used in the aqua code that you run (example
                                                       of aqua code: SOME_CONST ?= "default_value"). Constant name must
                                                       be upper cased.
      --data=<json>                                    JSON in { [argumentName]: argumentValue } format. You can call a
                                                       function using these argument names like this: -f
                                                       'myFunc(argumentName)'. Arguments in this flag override arguments
                                                       in the --data-path flag
      --data-path=<path>                               Path to a JSON file in { [argumentName]: argumentValue } format.
                                                       You can call a function using these argument names like this: -f
                                                       'myFunc(argumentName)'. Arguments in this flag can be overridden
                                                       using --data flag
      --dial-timeout=<milliseconds>                    [default: 60000] Timeout for Fluence js-client to connect to
                                                       relay peer
      --env=<kras | testnet | stage | local | custom>  Fluence Environment to use when running the command
      --import=<path>...                               Path to a directory to import aqua files from. May be used
                                                       several times
      --log-level-compiler=<level>                     Set log level for the compiler. Must be one of: Must be one of:
                                                       all, trace, debug, info, warn, error, off
      --no-input                                       Don't interactively ask for any input from the user
      --no-relay                                       Do not generate a pass through the relay node
      --no-xor                                         Do not generate a wrapper that catches and displays errors
      --off-aqua-logs                                  Turns off logs from Console.print in aqua and from IPFS service
      --particle-id                                    Print particle ids when running Fluence js-client
      --print-air                                      Prints generated AIR code before function execution
      --quiet                                          Print only execution result. Overrides all --log-level-* flags
      --relay=<multiaddress>                           Relay for Fluence js-client to connect to
      --tracing                                        Compile aqua in tracing mode (for debugging purposes)
      --ttl=<milliseconds>                             [default: 120000] Particle Time To Live since 'now'. After that,
                                                       particle is expired and not processed.

DESCRIPTION
  Run aqua script

EXAMPLES
  $ fluence run
```

_See code: [src/commands/run.ts](https://github.com/fluencelabs/cli/blob/v0.13.5/src/commands/run.ts)_

## `fluence service add [PATH | URL]`

Add service to fluence.yaml

```
USAGE
  $ fluence service add [PATH | URL] [--no-input] [--name <value>] [--marine-build-args <value>]

ARGUMENTS
  PATH | URL  Path to a service or url to .tar.gz archive

FLAGS
  --marine-build-args=<--flag arg>  Space separated `cargo build` flags and args to pass to marine build. Overrides
                                    'marineBuildArgs' property in fluence.yaml. Default: --release
  --name=<name>                     Override service name (must start with a lowercase letter and contain only letters,
                                    numbers, and underscores)
  --no-input                        Don't interactively ask for any input from the user

DESCRIPTION
  Add service to fluence.yaml

EXAMPLES
  $ fluence service add
```

_See code: [src/commands/service/add.ts](https://github.com/fluencelabs/cli/blob/v0.13.5/src/commands/service/add.ts)_

## `fluence service new [NAME]`

Create new marine service template

```
USAGE
  $ fluence service new [NAME] [--no-input] [--path <value>]

ARGUMENTS
  NAME  Unique service name (must start with a lowercase letter and contain only letters, numbers, and underscores)

FLAGS
  --no-input     Don't interactively ask for any input from the user
  --path=<path>  Path to services dir (default: src/services)

DESCRIPTION
  Create new marine service template

EXAMPLES
  $ fluence service new
```

_See code: [src/commands/service/new.ts](https://github.com/fluencelabs/cli/blob/v0.13.5/src/commands/service/new.ts)_

## `fluence service remove [NAME | PATH | URL]`

Remove service from fluence.yaml services property and from all of the workers

```
USAGE
  $ fluence service remove [NAME | PATH | URL] [--no-input]

ARGUMENTS
  NAME | PATH | URL  Service name from fluence.yaml, path to a service or url to .tar.gz archive

FLAGS
  --no-input  Don't interactively ask for any input from the user

DESCRIPTION
  Remove service from fluence.yaml services property and from all of the workers

EXAMPLES
  $ fluence service remove
```

_See code: [src/commands/service/remove.ts](https://github.com/fluencelabs/cli/blob/v0.13.5/src/commands/service/remove.ts)_

## `fluence service repl [NAME | PATH | URL]`

Open service inside repl (downloads and builds modules if necessary)

```
USAGE
  $ fluence service repl [NAME | PATH | URL] [--no-input] [--marine-build-args <value>]

ARGUMENTS
  NAME | PATH | URL  Service name from fluence.yaml, path to a service or url to .tar.gz archive

FLAGS
  --marine-build-args=<--flag arg>  Space separated `cargo build` flags and args to pass to marine build. Overrides
                                    'marineBuildArgs' property in fluence.yaml. Default: --release
  --no-input                        Don't interactively ask for any input from the user

DESCRIPTION
  Open service inside repl (downloads and builds modules if necessary)

EXAMPLES
  $ fluence service repl
```

_See code: [src/commands/service/repl.ts](https://github.com/fluencelabs/cli/blob/v0.13.5/src/commands/service/repl.ts)_

## `fluence spell build [SPELL-NAMES]`

Compile spells aqua

```
USAGE
  $ fluence spell build [SPELL-NAMES] [--no-input] [--import <value>]

ARGUMENTS
  SPELL-NAMES  Comma separated names of spells to build. Example: "spell1,spell2" (by default all spells from 'spells'
               property in fluence.yaml will be built)

FLAGS
  --import=<path>...  Path to a directory to import aqua files from. May be used several times
  --no-input          Don't interactively ask for any input from the user

DESCRIPTION
  Compile spells aqua

EXAMPLES
  $ fluence spell build
```

_See code: [src/commands/spell/build.ts](https://github.com/fluencelabs/cli/blob/v0.13.5/src/commands/spell/build.ts)_

## `fluence spell new [NAME]`

Create a new spell template

```
USAGE
  $ fluence spell new [NAME] [--no-input] [--path <value>]

ARGUMENTS
  NAME  Spell name

FLAGS
  --no-input     Don't interactively ask for any input from the user
  --path=<path>  Path to spells dir (default: src/spells)

DESCRIPTION
  Create a new spell template

EXAMPLES
  $ fluence spell new
```

_See code: [src/commands/spell/new.ts](https://github.com/fluencelabs/cli/blob/v0.13.5/src/commands/spell/new.ts)_

## `fluence update [CHANNEL]`

update the fluence CLI

```
USAGE
  $ fluence update [CHANNEL] [-a] [--force] [-i | -v <value>]

FLAGS
  -a, --available        See available versions.
  -i, --interactive      Interactively select version to install. This is ignored if a channel is provided.
  -v, --version=<value>  Install a specific version.
      --force            Force a re-download of the requested version.

DESCRIPTION
  update the fluence CLI

EXAMPLES
  Update to the stable channel:

    $ fluence update stable

  Update to a specific version:

    $ fluence update --version 1.0.0

  Interactively select version:

    $ fluence update --interactive

  See available versions:

    $ fluence update --available
```

_See code: [@oclif/plugin-update](https://github.com/oclif/plugin-update/blob/v4.1.7/src/commands/update.ts)_

## `fluence workers deploy [WORKER-NAMES]`

Deploy workers to hosts, described in 'hosts' property in fluence.yaml

```
USAGE
  $ fluence workers deploy [WORKER-NAMES] [--no-input] [-k <value>] [--off-aqua-logs] [--priv-key <value>] [--relay
    <value>] [--ttl <value>] [--dial-timeout <value>] [--particle-id] [--env <value>] [--import <value>] [--no-build]
    [--tracing] [--marine-build-args <value>]

ARGUMENTS
  WORKER-NAMES  Comma separated names of workers to deploy. Example: "worker1,worker2" (by default all workers from
                'hosts' property in fluence.yaml are deployed)

FLAGS
  -k, --sk=<name>                                      Name of a peer's Network Private Key
      --dial-timeout=<milliseconds>                    [default: 60000] Timeout for Fluence js-client to connect to
                                                       relay peer
      --env=<kras | testnet | stage | local | custom>  Fluence Environment to use when running the command
      --import=<path>...                               Path to a directory to import aqua files from. May be used
                                                       several times
      --marine-build-args=<--flag arg>                 Space separated `cargo build` flags and args to pass to marine
                                                       build. Overrides 'marineBuildArgs' property in fluence.yaml.
                                                       Default: --release
      --no-build                                       Don't build the project before running the command
      --no-input                                       Don't interactively ask for any input from the user
      --off-aqua-logs                                  Turns off logs from Console.print in aqua and from IPFS service
      --particle-id                                    Print particle ids when running Fluence js-client
      --priv-key=<private-key>                         !WARNING! for debug purposes only. Passing private keys through
                                                       flags is unsecure. On local network 0xac0974bec39a17e36ba4a6b4d23
                                                       8ff944bacb478cbed5efcae784d7bf4f2ff80 will be used by default
      --relay=<multiaddress>                           Relay for Fluence js-client to connect to
      --tracing                                        Compile aqua in tracing mode (for debugging purposes)
      --ttl=<milliseconds>                             [default: 120000] Particle Time To Live since 'now'. After that,
                                                       particle is expired and not processed.

DESCRIPTION
  Deploy workers to hosts, described in 'hosts' property in fluence.yaml

EXAMPLES
  $ fluence workers deploy
```

_See code: [src/commands/workers/deploy.ts](https://github.com/fluencelabs/cli/blob/v0.13.5/src/commands/workers/deploy.ts)_

## `fluence workers logs [WORKER-NAMES]`

Get logs from deployed workers for hosts listed in workers.yaml

```
USAGE
  $ fluence workers logs [WORKER-NAMES] [--no-input] [--relay <value>] [--ttl <value>] [--dial-timeout <value>]
    [--particle-id] [--env <value>] [-k <value>] [--off-aqua-logs] [--priv-key <value>] [--worker-id <value>] [--host-id
    <value>] [--spell-id <value>] [--tracing]

ARGUMENTS
  WORKER-NAMES  Worker names to get logs for (by default all worker names from 'hosts' property of workers.yaml)

FLAGS
  -k, --sk=<name>                                      Name of a peer's Network Private Key
      --dial-timeout=<milliseconds>                    [default: 60000] Timeout for Fluence js-client to connect to
                                                       relay peer
      --env=<kras | testnet | stage | local | custom>  Fluence Environment to use when running the command
      --host-id=<host-id>                              Host id
      --no-input                                       Don't interactively ask for any input from the user
      --off-aqua-logs                                  Turns off logs from Console.print in aqua and from IPFS service
      --particle-id                                    Print particle ids when running Fluence js-client
      --priv-key=<private-key>                         !WARNING! for debug purposes only. Passing private keys through
                                                       flags is unsecure. On local network 0xac0974bec39a17e36ba4a6b4d23
                                                       8ff944bacb478cbed5efcae784d7bf4f2ff80 will be used by default
      --relay=<multiaddress>                           Relay for Fluence js-client to connect to
      --spell-id=<spell-id>                            [default: worker-spell] Spell id
      --tracing                                        Compile aqua in tracing mode (for debugging purposes)
      --ttl=<milliseconds>                             [default: 120000] Particle Time To Live since 'now'. After that,
                                                       particle is expired and not processed.
      --worker-id=<worker-id>                          Worker id

DESCRIPTION
  Get logs from deployed workers for hosts listed in workers.yaml

EXAMPLES
  $ fluence workers logs
```

_See code: [src/commands/workers/logs.ts](https://github.com/fluencelabs/cli/blob/v0.13.5/src/commands/workers/logs.ts)_

## `fluence workers remove [WORKER-NAMES]`

Remove workers from hosts, described in 'hosts' property in workers.yaml

```
USAGE
  $ fluence workers remove [WORKER-NAMES] [--no-input] [-k <value>] [--off-aqua-logs] [--priv-key <value>] [--relay
    <value>] [--ttl <value>] [--dial-timeout <value>] [--particle-id] [--env <value>] [--tracing]

ARGUMENTS
  WORKER-NAMES  Comma separated names of workers to remove. Example: "worker1,worker2" (by default all workers from
                'hosts' property in workers.yaml are removed)

FLAGS
  -k, --sk=<name>                                      Name of a peer's Network Private Key
      --dial-timeout=<milliseconds>                    [default: 60000] Timeout for Fluence js-client to connect to
                                                       relay peer
      --env=<kras | testnet | stage | local | custom>  Fluence Environment to use when running the command
      --no-input                                       Don't interactively ask for any input from the user
      --off-aqua-logs                                  Turns off logs from Console.print in aqua and from IPFS service
      --particle-id                                    Print particle ids when running Fluence js-client
      --priv-key=<private-key>                         !WARNING! for debug purposes only. Passing private keys through
                                                       flags is unsecure. On local network 0xac0974bec39a17e36ba4a6b4d23
                                                       8ff944bacb478cbed5efcae784d7bf4f2ff80 will be used by default
      --relay=<multiaddress>                           Relay for Fluence js-client to connect to
      --tracing                                        Compile aqua in tracing mode (for debugging purposes)
      --ttl=<milliseconds>                             [default: 120000] Particle Time To Live since 'now'. After that,
                                                       particle is expired and not processed.

DESCRIPTION
  Remove workers from hosts, described in 'hosts' property in workers.yaml

EXAMPLES
  $ fluence workers remove
```

_See code: [src/commands/workers/remove.ts](https://github.com/fluencelabs/cli/blob/v0.13.5/src/commands/workers/remove.ts)_

## `fluence workers upload [WORKER-NAMES]`

Upload workers to hosts, described in 'hosts' property in fluence.yaml

```
USAGE
  $ fluence workers upload [WORKER-NAMES] [--no-input] [--relay <value>] [--ttl <value>] [--dial-timeout <value>]
    [--particle-id] [--env <value>] [-k <value>] [--off-aqua-logs] [--priv-key <value>] [--import <value>] [--no-build]
    [--tracing] [--marine-build-args <value>]

ARGUMENTS
  WORKER-NAMES  Names of workers to deploy (by default all workers from 'hosts' property in fluence.yaml are deployed)

FLAGS
  -k, --sk=<name>                                      Name of a peer's Network Private Key
      --dial-timeout=<milliseconds>                    [default: 60000] Timeout for Fluence js-client to connect to
                                                       relay peer
      --env=<kras | testnet | stage | local | custom>  Fluence Environment to use when running the command
      --import=<path>...                               Path to a directory to import aqua files from. May be used
                                                       several times
      --marine-build-args=<--flag arg>                 Space separated `cargo build` flags and args to pass to marine
                                                       build. Overrides 'marineBuildArgs' property in fluence.yaml.
                                                       Default: --release
      --no-build                                       Don't build the project before running the command
      --no-input                                       Don't interactively ask for any input from the user
      --off-aqua-logs                                  Turns off logs from Console.print in aqua and from IPFS service
      --particle-id                                    Print particle ids when running Fluence js-client
      --priv-key=<private-key>                         !WARNING! for debug purposes only. Passing private keys through
                                                       flags is unsecure. On local network 0xac0974bec39a17e36ba4a6b4d23
                                                       8ff944bacb478cbed5efcae784d7bf4f2ff80 will be used by default
      --relay=<multiaddress>                           Relay for Fluence js-client to connect to
      --tracing                                        Compile aqua in tracing mode (for debugging purposes)
      --ttl=<milliseconds>                             [default: 120000] Particle Time To Live since 'now'. After that,
                                                       particle is expired and not processed.

DESCRIPTION
  Upload workers to hosts, described in 'hosts' property in fluence.yaml

EXAMPLES
  $ fluence workers upload
```

_See code: [src/commands/workers/upload.ts](https://github.com/fluencelabs/cli/blob/v0.13.5/src/commands/workers/upload.ts)_
<!-- commandsstop --><|MERGE_RESOLUTION|>--- conflicted
+++ resolved
@@ -1062,177 +1062,6 @@
 DESCRIPTION
   Create Capacity commitment
 
-<<<<<<< HEAD
-ALIASES
-  $ fluence provider cc
-```
-
-_See code: [src/commands/provider/create-commitment.ts](https://github.com/fluencelabs/cli/blob/v0.13.4/src/commands/provider/create-commitment.ts)_
-=======
-_See code: [src/commands/provider/add-peer.ts](https://github.com/fluencelabs/cli/blob/v0.13.5/src/commands/provider/add-peer.ts)_
-
-## `fluence provider add-units`
-
-Add units to specific nox instance as a Compute Peer
-
-```
-USAGE
-  $ fluence provider add-units [--no-input] [--priv-key <value>] [--env <value>] [--peer-id <value>] [--units <value>]
-
-FLAGS
-  --env=<kras | testnet | stage | local | custom>  Fluence Environment to use when running the command
-  --no-input                                       Don't interactively ask for any input from the user
-  --peer-id=<peer-id>                              Peer id of the nox instance that you want to register as a Compute
-                                                   Peer
-  --priv-key=<private-key>                         !WARNING! for debug purposes only. Passing private keys through flags
-                                                   is unsecure
-  --units=<number>                                 Number of available worker units on this Compute Peer
-
-DESCRIPTION
-  Add units to specific nox instance as a Compute Peer
-```
-
-_See code: [src/commands/provider/add-units.ts](https://github.com/fluencelabs/cli/blob/v0.13.5/src/commands/provider/add-units.ts)_
->>>>>>> 2aaa04f3
-
-## `fluence provider gen`
-
-Generate Config.toml files according to provider.yaml and secrets according to provider-secrets.yaml
-
-```
-USAGE
-  $ fluence provider gen [--no-input] [--noxes <value>] [--env <value>]
-
-FLAGS
-  --env=<kras | testnet | stage | local>  Environment to use when generating the provider config
-  --no-input                              Don't interactively ask for any input from the user
-  --noxes=<value>                         Number of Compute Peers to generate when a new provider.yaml is created
-
-DESCRIPTION
-  Generate Config.toml files according to provider.yaml and secrets according to provider-secrets.yaml
-
-EXAMPLES
-  $ fluence provider gen
-```
-
-_See code: [src/commands/provider/gen.ts](https://github.com/fluencelabs/cli/blob/v0.13.5/src/commands/provider/gen.ts)_
-
-<<<<<<< HEAD
-=======
-## `fluence provider info`
-
-Get info about provider
-
-```
-USAGE
-  $ fluence provider info --provider-address <value> [--no-input] [--env <value>]
-
-FLAGS
-  --env=<kras | testnet | stage | local | custom>  Fluence Environment to use when running the command
-  --no-input                                       Don't interactively ask for any input from the user
-  --provider-address=<value>                       (required) Compute provider address
-
-DESCRIPTION
-  Get info about provider
-```
-
-_See code: [src/commands/provider/info.ts](https://github.com/fluencelabs/cli/blob/v0.13.5/src/commands/provider/info.ts)_
-
->>>>>>> 2aaa04f3
-## `fluence provider init`
-
-Init provider config. Creates a config file
-
-```
-USAGE
-  $ fluence provider init [--no-input] [--noxes <value>] [--env <value>]
-
-FLAGS
-  --env=<kras | testnet | stage | local>  Environment to use when generating the provider config
-  --no-input                              Don't interactively ask for any input from the user
-  --noxes=<value>                         Number of Compute Peers to generate when a new provider.yaml is created
-
-DESCRIPTION
-  Init provider config. Creates a config file
-```
-
-_See code: [src/commands/provider/init.ts](https://github.com/fluencelabs/cli/blob/v0.13.5/src/commands/provider/init.ts)_
-
-## `fluence provider offer-info`
-
-<<<<<<< HEAD
-Get info about provider
-=======
-```
-USAGE
-  $ fluence provider register [--no-input] [--priv-key <value>] [--env <value>] [--noxes <value>] [--offer <value>]
-
-FLAGS
-  --env=<kras | testnet | stage | local>  Environment to use when generating the provider config
-  --no-input                              Don't interactively ask for any input from the user
-  --noxes=<value>                         Number of Compute Peers to generate when a new provider.yaml is created
-  --offer=<offer>                         Offer from provider.yaml to use
-  --priv-key=<private-key>                !WARNING! for debug purposes only. Passing private keys through flags is
-                                          unsecure
-
-DESCRIPTION
-  Register in matching contract
-```
-
-_See code: [src/commands/provider/register.ts](https://github.com/fluencelabs/cli/blob/v0.13.5/src/commands/provider/register.ts)_
-
-## `fluence provider remove-peer`
-
-Remove specific nox instance as a Compute Peer
->>>>>>> 2aaa04f3
-
-```
-USAGE
-  $ fluence provider offer-info --offer-id <value> [--no-input] [--env <value>]
-
-FLAGS
-  --env=<kras | testnet | stage | local | custom>  Fluence Environment to use when running the command
-  --no-input                                       Don't interactively ask for any input from the user
-  --offer-id=<value>                               (required) Offer ID
-
-DESCRIPTION
-  Get info about provider
-```
-
-<<<<<<< HEAD
-_See code: [src/commands/provider/offer-info.ts](https://github.com/fluencelabs/cli/blob/v0.13.4/src/commands/provider/offer-info.ts)_
-=======
-_See code: [src/commands/provider/remove-peer.ts](https://github.com/fluencelabs/cli/blob/v0.13.5/src/commands/provider/remove-peer.ts)_
->>>>>>> 2aaa04f3
-
-## `fluence provider register`
-
-Register in matching contract
-
-```
-USAGE
-  $ fluence provider register [--no-input] [--priv-key <value>] [--env <value>] [--noxes <value>] [--offer <value>]
-
-FLAGS
-  --env=<kras | testnet | stage | local>  Environment to use when generating the provider config
-  --no-input                              Don't interactively ask for any input from the user
-  --noxes=<value>                         Number of Compute Peers to generate when a new provider.yaml is created
-  --offer=<offer>                         Offer from provider.yaml to use
-  --priv-key=<private-key>                !WARNING! for debug purposes only. Passing private keys through flags is
-                                          unsecure. On local network
-                                          0xac0974bec39a17e36ba4a6b4d238ff944bacb478cbed5efcae784d7bf4f2ff80 will be
-                                          used by default
-
-DESCRIPTION
-  Register in matching contract
-```
-
-<<<<<<< HEAD
-_See code: [src/commands/provider/register.ts](https://github.com/fluencelabs/cli/blob/v0.13.4/src/commands/provider/register.ts)_
-=======
-_See code: [src/commands/provider/remove-units.ts](https://github.com/fluencelabs/cli/blob/v0.13.5/src/commands/provider/remove-units.ts)_
->>>>>>> 2aaa04f3
-
 ## `fluence provider reward-info [DEAL-ADDRESS] [UNIT-ID]`
 
 Reward info
