--- conflicted
+++ resolved
@@ -238,28 +238,6 @@
                 'deals' property in fluence.yaml are deployed)
 
 FLAGS
-<<<<<<< HEAD
-  -k, --sk=<name>                                      Name of a peer's Network Private Key
-      --[no-]auto-match                                Disable automatic matching
-      --dial-timeout=<milliseconds>                    [default: 60000] Timeout for Fluence js-client to connect to
-                                                       relay peer
-      --env=<kras | testnet | stage | local | custom>  Fluence Environment to use when running the command
-      --import=<path>...                               Path to a directory to import aqua files from. May be used
-                                                       several times
-      --marine-build-args=<--flag arg>                 Space separated `cargo build` flags and args to pass to marine
-                                                       build. Overrides 'marineBuildArgs' property in fluence.yaml.
-                                                       Default: --release
-      --no-build                                       Don't build the project before running the command
-      --no-input                                       Don't interactively ask for any input from the user
-      --off-aqua-logs                                  Turns off logs from Console.print in aqua and from IPFS service
-      --particle-id                                    Print particle ids when running Fluence js-client
-      --priv-key=<private-key>                         !WARNING! for debug purposes only. Passing private keys through
-                                                       flags is unsecure
-      --relay=<multiaddress>                           Relay for Fluence js-client to connect to
-      --tracing                                        Compile aqua in tracing mode (for debugging purposes)
-      --ttl=<milliseconds>                             [default: 120000] Particle Time To Live since 'now'. After that,
-                                                       particle is expired and not processed.
-=======
   -k, --sk=<name>                                  Name of a peer's Network Private Key
   --[no-]auto-match                                Disable automatic matching
   --collateral-per-worker=<value>                  (required) Collateral per worker
@@ -285,7 +263,6 @@
   --tracing                                        Compile aqua in tracing mode (for debugging purposes)
   --ttl=<milliseconds>                             [default: 120000] Particle Time To Live since 'now'. After that,
                                                    particle is expired and not processed.
->>>>>>> f3763e95
 
 DESCRIPTION
   Deploy workers according to deal in 'deals' property in fluence.yaml
